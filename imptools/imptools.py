--- conflicted
+++ resolved
@@ -417,11 +417,9 @@
         for map_dict in mapping:
 
             # check if debug flag is set for this line
-<<<<<<< HEAD
+
             debug = debug or map_dict.has_key('debug') and map_dict['debug']
-=======
-            debug = map_dict.has_key('debug') and map_dict['debug']
->>>>>>> fcbcb040
+
             # do not stop or log on errors (this does not hide debug messages if debug is active)
             skiperrors = map_dict.has_key("skiperrors") and map_dict["skip_errors"]
             
