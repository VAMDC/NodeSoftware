--- conflicted
+++ resolved
@@ -10,13 +10,8 @@
 import sys
 from django.db.models import Q
 from time import time 
-<<<<<<< HEAD
 from django.db import transaction, connection
 import string
-=======
-
-# import statistics trackers
->>>>>>> cb628bd4
 
 TOTAL_LINES = 0
 TOTAL_ERRS = 0
