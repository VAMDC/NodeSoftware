# -*- coding: utf-8 -*-

from django.http import HttpResponse, QueryDict
from django.shortcuts import render_to_response,get_object_or_404
from django.template import RequestContext
from django.utils import simplejson
import time
from django.db.models import Q

# import your models 
from DjHITRAN.node.models import *

import DjNode.tapservice.sqlparse as sqlparse
from DjNode.tapservice.views import TAPQUERY as TapQuery
#from tap import TapQuery
<<<<<<< HEAD
from xsams_generator import *
from MoleculeCases import *
=======
#from xsams_generator import *
#from MoleculeCases import *
>>>>>>> e1028cb9

#import os
#import sys
#PROJECT_ROOT = os.path.dirname(__file__)
#sys.path.insert(0, os.path.join(PROJECT_ROOT, "DjNode"))

### IMPORTANT NOTE This file must implement a function called 
### setupResults() which takes the parsed SQL from the query parser. 
### setupResults() must pass the restrictions on to one or several of 
### your models (depending on the database strcture) and also fetch the 
### corresponding items from other models that are needed in the return 
### data. setupResults() must return a DICTIONARY that has as keys some 
### of the following: Sources AtomStates MoleStates CollTrans RadTrans 
### Methods; with the corresponding QuerySets as the values for these 
### keys. This dictionary will be handed into the generator an allow it 
### to fill the XML schema.
###
### Below is an example, inspired by VALD that has a data model like 
### this:
### One for the Sources/References
### One for the Species
### One for the States (points to Species once, and to several 
###   references)
### One for Transitions (points twice to States (upper, lower) and to 
###   several Sources)
###
### In this layout, all restrictions in the query can be passed to
### the Transitions model (using the pointers between models to
### restrict eg. Transition.species.ionization) which facilitates
### things.
###
### Now we can code two helper functions that get the corresponding
### Sources and States to a selection of Transitions:

# a straight forward example of getting the unique list of
# states that correspond to a given list of transitions by
# use of the inverse foreign key.

import sys
def LOG(s):
    print >> sys.stderr, s

# In order to map the global keywords that come in the query
# to the place in the data model where the corresponding data sits, we 
# use two dictionaries, called RESTRICTABLES and RETURNABLES.

RETURNABLES={\
'SourceID':'Refs.sourceid',
'SourceAuthorName':'Refs.author',
'SourceTitle':'Refs.title',
# NB my Refs model has pages, not page_begin and page_end:
'SourcePageBegin':'Refs.pages',		
'SourceVolume':'Refs.volume',
'SourceYear':'Refs.year',
'SourceName':'Refs.journal',    # closest we can get to the journal name

'RadTransComments':'',
'RadTransFinalStateRef':'RadTran.finalstateref',
'RadTransInitialStateRef':'RadTran.initialstateref',
'RadTransWavenumberExperimentalValue':'RadTran.nu',
'RadTransWavenumberExperimentalSourceRef':'RadTran.nu_ref',
'RadTransWavenumberExperimentalAccuracy':'RadTran.nu_err',
'RadTransProbabilityTransitionProbabilityAValue':'RadTran.a',
'RadTransProbabilityTransitionProbabilityASourceRef':'RadTran.a_ref',
'RadTransProbabilityTransitionProbabilityAAccuracy':'RadTran.a_err',
'RadTransProbabilityProbability:MultipoleValue':'RadTran.multipole',

'MolecularSpeciesChemicalName':'Molecule.chemical_names',
'MolecularSpeciesOrdinaryStructuralFormula':'Molecule.molec_name',
'MolecularSpeciesOrdinaryStoichiometricFormula': \
        'Molecule.stoichiometric_formula',

'MolecularStateStateID':'MolState.stateid',
'MolecularStateEnergyValue':'MolState.energy',
'MolecularStateEnergyUnit':'cm-1',
'MolecularStateEnergyOrigin':'Zero-point energy',
'MolecularStateCharacTotalStatisticalWeight':'MolState.g',

'MolQnStateID': 'MolQN.stateid',
'MolQnCase': 'MolQN.case',      # e.g. 'dcs', 'ltcs', ...
'MolQnLabel': 'MolQN.label',    # e.g. 'J', 'asSym', ...
'MolQnValue': 'MolQN.value'
}

RESTRICTABLES = {\
'Inchikey':'inchikey',
'RadTransWavenumberExperimentalValue':'nu',
'RadTransProbabilityTransitionProbabilityAValue':'a',
}

# work out which molecules are present in the database ...
loaded_molecules = Trans.objects.values('molecid').distinct()
# ... and get their names and html-names from the molecules table:
molecules = Molecules.objects.filter(molecid__in=loaded_molecules).values(
        'molecid','molec_name','molec_name_html')
# Do the same for molecules with cross sections in the HITRAN database:
xsec_molecules = Molecules.objects.filter(molecid__in=Xsec.objects.values(
        'molecid').distinct()).values('molecid','molec_name','molec_name_html')

# metadata concerning the quantum numbers in the case-by-case description,
# retrieved from the QNdesc table and used by the parseHITRANstates method:
case_desc = QNdesc.objects.values('caseid', 'case_prefix', 'name', 'col_index',
                                  'col_name')

case_prefixes = {}
case_prefixes[1] = 'dcs'
case_prefixes[5] = 'nltcs'

def index(request):
    c=RequestContext(request,{})
    return render_to_response('index.html', c)


#counter=0
def poll(request):
	#counter+=1
	#return_text = '<p>%d -*-</p>' % counter
	return_text = '<p>Woop!</p>'
	#if counter>10:
	#	return_text='END OF JOB'
	return HttpResponse(return_text)

def search_lbl(request):
	if request.POST:
		# translate the query string into a dictionary:
		# e.g. 'numin=0.&numax=100.&...' -> {'numin': 0., 'numax': 100., ...}
		q = QueryDict(request.POST['post_data'])
		numin = q.get('numin')
		if numin: numin=float(numin)
		numax = q.get('numax')
		if numax: numax=float(numax)
		Smin = q.get('Smin')
		if Smin: Smin=float(Smin)

		# The form returns molecule=<molecID> for any checked
        # <molec_name> boxes:
		selected_molecids = q.getlist('molecule')
		selected_molecules = Molecules.objects.filter(
            molecid__in=selected_molecids).values(
                    'molec_name','molec_name_html')

		# here's where the real work is done:
		start = time.time()
		req = make_request(numin, numax, Smin, selected_molecids,
                           output_params = None,
                           output_formats = 'par',
                           compression = None)
		HITRAN.read_db_from_mysql(req,'christian','whatever')
		finish = time.time()
		
		return HttpResponse('Hello Sir!')

	# make the HTML for the molecule checkboxes:
	molec_cb_html_soup = ['<table>\n']
	i = 0
	for molecule in molecules:
		if not i % 4: molec_cb_html_soup.append('<tr>')
		molec_cb_html_soup.append('<td><input type="checkbox"' \
            ' name="molecule" value="%d"/>&nbsp;%s</td>'
			% (molecule['molecid'], molecule['molec_name_html']))
		if i%4 == 3: molec_cb_html_soup.append('</tr>\n')
		i += 1
	molec_cb_html_soup.append('</table>\n')
	molec_cb_html = ''.join(molec_cb_html_soup)

	selected_output_fields = ['nu','S']
	available_output_fields = ['A','g_air','g_self','n_air',
        'delta_air','QN-upper','QN-lower']
	return render_to_response('search_lbl.html',
		{'molec_cb_html': molec_cb_html,
		'available_output_fields': available_output_fields,
		'selected_output_fields': selected_output_fields})

def search_xsec(request):
	return render_to_response('search_xsec.html',
        {'xsec_molecules': xsec_molecules})

def custom_sync(request):
    """
    Customized view for HITRAN TAP query, using HITRAN-specific
    XSAMS generator routines.

    """
    tap = TapQuery(request.REQUEST)
    if not tap.isvalid:
        LOG('Request is not valid TAP')
        return HttpResponse('Failed to parse TAP request')

    sql = tap.parsedSQL
    q = sqlparse.where2q(sql.where, RESTRICTABLES)
    try:
        q = eval(q)
    except Exception, e:
        LOG('Exception in setupResults():')
        LOG(e)
        return HttpResponse('Failed to parse SQL request.')

    # get the transitions
    transitions = Trans.objects.filter(q)

    # get the states
    stateIDs = set([])
    for transition in transitions:
        stateIDs = stateIDs.union([transition.initialstateref,
                                   transition.finalstateref])
    states = AllStates.objects.filter(pk__in=stateIDs)

    # get the molecules
    molecIDs = set([])
    for transition in transitions:
        molecIDs = molecIDs.union([transition.molecid])
    molecules = Molecules.objects.filter(pk__in=molecIDs)

    # get the sources
    sourceIDs = set(['B_HITRAN2008'])
    for transition in transitions:
        s = set([transition.nu_ref, transition.a_ref])
        sourceIDs = sourceIDs.union(s)
    sources = Refs.objects.filter(pk__in=sourceIDs)

    ##response = ['<h2>HITRAN tap query results</h2>']
    ##for transition in transitions:
        ##response.append('<p>%12.6f</p>' % transition.nu)
    ##return HttpResponse('\n'.join(response))

    generator = xsams_generator(transitions, states, molecules, sources)
    response = HttpResponse(generator, mimetype='application/xml')
    return response

###############################################################################
# legacy code, in which the TAP interface is handled generically
# using Thomas Marquart's routines in DjNode:

def getHITRANstates(transs):
    stateIDs = set([])
    for trans in transs:
        stateIDs = stateIDs.union([trans.initialstateref,
                                   trans.finalstateref])

    return AllStates.objects.filter(pk__in=stateIDs)

def getHITRANmolecules(transs):
    molecIDs = set([])
    for trans in transs:
        molecIDs = molecIDs.union([trans.molecid])
    return Molecules.objects.filter(pk__in=molecIDs)

def getHITRANsources(transs):
    sourceIDs = set([])
    for trans in transs:
        s = set([trans.nu_ref, trans.a_ref])
        sourceIDs = sourceIDs.union(s)
    return Refs.objects.filter(pk__in=sourceIDs)

def parseHITRANstates(states):
    qns = []
    sids=set([])
    for state in states:
        s=set([state.stateid])
        sids=sids.union(s)

    for qn in AllQns.objects.filter(stateid__in=sids):
        label, value = qn.qn.split('=')
        qns.append(MolQN(qn.stateid, case_prefixes[qn.caseid], label, value))

    LOG('%d state quantum numbers obtained' % len(qns))
    #sys.exit(0)
    return qns

def setupResults(sql):
    q = sqlparse.where2q(sql.where,RESTRICTABLES)
    try:
        q=eval(q)
    except Exception,e:
        LOG('Exception in setupResults():')
        LOG(e)
        return {}

    transs = Trans.objects.filter(q) 
    sources = getHITRANsources(transs)
    states = getHITRANstates(transs)
    # extract the state quantum numbers in a form that generators.py can use:
    qns = parseHITRANstates(states)
    molecules = getHITRANmolecules(transs)
    LOG('%s transitions retrieved from HITRAN database' % transs.count())
    LOG('%s states retrieved from HITRAN database' % states.count())

   # return the dictionary as described above
    return {'RadTrans': transs,
            'Sources': sources,
            'MoleStates': states,
            'MoleQNs': qns,
            'Molecules': molecules}<|MERGE_RESOLUTION|>--- conflicted
+++ resolved
@@ -13,13 +13,8 @@
 import DjNode.tapservice.sqlparse as sqlparse
 from DjNode.tapservice.views import TAPQUERY as TapQuery
 #from tap import TapQuery
-<<<<<<< HEAD
-from xsams_generator import *
-from MoleculeCases import *
-=======
 #from xsams_generator import *
 #from MoleculeCases import *
->>>>>>> e1028cb9
 
 #import os
 #import sys
