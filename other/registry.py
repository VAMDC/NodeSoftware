--- conflicted
+++ resolved
@@ -9,13 +9,10 @@
 #REL_REG='http://registry.vamdc.eu/registry-11.12/services/RegistryQueryv1_0'
 REL_REG='http://registry.vamdc.eu/registry-12.07/services/RegistryQueryv1_0'
 DEV_REG='http://casx019-zone1.ast.cam.ac.uk/registry/services/RegistryQueryv1_0'
-<<<<<<< HEAD
 REL_REG='http://registry.vamdc.eu/registry-12.07/services/RegistryQueryv1_0'
 
 REGURL=DEV_REG
-=======
 REGURL=REL_REG
->>>>>>> 77fc9d98
 WSDL=REGURL+'?wsdl'
 
 # this is a copy of the URL above but with
@@ -25,7 +22,6 @@
 from suds.client import Client
 
 def getNodeList():
-<<<<<<< HEAD
 
     d = RegistryDoctor()
     client = Client(WSDL) #,doctor=d)
@@ -56,23 +52,6 @@
     			'url':url,
 			})
     return nameurls
-=======
-    client = Client(WSDL)
-
-    qr="""declare namespace ri='http://www.ivoa.net/xml/RegistryInterface/v1.0';
-for $x in //ri:Resource
-where $x/capability[@standardID='ivo://vamdc/std/VAMDC-TAP']
-and $x/@status='active'
-return ($x/capability[@standardID='ivo://vamdc/std/VAMDC-TAP']/interface/accessURL)"""
-
-    v=client.service.XQuerySearch(qr)
-    urls=[]
-    while v:
-        urls.append(v.pop(0)['value'])
-    return urls
->>>>>>> 77fc9d98
-
-
 
 if __name__ == '__main__':
     print getNodeList()