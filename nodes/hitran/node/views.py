--- conflicted
+++ resolved
@@ -20,19 +20,7 @@
 
 def index(request):
     c=RequestContext(request,{})
-
-<<<<<<< HEAD
     return render_to_response('index.html', c)
-=======
-#counter=0
-def poll(request):
-    #counter+=1
-    #return_text = '<p>%d -*-</p>' % counter
-    return_text = '<p>Woop!</p>'
-    #if counter>10:
-    #    return_text='END OF JOB'
-    return HttpResponse(return_text)
->>>>>>> 9dfd8e80
 
 def search_lbl(request):
     if request.POST:
@@ -56,11 +44,7 @@
         # here's where the real work is done:
         start = time.time()
         req = make_request(numin, numax, Smin, selected_molecids,
-<<<<<<< HEAD
-                           output_params = ['nu', 'nu_err', 'E"'],
-=======
                            output_params = None,
->>>>>>> 9dfd8e80
                            output_formats = 'par',
                            compression = None)
         HITRAN.read_db_from_mysql(req,'christian','whatever')
