 # -*- coding: utf-8 -*-
from django.db.models import Q
from django.conf import settings
import sys

def LOG(s):
    if settings.DEBUG: print >> sys.stderr, s

from dictionaries import *
from itertools import chain
from copy import deepcopy

from models import *
from vamdctap.sqlparse import *

from django.template import Context, loader
from django.http import HttpResponse
def tapServerError(request=None, status=500, errmsg=''):
    text = 'Error in TAP service: %s' % errmsg
    # XXX I've had to copy TAP-error-document.xml into my node's
    # template directory to get access to it, as well...
    document = loader.get_template('tap/TAP-error-document.xml').render(
                     Context({"error_message_text" : text}))
    return HttpResponse(document, status=status, mimetype='text/xml');
                                

if hasattr(settings,'TRANSLIM'):
    TRANSLIM = settings.TRANSLIM
else: TRANSLIM = 5000


def attach_partionfunc(molecules):
    """
    Attaches partition functions to each specie.
    """
    for molecule in molecules:
        molecule.pfT = []
        molecule.pfQ = []
        molecule.pfnsiname = [] #nuclearspinisomer',
        molecule.pflowestrovibstateid = []
        molecule.pfsymmetrygroup = []
        molecule.pfnsilowestrovibsym = []

        #pfs = Partitionfunctions.objects.filter(specie = molecule, state="All")
        pfs = PartitionfunctionsDetailed.objects.filter(specie = molecule) 

        # Get List of all nuclear spin isomers "None" should be included and gives
        # partition functions which do not distinguish between nuclear spin isomers.
        nsilist = pfs.values_list('nsi_id', flat=True).distinct()

        for nsi in nsilist:
            temp_pf_list = pfs.filter(nsi_id=nsi).values('temperature').annotate(p=Sum('partitionfunc')).order_by('temperature')
            
            #temp=pfs.filter(nsi_id=nsi).values_list('temperature',flat=True)
            #pf = pfs.filter(nsi_id=nsi).values_list('partitionfunc',flat=True)
            temp =temp_pf_list.values_list('temperature',flat=True)
            pf =temp_pf_list.values_list('p',flat=True)

            # Get information on nuclear spin isomers or Null
            try:
                nsi = NuclearSpinIsomers.objects.get(pk=nsi)
                nsiname = nsi.name
                nsilowestrovibstateid = nsi.lowestrovibstate
                nsisymmetrygroup = nsi.symmetrygroup
                nsilowestrovibsym = nsi.lowestrovibsym
            except:
                nsiname = ''
                nsilowestrovibstateid = ''
                nsisymmetrygroup = ''
                nsilowestrovibsym = '' 
                
            molecule.pfT.append(temp)
            molecule.pfQ.append(pf)
            molecule.pfnsiname.append(nsiname)
            molecule.pflowestrovibstateid.append(nsilowestrovibstateid)
            molecule.pfsymmetrygroup.append(nsisymmetrygroup)
            molecule.pfnsilowestrovibsym.append(nsilowestrovibsym)
         

def remap_species(datasets):
    idxlist = []
    species = []

    for i in datasets:
        specieid = '%s-hyp%s' % (i.specie.id,i.hfsflag)
        if specieid not in idxlist:
            idxlist.append(specieid)
            i.specie.hfs = i.hfsflag
            i.specie.specieid = specieid
            species.append(i.specie)

    return species


def get_species_and_states(transs, addStates=True, filteronatoms=False):
    """
    Returns list of species including all states which occur in the list
    of transitions.
    Returns:
    - Atoms
    - Molecules
    - Number of species
    - Number of states
    """

    # Get list of specie-ids which occur in transitions
    if filteronatoms:
        spids = set( transs.values_list('specie_id',flat=True).distinct() )
    else:
        spids = transs.values_list('specie_id',flat=True)

    # Species object for CDMS includes Atoms AND Molecules. Both can only
    # be distinguished through numberofatoms-field
    atoms = Species.objects.filter(pk__in=spids, molecule__numberofatoms__exact='Atomic', origin=5, archiveflag=0)
    molecules = Species.objects.filter(pk__in=spids, origin=5, archiveflag=0).exclude(molecule__numberofatoms__exact='Atomic') #,ncomp__gt=1)

    # Calculate number of species in total
    nspecies = atoms.count() + molecules.count()

    # Intialize state-counter
    nstates = 0
    
    if addStates:
        # Loop through list of species and attach states
        for specie in chain( molecules):
            #dds=Datasets.objects.filter(specie=specie, archiveflag=0, hfsflag=specie.hfs).values_list('id',flat=True)
            #dds=set(dds)

            # Get distinct list of States which
            # occur as lower or upper state in transitions
            subtranss = transs.filter(specie=specie, dataset__archiveflag=0)
            up=subtranss.values_list('upperstateref',flat=True)
            lo=subtranss.values_list('lowerstateref',flat=True)
            sids = set(chain(up,lo))
            states = States.objects.filter( pk__in = sids)
            
            # Get energy origins
            origin_ids = states.values_list('energyorigin',flat=True).distinct()
            nsi_origin_ids = NuclearSpinIsomers.objects.filter(pk__in=states.values_list('nsi',flat=True)).values_list('lowestrovibstate',flat=True)
            # nsi_origin_ids = States.objects.filter(pk__in = sids).values_list('nsioriginid',flat=True).distinct()
            origin_ids = set(chain(origin_ids,nsi_origin_ids))
            origins = States.objects.filter(pk__in = origin_ids)

            # Create new ID for 'origin'-states
            # These states occur twice in the output
            # species-id is used to make id unique (origin-state could be a state of another specie if v>0)
            for state in origins:
                state.id = "%s-origin-%s" % (state.id, specie.id)
                state.aux = True

            # Attach states to species object            
            specie.States = chain(origins, states)
            # Add number of attached states to state-counter
            nstates += states.count()

                
        for specie in chain(atoms ):
            #dds=Datasets.objects.filter(specie=specie, archiveflag=0, hfsflag=specie.hfs).values_list('id',flat=True)
            #dds=set(dds)
            # Get distinct list of States which
            # occur as lower or upper state in transitions
            subtranss = transs.filter(specie=specie, dataset__archiveflag=0)
            up=subtranss.values_list('upperstateref',flat=True)
            lo=subtranss.values_list('lowerstateref',flat=True)
            sids = set(chain(up,lo))
            # Attach states to species object
            specie.States = AtomStates.objects.filter( pk__in = sids)
            # Add number of attached states to state-counter
            nstates += specie.States.count()

                
    return atoms,molecules,nspecies,nstates



def get_sources(atoms, molecules, methods = []):
    """
    Get a complete list of sources and methods for the set of
    predicted transitions. Methods compiled for observed
    transitions have to be transfered via input variable method in
    order to be included in the output.
    """

    # Get the list of species (entries). One method is generated for each specie
    #ids = set( transs.values_list('specie_id',flat=True) )
    ids=[]
    
    for i in chain(molecules,atoms):
        ids.append(i.id)

    slist = SourcesIDRefs.objects.filter(specie__in=ids)

    sexplist = slist.filter(transitionexp__gt=0)

    # Loop over species list and get sources
#    for src in ids: #slist.values_list('specie',flat=True):
#        mesrc=SourcesIDRefs.objects.filter(Q(specie=src)).distinct().values_list('source',flat=True)
#        this_method = Method(src,src,'derived','derived with Herb Pickett\'s spfit / spcat fitting routines, based on experimental data',mesrc)
#        methods.append(this_method)

    datasets = Datasets.objects.filter(specie__in=ids, type__in=['egy','cat','mrg','lin'], archiveflag=0)
    for dat in datasets:
        mesrc=SourcesIDRefs.objects.filter(Q(specie=dat.specie_id)).distinct().values_list('source',flat=True)
        if dat.type == 'lin':
            description = 'experimental transition frequencies: %s' % dat.comment
            category = 'observed'
        else:
            description = 'derived with Herb Pickett\'s spfit / spcat fitting routines, based on experimental data: %s' % dat.comment
            category='derived'
        this_method = Method(dat.id, dat.id,category,description,mesrc)
        methods.append(this_method)
        
    # Loop over species list and get sources
    for src in sexplist.values_list('source',flat=True).distinct():
        this_method =  Method('EXP'+str(src),src,'experiment','experiment',src)
        methods.append(this_method)
        
    sourceids = set(slist.values_list('source',flat=True))
    sourceids = sourceids.union(DATABASE_REFERENCES)
    return Sources.objects.filter(pk__in = sourceids), methods
    


def attach_exp_frequencies(transs):
    """
    Create lists of frequencies, units, sources, ... for each transition.
    The calculated frequency is given anyway followed by experimental
    frequencies (db-table: Frequencies). In addition a unique list of
    methods for the experimental data is created and returned.
ll
    Returns:
    - modified transitions (frequencies, ... attached as lists)
    - methods for experimental data
    
    """
    methodrefs = []
    methods = []
    
    # Loop over calculated transitions (Predictions)
    # and attach Experimental Frequencies
    for trans in transs:
        
        # Attach the calculated frequency first
        trans.frequencies=[trans.frequency]
        trans.units=[trans.unit]
        trans.uncertainties=[trans.uncertainty]
        trans.refs=[""]
        trans.methods=[trans.specie.id]
        
        exptranss = TransitionsExp.objects.filter(species=trans.species,
                                                  qnup1=trans.qnup1,
                                                  qnlow1=trans.qnlow1,
                                                  qnup2=trans.qnup2,
                                                  qnlow2=trans.qnlow2,
                                                  qnup3=trans.qnup3,
                                                  qnlow3=trans.qnlow3,
                                                  qnup4=trans.qnup4,
                                                  qnlow4=trans.qnlow4,
                                                  qnup5=trans.qnup5,
                                                  qnlow5=trans.qnlow5,
                                                  qnup6=trans.qnup6,
                                                  qnlow6=trans.qnlow6)
        
        for exptrans in exptranss:
            trans.frequencies.append(exptrans.frequency)
            trans.units.append(exptrans.unit)
            trans.uncertainties.append(exptrans.uncertainty)
            # get sources
            s= exptrans.sources.all().values_list('source',flat=True)
            trans.refs.append(s)

            method = "EXP" + "-".join(str(source) for source in s)
            trans.methods.append(method)
            methodrefs.append(method)

    # Create a distinct list of methods
    methodrefs = list(set(methodrefs))

    for ref in methodrefs:
        this_method =  Method(ref,None,'experiment','experiment',ref[3:].split("-"))
        methods.append(this_method)
        
    return transs, methods





def setupResults(sql):
    """
    This method queries the database with respect to the sql-query
    and compiles everything together for the vamdctap.generator function
    which is used to generate XSAMS - output.
    """

    # Modify where-clause:
    # Ensure that filters on AtomMassNumber only return atoms and not also molecules
    sql.parsedSQL=SQL.parseString(sql.query.replace("AtomIonCharge","AtomSymbol>0 and AtomIonCharge"),parseAll=True)
    sql.where = sql.parsedSQL.where

    # Determines wether there is a restriction on a field in the species table
    # This distinction is needed for speed optimization (to many subqueries are extremely slow in mysql)
    filteronatoms = "Atom" in sql.query
    filteroninchi = "Inchi" in sql.query
    filteronmols = "Molecule" in sql.query
    filteronspecies = ("Ion" in sql.query) | filteronmols | filteroninchi | filteronatoms
    q = sql2Q(sql)

    addStates = (not sql.requestables or 'atomstates' in sql.requestables or 'moleculestates' in sql.requestables)
    addTrans = (not sql.requestables or 'RadiativeTransitions' in sql.requestables)

    #datasets = Datasets.objects.filter(archiveflag=0)

    # Query the database and get calculated transitions (TransitionsCalc)
    transs = RadiativeTransitions.objects.filter(q #specie__origin=5,
                                            #specie__archiveflag=0,
                                            #dataset__in=datasets,
                                            #dataset__archiveflag=0
                                            ) #.order_by('frequency')

    # get atoms and molecules with states which occur in transition-block
    atoms, molecules,nspecies,nstates = get_species_and_states(transs, addStates, filteronspecies)

    # attach partition functions to each specie
    attach_partionfunc(molecules)

    # modify filter for transitions:
    transs = transs.filter(specie__origin=5, specie__archiveflag=0, dataset__archiveflag=0)

    # Attach experimental transitions (TransitionsExp) to transitions
    # and obtain their methods. Do it only if transitions will be returned
    if addTrans:
        transs = transs.order_by('frequency')
        #transs, methods = attach_exp_frequencies(transs)
        methods=[]
    else:
        methods=[]
        
    # get sources and methods which have been used
    # to derive predicted transitions
    if addTrans:
        sources, methods = get_sources(atoms, molecules, methods)
    else:
        sources=Sources.objects.none()


    nsources = sources.count()
    nmolecules = len(molecules)#molecules.count()
    natoms = len(atoms) #atoms.count()
    ntranss = transs.count()

    lastmodified = datetime.datetime(2009,12,1)

    for specie in chain(atoms, molecules):        
        if specie.changedate>lastmodified:
            lastmodified = specie.changedate
    if lastmodified ==  datetime.datetime(2009,12,1):
        lastmodified = datetime.datetime.now()

    # Calculate estimated size of xsams-file
    if ntranss+nmolecules+nsources+natoms+nstates>0:
        size_estimate='%.2f' % (nstates*0.0008755624 +ntranss*0.000561003 +nmolecules*0.001910 +nsources * 0.0005+0.01)
    else: size_estimate='0.00'


    # this header info is used in xsams-header-info (html-request)
    headerinfo={\
        'Truncated':"100", # CDMS will not truncate data (at least for now)
        'count-sources':nsources, 
        'count-species':nspecies,
        'count-molecules':nmolecules,
        'count-atoms':natoms,
        'count-states':nstates,
        'count-radiative':ntranss,
        'APPROX-SIZE':size_estimate,
        'last-modified':lastmodified,
    }


    return {'RadTrans':transs,
            'Atoms':atoms,
            'Molecules':molecules,
            'Sources':sources,
            'Methods':methods,
            'HeaderInfo':headerinfo,
           }



def returnResults(tap, LIMIT=None):
    """
    Return this node's response to the TAP query, tap, where
    the requested return format is something other than XSAMS.
    The TAP object has been validated upstream of this method,
    so we're good to go.

    """

    # ADD additional restricables for this output method which are
    # only meaningful for CDMS
    RESTRICTABLES.update(CDMSONLYRESTRICTABLES)

    SUPPORTED_FORMATS=['spcat','png','list','xspcat','mrg','species']

    if tap.format not in SUPPORTED_FORMATS:
        emsg = 'Currently, only FORMATs PNG, SPCAT and XSAMS are supported.\n'
        return tapServerError(status=400, errmsg=emsg)

    if tap.format == 'list':
        speclist=specieslist()
        response = HttpResponse(speclist, mimetype='text/plain')
        return response

    if tap.format == 'species':
        speclist=plain_specieslist()
        response = HttpResponse(speclist, mimetype='text/plain')
        return response


    
    LOG('And now some logs:')
    #LOG(tap.data)
        
    LOG(tap.parsedSQL)

#    for i in tap.parsedSQL:
#        if 'getonlycalc' in i:
#            LOG(i)
#        else:
#            psql.append(i)
#            LOG(i)
#        c+=1

    q = sql2Q(tap.parsedSQL)
    LOG(q)

    # use tap.parsedSQL.columns instead of tap.requestables
    # because only the selected columns should be returned and no additional ones
    col = tap.parsedSQL.columns #.asList()
    
<<<<<<< HEAD
    #transs = RadiativeTransitions.objects.filter(q,specie__origin=5,specie__archiveflag=0,dataset__archiveflag=0,energylower__gt=0)
    transs = RadiativeTransitions.objects.filter(q,specie__archiveflag=0,dataset__archiveflag=0,energylower__gt=0) 
=======
    transs = RadiativeTransitions.objects.filter(q,specie__origin=5,specie__archiveflag=0,dataset__archiveflag=0,energylower__gt=0) 
>>>>>>> 0bfcd088
    ntrans = transs.count()

    if LIMIT is not None and ntrans > LIMIT:
        # we need to filter transs again later, so can't take a slice
        #transs = transs[:LIMIT]
        # so do this:
        numax = transs[LIMIT].nu
        transs = TransitionsCalc.objects.filter(q, Q(nu__lte=numax))
        percentage = '%.1f' % (float(LIMIT)/ntrans * 100)
    else:
        percentage = '100'
#    print 'Truncated to %s %%' % percentage


    # Prepare Transitions
    if (col=='ALL' or 'radiativetransitions' in [x.lower() for x in col]):
        LOG('TRANSITIONS')
        orderby = tap.request.get('ORDERBY','frequency')
        if ',' in orderby:
            orderby=orderby.split(',')
            transitions = transs.order_by(*orderby) 
        else:            
            transitions = transs.order_by(orderby)
            
    else:
        LOG('NO TRANSITIONS')
        transitions = []


    # Prepare States if requested
    if (col=='ALL' or 'states' in [x.lower() for x in col] ):
        LOG('STATES')
        orderby = tap.request.get('ORDERBY','energy')
        #states = States.objects.filter(q,specie__origin=5,dataset__archiveflag=0).order_by(orderby)
        states = States.objects.filter(q,dataset__archiveflag=0).order_by(orderby)
    else:
        LOG('NO STATES')
        states = []


    if tap.format in ('spcat','xspcat','mrg'):
        generator = gener(transitions, states, format=tap.format)
        response = HttpResponse(generator, mimetype='text/plain')
    else:
        if 'states' in tap.requestables:
            response = plotLevelDiagram(states)
        else:
            response = plotStickSpec(transitions)
        
    return response


def GetStringValue(value):
    if value == None: 
        return ''
    else:
        return value

def GetNumericValue(value):
    if value == None: 
        return 0
    else:
        return value
    
def formatqn(value):
    if value == None:
        return ''
    elif value > 99 and value < 360:
        return chr(55+value/10)+ "%01d" % ( value % 10)
    elif value < -9 and value > -260:
        return chr(95-(value-1)/10)+ "%01d" % -( value % -10)
    else:
        return str(value)

def gener(transs=None, states=None, format='spcat'):

    if format=='xspcat':
        for trans in xCat(transs):
            yield trans
    elif format == 'mrg':
        for trans in Mrg(transs):
            yield trans
    else:
        for trans in Cat(transs):
            yield trans
        for state in Egy(states):
            yield state
        

def Cat(transs):
    for trans in transs:
        yield '%13.4lf' % trans.frequency
        yield '%8.4lf' % trans.uncertainty
        yield '%8.4lf' % trans.intensity
        yield '%2d' % trans.degreeoffreedom
        yield '%10.4lf' % trans.energylower

        yield '%3d' % trans.upperstatedegeneracy
        yield '%7d' % trans.speciestag
        
        yield '%4d' % trans.qntag
        yield '%2s' % formatqn(trans.qnup1)
        yield '%2s' % formatqn(trans.qnup2)
        yield '%2s' % formatqn(trans.qnup3)
        yield '%2s' % formatqn(trans.qnup4)
        yield '%2s' % formatqn(trans.qnup5)
        yield '%2s' % formatqn(trans.qnup6)

        yield '%2s' % formatqn(trans.qnlow1)
        yield '%2s' % formatqn(trans.qnlow2)
        yield '%2s' % formatqn(trans.qnlow3)
        yield '%2s' % formatqn(trans.qnlow4)
        yield '%2s' % formatqn(trans.qnlow5)
        yield '%2s' % formatqn(trans.qnlow6)

        yield '%s' % trans.specie.name
        yield '\n'


def Mrg(transs):
    """
    """
    
    for trans in transs:
        yield '%s ' % trans.spfitstr()
##        trans.attach_exp_frequencies()

##        speciestag = trans.speciestag

##        if len(trans.frequencies)>1:
##            speciestag=-speciestag
##            frequency = trans.frequencies[1]
##            uncertainty = trans.uncertainties[1]
##        else:
##            frequency = trans.frequency
##            uncertainty = trans.uncertainty
            
##        yield '%13.4lf' % frequency
##        yield '%8.4lf' % uncertainty
##        yield '%8.4lf' % trans.intensity
        
##        yield '%2d' % trans.degreeoffreedom
##        yield '%10.4lf' % trans.energylower

##        yield '%3d' % trans.upperstatedegeneracy
##        yield '%7d' % speciestag
        
##        yield '%4d' % trans.qntag
##        yield '%2s' % formatqn(trans.qnup1)
##        yield '%2s' % formatqn(trans.qnup2)
##        yield '%2s' % formatqn(trans.qnup3)
##        yield '%2s' % formatqn(trans.qnup4)
##        yield '%2s' % formatqn(trans.qnup5)
##        yield '%2s' % formatqn(trans.qnup6)

##        yield '%2s' % formatqn(trans.qnlow1)
##        yield '%2s' % formatqn(trans.qnlow2)
##        yield '%2s' % formatqn(trans.qnlow3)
##        yield '%2s' % formatqn(trans.qnlow4)
##        yield '%2s' % formatqn(trans.qnlow5)
##        yield '%2s' % formatqn(trans.qnlow6)

        yield '%s' % trans.specie.name
        yield '\n'



def xCat(transs):
    # qnlabels = ["J","N","Ka","Kc","v"]
    qnlabels = []
    tagarray = transs.values_list('specie','qntag').distinct()
    for specie, qntag in tagarray:
        filter = QuantumNumbersFilter.objects.filter(specie= specie, qntag=qntag).order_by('order')
        qnlabels = chain(qnlabels, filter.values_list('label','order'))
    
#    qnlabels = set(qnlabels)
    qnlabels = sorted(set(qnlabels),key=lambda x:x[1])

#    statess = set( transs.values_list('upperstateref',flat=True) )

#    qns = MolecularQuantumNumbers.objects.filter(pk__in=statess).distinct()
#    dictqns = {}
#          
#          for qn in qns:
#               if qn.attribute:
#                    # put quotes around the value of the attribute
#                    attr_name, attr_val = qn.attribute.split('=')
#                    qn.attribute = ' %s="%s"' % (attr_name, attr_val)
#               else:
#                    qn.attribute = ''
#                    
#               if qn.spinref:
#                    # add spinRef to attribute if it exists
#                    qn.attribute += ' nuclearSpinRef="%s"' % qn.spinref

#               dictqns.update({qn.label : qn.value})


    # Header
    yield '%13s' % "Frequency"
    yield '%8s' % "Unc."
    yield '%8s' % "Intens."
    yield '%4s' % "DOF"
    yield '%12s' % "l. Energy."
    
    yield '%5s ' % "Gup"

    for qnlabel in qnlabels:
        yield '%4s' % qnlabel[0][:4]

    yield ' - '
    for qnlabel in qnlabels:
        yield '%4s' % qnlabel[0][:4]


    yield ' Specie'
    yield '\n'
    
    for trans in transs:
        yield '%13.4lf' % trans.frequency
        yield '%8.4lf' % trans.uncertainty
        yield '%8.4lf' % trans.intensity
        yield '%4d' % trans.degreeoffreedom
        yield '%12.4lf' % trans.energylower

        yield '%5d ' % trans.upperstatedegeneracy
#        yield '%7d' % trans.speciestag
        

        # Create quantum number output
        upperqns = trans.upperstateref.qns_dict()
        lowerqns = trans.lowerstateref.qns_dict()

#        yield '<div class="qn label">(%s) = </div>' % ",".join(upperqns)

        for label in qnlabels:
            if label[0]=='ElecStateLabel':
                val = str(upperqns.get(label[0]))[:1]
            else:
                val = str(upperqns.get(label[0]))

            if val=="None":
                val=""
                
            yield '<div class="qn %s">%4s</div>' % (label[0], val)

#        yield " <- "
        yield '   '

        for label in qnlabels:
            if label[0]=='ElecStateLabel':
                val = str(lowerqns.get(label[0]))[:1]
            else:
                val = str(lowerqns.get(label[0]))

            if  val=="None":
                val=""
                
            yield '<div class="qn %s">%4s</div>' % (label[0], val)
            

        yield ' %s' % trans.specie.name

        
        yield '\n'

        # QUERY and Display Experimental values
        exptranss = TransitionsExp.objects.filter(specie=trans.specie,
                                            qnup1=trans.qnup1,
                                            qnlow1=trans.qnlow1,
                                            qnup2=trans.qnup2,
                                            qnlow2=trans.qnlow2,
                                            qnup3=trans.qnup3,
                                            qnlow4=trans.qnlow4,
                                            qnup5=trans.qnup5,
                                            qnlow6=trans.qnlow6)
        for exptrans in exptranss:
            yield '<small style="color:blue">'
            yield '    %16.4lf' % exptrans.frequency
            yield '    %10.4lf' % exptrans.uncertainty
#            if exptrans.comment:
#            yield '    %20s' % (exptrans.comment if exptrans.comment else "")

            yield '   '
            sources = SourcesIDRefs.objects.filter(transitionexp=exptrans.id)
            for source in sources:
                yield '[%s] ' % source.referenceid.id

            yield '</small>\n'
            



def Egy(states):
    for state in states:
        yield '%5s' % GetStringValue(state.block)
        yield '%5s' % GetStringValue(state.index)                
        yield '%18.6lf' % GetNumericValue(state.energy)
        yield '%18.6lf' % GetNumericValue(state.mixingcoeff)
        yield '%18.6lf' % GetNumericValue(state.uncertainty)

        yield '%3s' % GetStringValue(state.qn1)
        yield '%3s' % GetStringValue(state.qn2)
        yield '%3s' % GetStringValue(state.qn3)
        yield '%3s' % GetStringValue(state.qn4)
        yield '%3s' % GetStringValue(state.qn5)
        yield '%3s' % GetStringValue(state.qn6)

        yield '%s' % GetStringValue(state.specie.name)
        yield '%3s' % GetStringValue(state.degeneracy)          
        yield '%4s' % GetStringValue(state.nuclearspinisomer)
        yield '%7s' % GetStringValue(state.nuclearstatisticalweight)
        yield '%4s ' % GetStringValue(state.qntag)

        yield '\n'


def plotStickSpec(transs):
    import os
    os.environ['HOME']='/tmp'

    
    import matplotlib
    from matplotlib.backends.backend_agg import FigureCanvasAgg as FigureCanvas
    from matplotlib.figure import Figure
    from matplotlib.dates import DateFormatter
    fig = Figure(facecolor='#eeefff',figsize=(15, 10), dpi=80,edgecolor='w')
    
    ax=fig.add_subplot(1,1,1)
    # bx=fig.add_subplot(2,1,1)


    spids = set( transs.values_list('specie_id',flat=True) )

    if (len(spids)>0): 
            
        spidsname = []
        species = Species.objects.filter(pk__in=spids) #,ncomp__gt=1)
        i=0
        bars=[]
        for specie in species:
            spidsname.append(specie.name)
            subtranss = transs.filter(specie=specie)
            intensities = [10.0**trans.intensity for trans in subtranss]
            frequencies = [trans.frequency for trans in subtranss]
            #bars.append( ax.bar(frequencies, intensities, color=cm.jet(1.*i/len(spids)))[0] )
            bars.append( ax.bar(frequencies, intensities, linewidth=1,edgecolor=matplotlib.cm.jet(1.*i/len(spids)), color=matplotlib.cm.jet(1.*i/len(spids)))[0] )
            i=i+1
        
 
        ax.legend(bars,spidsname,loc=0)
        #    intensities = [10.0**trans.intensity for trans in transs]
        #    frequencies = [trans.frequency for trans in transs]
        # #   #IDs = [trans.species for trans in transs]
        
        #    ax.bar(frequencies, intensities) #, color=cols)
        
    ax.set_xlabel("Frequency [MHz]")
    ax.set_ylabel("Intensity [nm^2MHz]")

    title = u"Dynamically Generated Stick Spectrum "
    ax.set_title(title)


    ax.grid(True)
    canvas = FigureCanvas(fig)
    response = HttpResponse(content_type='image/png')
    
    canvas.print_png(response)
    return response



def plotLevelDiagram(states):
    import os
    os.environ['HOME']='/tmp'

    
    import matplotlib
    from matplotlib.backends.backend_agg import FigureCanvasAgg as FigureCanvas
    from matplotlib.figure import Figure
    from matplotlib.dates import DateFormatter
    fig = Figure(facecolor='#eeefff',figsize=(15, 10), dpi=80,edgecolor='w')
    
    ax=fig.add_subplot(1,1,1)
    # bx=fig.add_subplot(2,1,1)
        
    ax.set_xlabel("J")
    ax.set_ylabel("Energy [cm-1]")


    spids = set( states.values_list('specie_id',flat=True) )
    count_species = len(spids)
    spidsname = []
    species = Species.objects.filter(pk__in=spids) #,ncomp__gt=1)
    i=0
    plots=[]
    for specie in species:
        if count_species == 0:
            speciescolor = matplotlib.cm.jet(1.)
        else:
            speciescolor = matplotlib.cm.jet(1.*i/count_species)
        spidsname.append(specie.name)
        substates = states.filter(specie=specie)

        for state in states:
<<<<<<< HEAD
            pl = ax.plot([state.qn1-0.3,state.qn1+0.3],[state.energy,state.energy], color = speciescolor)
=======
            pl = ax.plot([state.qn1-0.3,state.qn1+0.3],[state.energy,state.energy], color=speciescolor)
>>>>>>> 0bfcd088

        plots.append(pl)
        i=i+1
    if count_species > 0:
        ax.legend(plots, spidsname, loc=0)
#    ax.legend(bars,spidsname,loc=0)
    

#    for state in states:
#        ax.plot([state.qn1-0.3,state.qn1+0.3],[state.energy,state.energy], color='b')
 
    
    title = u"Energy Level Diagram "
    ax.set_title(title)


    ax.grid(True)
    canvas = FigureCanvas(fig)
    response = HttpResponse(content_type='image/png')
    
    canvas.print_png(response)
    return response


def specieslist():
    speciess = Species.objects.filter(archiveflag=0)
    for specie in speciess:
        yield "<name>%s</name> \n" % specie.name
        yield "  <inchikey>%s</inchikey> \n" % specie.inchikey
        yield "  <stoichi>%s</stoichi> \n" % specie.molecule.stoichiometricformula
        yield "  <inchikeystem>%s<inchikeystem> \n" %  GetStringValue(specie.inchikey)[0:14]

        for nm in GetStringValue(specie.molecule.trivialname).split(","):
            yield "     <trivialname>%s<trivialname> \n" % nm
#        yield "  <trivialname>%s<trivialname> " %  GetStringValue(specie.molecule.trivialname)[0:14]
        
        yield "\n"


def plain_specieslist():
    speciess = Species.objects.filter(archiveflag=0)
    for specie in speciess:
        yield "%5s " % specie.id
        yield "%7s " % specie.speciestag
        yield "%-20s " % specie.molecule.stoichiometricformula
        yield "%-20s " % specie.molecule.structuralformula
        yield "%-20s " % specie.isotopolog        
        yield "%-30s " % specie.state        
#        yield "%-20s " % specie.name
        yield "%-20s " % specie.inchikey
        yield "%-s " % specie.molecule.trivialname
        
        yield "\n"
    <|MERGE_RESOLUTION|>--- conflicted
+++ resolved
@@ -437,13 +437,7 @@
     # use tap.parsedSQL.columns instead of tap.requestables
     # because only the selected columns should be returned and no additional ones
     col = tap.parsedSQL.columns #.asList()
-    
-<<<<<<< HEAD
-    #transs = RadiativeTransitions.objects.filter(q,specie__origin=5,specie__archiveflag=0,dataset__archiveflag=0,energylower__gt=0)
     transs = RadiativeTransitions.objects.filter(q,specie__archiveflag=0,dataset__archiveflag=0,energylower__gt=0) 
-=======
-    transs = RadiativeTransitions.objects.filter(q,specie__origin=5,specie__archiveflag=0,dataset__archiveflag=0,energylower__gt=0) 
->>>>>>> 0bfcd088
     ntrans = transs.count()
 
     if LIMIT is not None and ntrans > LIMIT:
@@ -850,11 +844,7 @@
         substates = states.filter(specie=specie)
 
         for state in states:
-<<<<<<< HEAD
             pl = ax.plot([state.qn1-0.3,state.qn1+0.3],[state.energy,state.energy], color = speciescolor)
-=======
-            pl = ax.plot([state.qn1-0.3,state.qn1+0.3],[state.energy,state.energy], color=speciescolor)
->>>>>>> 0bfcd088
 
         plots.append(pl)
         i=i+1
