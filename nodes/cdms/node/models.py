--- conflicted
+++ resolved
@@ -9,13 +9,6 @@
 from django.db.models import *
 #from vamdctap.bibtextools import *
 from latex2html import *
-<<<<<<< HEAD
-=======
-
-FILTER_DICT={}
-# References which will always be returned
-DATABASE_REFERENCES = [1921]
->>>>>>> 77fc9d98
 
 FILTER_DICT={}
 # References which will always be returned
@@ -183,18 +176,10 @@
      lowestrovibstate = IntegerField(db_column='NSI_LowestRoVib_EGY_ID')
      class Meta:
           db_table = u'NuclearSpinIsomers'
-<<<<<<< HEAD
 
      def lowestrovibstateid(self):
           return '%s-origin-%s' % (self.lowestrovibstate, self.specie_id)
 
-=======
-
-     def lowestrovibstateid(self):
-          return '%s-origin-%s' % (self.lowestrovibstate, self.specie_id)
-
->>>>>>> 77fc9d98
-     
 class States( Model):
      """
      This class contains the states of each specie.
@@ -243,11 +228,7 @@
      def auxillary(self):
           try:
                if self.aux:
-<<<<<<< HEAD
                     return 'true'
-=======
-                    return 'True'
->>>>>>> 77fc9d98
                else:
                     return ''
           except AttributeError:
@@ -260,12 +241,8 @@
 	"""Yield the XML for the state quantum numbers"""
         # remove "-origin" in order to retrieve also qns for state-origins
         try:
-<<<<<<< HEAD
              #sid = self.id.replace('-origin-%s' % self.specie_id,'')
              sid = self.id.split('-')[0]
-=======
-             sid = self.id.replace('-origin-%s' % self.specie_id,'')
->>>>>>> 77fc9d98
         except:
              sid = self.id
              
@@ -405,7 +382,6 @@
                     
 ##               exec 'self.%s = %s' % (qn.label, value)
 ##          return self.J
-<<<<<<< HEAD
 
 class AtomStates( Model):
      """
@@ -436,38 +412,6 @@
      class Meta:
        db_table = u'Energies'
 
-=======
-
-class AtomStates( Model):
-     """
-     This class contains the states of each specie.
-     """
-     id                    = IntegerField(primary_key=True, db_column='EGY_ID')
-     specie                = ForeignKey(Species, db_column='EGY_E_ID')
-     speciestag            = IntegerField(db_column='EGY_E_Tag')
-     dataset               = ForeignKey(Datasets, db_column='EGY_DAT_ID')
-     energy                = FloatField(null=True, db_column='EGY_Energy')
-     uncertainty           = FloatField(null=True, db_column='EGY_Uncertainty')
-     energyorigin          = IntegerField(db_column='EGY_EnergyOrigin_EGY_ID')
-     mixingcoeff           = FloatField(null=True, db_column='EGY_PMIX')
-     block                 = IntegerField(db_column='EGY_IBLK')
-     index                 = IntegerField(db_column='EGY_INDX') 
-     degeneracy            = IntegerField(db_column='EGY_IDGN') 
-     nuclearstatisticalweight = IntegerField(db_column='EGY_NuclearStatisticalWeight')
-     nuclearspinisomer     = CharField(max_length=10, db_column='EGY_NuclearSpinIsomer')
-     qntag                 = IntegerField(db_column='EGY_QN_Tag') 
-     qn1                   = IntegerField(db_column='EGY_QN1')
-     qn2                   = IntegerField(db_column='EGY_QN2') 
-     qn3                   = IntegerField(db_column='EGY_QN3') 
-     qn4                   = IntegerField(db_column='EGY_QN4') 
-     qn5                   = IntegerField(db_column='EGY_QN5') 
-     qn6                   = IntegerField(db_column='EGY_QN6') 
-     user                  = CharField(max_length=40, db_column='EGY_User')      # obsolete
-     timestamp             = IntegerField(db_column='EGY_TIMESTAMP')
-     class Meta:
-       db_table = u'Energies'
-
->>>>>>> 77fc9d98
      def get_Components(self):
           """This is required in order to supply a Components property
           for the makeAtomsComponents tagmaker."""
@@ -567,7 +511,6 @@
      
      def __unicode__(self):
           return u'ID:%s Tag:%s Freq: %s'%(self.id,self.speciestag,self.frequency)
-<<<<<<< HEAD
 
      def specieid(self):
           return '%s-hyp%s' % (self.specie_id,self.hfsflag)
@@ -694,104 +637,6 @@
 ##          freqs=[self.frequency]
 ##          for trans in exptranss:
 ##               freqs.append(trans.frequency)
-
-=======
-
-     def specieid(self):
-          return '%s-hyp%s' % (self.specie_id,self.hfsflag)
-
-     def process_class(self):
-          pclass=['rota']
-          if self.hfsflag>0:
-               pclass.append('hyp%d' % self.hfsflag)
-          return pclass
-     
-     def attach_evaluation(self):
-          """
-          """
-          self.qualities=[]
-          self.recommendations=[]
-          self.evalrefs=[]
-          evals = self.evaluation_set.all()
-          for i in evals:
-               self.qualities.append(i.quality)
-               self.recommendations.append(i.recommended)
-               self.evalrefs.append(i.source_id)
-          return self.qualities
-     
-     def attach_exp_frequencies(self):
-         """
-         Create lists of frequencies, units, sources, ... for each transition.
-         The calculated frequency is given anyway followed by experimental
-         frequencies (db-table: Frequencies). In addition a unique list of
-         methods for the experimental data is created and returned.
-
-         Returns:
-         - modified transitions (frequencies, ... attached as lists)
-         - methods for experimental data
-
-         """
-         
-         # Attach the calculated frequency first
-         self.frequencies=[self.frequency]
-         self.units=[self.unit]
-         self.uncertainties=[self.uncertainty]
-         self.refs=[""]
-         self.methods=[self.dataset_id]
-         self.evaluations=[self.attach_evaluation()]
-         self.recommendations=[self.recommendations]
-         self.evalrefs=[self.evalrefs]
-
-         exptranss = TransitionsExp.objects.filter(specie=self.specie,
-                                                   dataset__archiveflag=0,
-                                                   qnup1=self.qnup1,
-                                                   qnlow1=self.qnlow1,
-                                                   qnup2=self.qnup2,
-                                                   qnlow2=self.qnlow2,
-                                                   qnup3=self.qnup3,
-                                                   qnlow3=self.qnlow3,
-                                                   qnup4=self.qnup4,
-                                                   qnlow4=self.qnlow4,
-                                                   qnup5=self.qnup5,
-                                                   qnlow5=self.qnlow5,
-                                                   qnup6=self.qnup6,
-                                                   qnlow6=self.qnlow6)
-
-         for exptrans in exptranss:
-              self.frequencies.append(exptrans.frequency)
-              self.units.append(exptrans.unit)
-              self.uncertainties.append(exptrans.uncertainty)
-              self.evaluations.append(exptrans.attach_evaluation())
-              self.recommendations.append(exptrans.recommendations)
-              self.evalrefs.append(exptrans.evalrefs)
-              # get sources
-              s= exptrans.sources.all().values_list('source',flat=True)
-              self.refs.append(s)
-
-              #if s.count()>0:
-              #     method = "EXP" + "-".join(str(source) for source in s)
-              #     self.methods.append(method)
-              self.methods.append(exptrans.dataset_id)
-
-         return self.frequencies
-
-
-
-##     def get_exp_transitions(self):
-##          exptranss = TransitionsExp.objects.filter(species=self.species,
-##                                                    qnup1=self.qnup1,
-##                                                    qnlow1=self.qnlow1,
-##                                                    qnup2=self.qnup2,
-##                                                    qnlow2=self.qnlow2,
-##                                                    qnup3=self.qnup3,
-##                                                    qnlow4=self.qnlow4,
-##                                                    qnup5=self.qnup5,
-##                                                    qnlow6=self.qnlow6)
-##          freqs=[self.frequency]
-##          for trans in exptranss:
-##               freqs.append(trans.frequency)
-
->>>>>>> 77fc9d98
 ##          self.frequencyArray = freqs
 ##          return freqs
 
@@ -808,7 +653,6 @@
         db_table = u'Predictions'
         
 
-<<<<<<< HEAD
 class RadiativeTransitions( Model):
      """
      This class contains the calculated transition frequencies (mysql-table Predictions).
@@ -1015,10 +859,6 @@
      class Meta:
         db_table = u'RadiativeTransitionsT'
  
-=======
-
->>>>>>> 77fc9d98
-
 class Sources( Model):
      """
      This class contains references 
@@ -1310,7 +1150,6 @@
           db_table = u'Partitionfunctions' 
                      
                          
-<<<<<<< HEAD
 class PartitionfunctionsDetailed( Model):
      """
      This class contains partition function (mysql-table: Partitionfunctions) for each specie
@@ -1331,8 +1170,6 @@
 
      class Meta:
           db_table = u'PartitionFunctionsDetailed' 
-=======
->>>>>>> 77fc9d98
 
      def __unicode__(self):
           return "%6d %20s %9.3lf %20.6lf" % (self.specie.id, self.state, self.temperature, self.partitionfunc)
