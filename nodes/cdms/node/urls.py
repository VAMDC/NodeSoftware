# Optional:
# Use this file to connect views from views.py in the same
# directory to their URLs.
from django.contrib.auth.views import login, logout

from django.conf.urls.defaults import *
from django.conf import settings

from django.views.decorators.cache import cache_page
#
urlpatterns = patterns(settings.NODENAME+'.node.views',
                       (r'^$', 'index'),
                       (r'^cdms$', 'index'),
                       (r'^home', 'index'),
                       (r'^queryPage', 'queryPage'),                       
                       (r'^queryForm', 'query_form'), 
                       (r'^querySpecies', 'queryspecies'),
                       (r'^html_list/([a-z]{1,20})/$', 'html_list'),
<<<<<<< HEAD
#                       (r'^json_list/([a-z]{1,20})/$', cache_page(60*15)('json_list')),
                       (r'^json_list/([a-z]{1,20})/$', 'json_list'),
=======
>>>>>>> 77fc9d98
                       (r'^selectSpecie2', 'selectSpecie2'),
                       (r'^selectSpecie', 'selectSpecie'),
                       (r'^catalog/(\d{1,5})/$', 'catalog'),
                       (r'^catalog', 'catalog'),
                       (r'^showResults', 'showResults'),
                       (r'^ajaxRequest', 'ajaxRequest'),
<<<<<<< HEAD
                       (r'^downloadData', 'download_data'),
=======
>>>>>>> 77fc9d98
#                       (r'^xsams2html', 'xsams2html'),
                       (r'^tools', 'tools'),
                       (r'^general', 'general'),
                       (r'^contact', 'contact'),
                       (r'^help', 'help'),
                       (r'^overview$','specieslist'),
              #         (r'^molecules', 'molecule'),                       
              #         (r'^species/(\d{1,5})/$', 'specie'),                       
                       (r'^getfile/(\d{1,5})/$', 'getfile'),                       
<<<<<<< HEAD
                       (r'^cdms_lite', 'cdms_lite_download'),                       
=======
>>>>>>> 77fc9d98
              #         (r'^references', 'referencelist'),                       
              #         (r'^filters/(\d{1,5})/$', 'filters'),                      
                       (r'^login/$',  login, {'template_name': 'cdmsadmin/login.html'}),
                       (r'^accounts/logout/$', logout, {'template_name': 'cdmsadmin/login.html'}), 
                       )<|MERGE_RESOLUTION|>--- conflicted
+++ resolved
@@ -3,7 +3,8 @@
 # directory to their URLs.
 from django.contrib.auth.views import login, logout
 
-from django.conf.urls.defaults import *
+#from django.conf.urls.defaults import *
+#from django.conf.urls import patterns, url, include
 from django.conf import settings
 
 from django.views.decorators.cache import cache_page
@@ -16,21 +17,15 @@
                        (r'^queryForm', 'query_form'), 
                        (r'^querySpecies', 'queryspecies'),
                        (r'^html_list/([a-z]{1,20})/$', 'html_list'),
-<<<<<<< HEAD
 #                       (r'^json_list/([a-z]{1,20})/$', cache_page(60*15)('json_list')),
                        (r'^json_list/([a-z]{1,20})/$', 'json_list'),
-=======
->>>>>>> 77fc9d98
                        (r'^selectSpecie2', 'selectSpecie2'),
                        (r'^selectSpecie', 'selectSpecie'),
                        (r'^catalog/(\d{1,5})/$', 'catalog'),
                        (r'^catalog', 'catalog'),
                        (r'^showResults', 'showResults'),
                        (r'^ajaxRequest', 'ajaxRequest'),
-<<<<<<< HEAD
                        (r'^downloadData', 'download_data'),
-=======
->>>>>>> 77fc9d98
 #                       (r'^xsams2html', 'xsams2html'),
                        (r'^tools', 'tools'),
                        (r'^general', 'general'),
@@ -40,10 +35,7 @@
               #         (r'^molecules', 'molecule'),                       
               #         (r'^species/(\d{1,5})/$', 'specie'),                       
                        (r'^getfile/(\d{1,5})/$', 'getfile'),                       
-<<<<<<< HEAD
                        (r'^cdms_lite', 'cdms_lite_download'),                       
-=======
->>>>>>> 77fc9d98
               #         (r'^references', 'referencelist'),                       
               #         (r'^filters/(\d{1,5})/$', 'filters'),                      
                        (r'^login/$',  login, {'template_name': 'cdmsadmin/login.html'}),
