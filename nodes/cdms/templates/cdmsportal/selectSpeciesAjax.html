{% extends "cdmsportal/portalBase.html" %}	  
	  
{% block menu_li_catalog %}class="active" {% endblock %}	  
	  
{% block content %}	  
<div id="main">
  <form name="PARAMETER" action="./{{action}}" class="yform full" role="application"  method="post">
 

  <!-- begin: #col1 - first float column -->
    <div id="col1"  role="complementary">
      <div id="col1_content" class="clearfix">      


        <INPUT TYPE="HIDDEN" NAME="T_PAGE" VALUE="SearchPrediction">
        <h6 class="vlist"> FILTER SPECIES LIST</h6>
        <p id="navFilterInfo" class="info center"> Use 
          <a href="#" class="tooltip" title="<div style='text-align:left;'>Examples:<br><br>'^H2O$' to find only 'H2O'<br>'^H2' to find all string beginning with 'H2' like 'H2CO'<br>'H2O' to find all strings containing 'H2O' like 'NH2OH'</div>">regular expressions</a>
        </p>
      <div class="type-text">
        <label for="eTagFilter">Tag</label>
        <input id="eTagFilter" onkeyup="applySpeciesFilter()" onblur="applySpeciesFilter()" onkeyPress="return disableEnterKey(event)" type="text" name="filterTag"> 
      </div>
      <div class="type-text">
        <label for="molNameFilter">Molecule</label>
        <input id="molNameFilter" onkeyup="applySpeciesFilter()" onmouseenter="applySpeciesFilter()" onkeyPress="return disableEnterKey(event)" type="text" name="filterTag"> 
      </div>
      <div class="type-text">
        <label for="molTrivNameFilter">Trivial&nbsp;Name</label>
        <input id="molTrivNameFilter" onkeyup="applySpeciesFilter()"  onblur="applySpeciesFilter()" onkeyPress="return disableEnterKey(event)" type="text" name="filterTag"> 
      </div>
      <div class="type-text">
        <label for="isoFilter">Isotopolog</label>
        <input id="isoFilter" onkeyup="applySpeciesFilter()" onblur="applySpeciesFilter()" onkeyPress="return disableEnterKey(event)" type="text" name="filterTag"> 
      </div>
      <div class="type-text">
        <label for="stateFilter">State</label>
        <input id="stateFilter" onkeyup="applySpeciesFilter()" onblur="applySpeciesFilter()" onkeyPress="return disableEnterKey(event)" type="text" name="filterTag"> 
      </div>
	    
      {% block moleculesgroupxxx %}
      {% endblock %}
    </div>
  </div>
  <!-- end: #col1 -->
  <!-- begin: #col3 static column -->
  <!--  <div id="col3" style="background-color:#F0F0F0;" role="main"> -->

  <div id="col3" role="main">
    <div id="col3_content" class="clearfix">

      <input id="orderBy" type="hidden" name="T_OrderBy" value="E_TAG ASC">
      <input id="EID" type="hidden" name="T_EID" value="">
      <fieldset class="full float_left" style="width:430px" >

        <div class="type-button center">  
	  <INPUT style="width:30%;" TYPE="BUTTON"  VALUE="SPECIES" NAME="B_SPECIESLIST" onclick="displaySpeciesInfoBox('species');"> 
	  <INPUT style="width:30%;" TYPE="BUTTON"  VALUE="ISOTOPOLOGS" NAME="B_ISOLIST" onclick="displaySpeciesInfoBox('isotopologs');"> 
	  <INPUT style="width:30%;" TYPE="BUTTON"  VALUE="MOLECULES" NAME="B_MOLLIST" onclick="displaySpeciesInfoBox('molecules');"> 
	</div>
	<br><br>

<script> 
		species = [{% for specie in species_list %}'{{specie}}',{% endfor %}] 
		isotopologs = [{% for inchikey in inchikey_list %}'{{inchikey}}',{% endfor %}] 
		molecules = [{% for molecule in stoichio_list %}'{{molecule}}',{% endfor %}] 
		$(document).ready(function() {

<<<<<<< HEAD
		ajaxGetSpeciesList(-5);
=======
		<!-- ajaxGetList('species'); -->
		ajaxGetSpeciesList();
		<!-- ajaxGetSpeciesList(); -->
>>>>>>> 0bfcd088
		});
</script>

        <div id="container_list" class="speciesview" style="height:380px;" >
          <div>
            <table class="full">
              <tr>
                <th style="width:40px;">Tag</th>
                <th style="width:70px">Molecule</th>
                <th style="width:80px">Isotopolog</th>
                <th style="width:90px">State</th>
                <th style="width:25px;">&nbsp;</th>
              </tr>
            </table>
          </div>

          <div style="height:320px;overflow-y:auto;">
            <table class="full selectMolsHead" style="table-layout: fixed;">
              <tbody class="selectMolsHead">
              </tbody>
            </table>
          </div>
        </div>


        <div id="container_isolist" class="isotopologview" style="height:380px;display:none" >
	  <div class="entryTableHead">
            <div class="float_left" style="margin-left:3em;font-weight:bold;min-width:50px;">Stoich.Form.</div>
            <div class="float_left" style="font-weight:bold;min-width:100px">Isotopolog</div>
            <div class="float_left" style="font-weight:bold;min-width:100px">Triv.Name</div> 
          </div>
	  <ul class="selectMolsHead vlist full" style="height:300px;overflow-y:scroll;"></ul>
        </div> 

        <div id="container_mollist" class="moleculeview" style="height:380px;display:none" >
          <div class="entryTableHead">
            <div class="float_left" style="margin-left:3.0em;font-weight:bold;min-width:50px;">Stoich.Form.</div>
            <div class="float_left" style="font-weight:bold;min-width:100px">Symbol</div>
            <div class="float_left" style="font-weight:bold;min-width:100px">Triv. Name</div> 
          </div>
	  <ul class="selectMolsHead vlist full" style="height:300px;overflow-y:scroll;"></ul>
        </div> 

	<div class="type-button center">  
	{% block selectButtons %}
	{% endblock %}
	  <INPUT style="width:30%;float:right;" TYPE="SUBMIT"  VALUE="Confirm Selection" NAME="B_Query" onclick="submitSpecies();"> <!-- load_page('SearchPrediction');"> -->
	</div>

      </fieldset>


	      <div class="subpage_main float_right" id="form_main" style="padding-left:10px;background-color:#F5F5F5;text-align:center;font-size:13px; -webkit-box-shadow: 0 1px 3px rgba(0, 0, 0, 0.2);-moz-box-shadow: 0 1px 3px rgba(0, 0, 0, 0.2);box-shadow: 0 1px 3px rgba(0, 0, 0, 0.2);width:220px">
<!--		<div style="margin-left:0em;padding-left:1em;padding-right:1em;background-color:#F0F0F0;width:190px" class="clearfix"> -->
		  <div  style="text-align:left;width:180px;" class='float_left' >
		    <div class="columnar speciesview isotopologview moleculeview" style="clear:left;min-height:2.5em">
		      <font style="text-transform:uppercase" id="trivialname">{{specie.molecule.trivialname}}</font>
		    </div>
		    <div class="columnar speciesview isotopologview moleculeview" style="clear:left;">
		      <font style="font-size:x-large;font-weight:bold" id="isotopolog">{{specie.isotopolog}}</font>		      
		    </div>
		    <div class="columnar speciesview" style="clear:left;padding-bottom:2em;height:1.2em">
		      <font style="font-style:italic;" id="state_html">{% autoescape off %}{{specie.state_html}}{% endautoescape %}</font>
		    </div>

<!--		  </div>
		  <div class='float_left' style="text-align:left; clear:left;">
-->		    <div class="columnar speciesview" style="clear:left">
		      <font style="float:left;min-width:12ex;padding-right:0em;text-align:left;">Tag:</font>  
		      <font style="font-style:italic;" id="speciestag">{{specie.speciestag}}</font>
		    </div>
		    <div class="columnar speciesview" style="clear:left">
		      <font style="float:left;min-width:12ex;padding-right:0em;text-align:left;">Version:</font>  
		      <font style="font-style:italic;" id="version">{{specie.version}}</font>
		    </div>
		    <div class="columnar speciesview" style="clear:left">
		      <font style="float:left;min-width:12ex;padding-right:0em;text-align:left;">Date of Entry:</font>  
		      <font style="font-style:italic;" id="dateofentry">{{specie.dateofentry}}</font>
		    </div>
		    <div class="columnar speciesview" style="clear:left;">
		      <font style="float:left;min-width:12ex;padding-right:0em;padding-bottom:3em;text-align:left;">Contributor:</font>  
		      <font style="font-style:italic;" id="contributor">{{specie.contributor}}</font>
		    </div>
		    <div class="columnar isotopologview moleculeview" style="clear:left;padding-top:2em;display:none">
		      <font style="" id="specieslist"></font>
		    </div>
<!--		  </div> -->
		</div>

    </div>

</div>

  </form>
	    
</div>
{% endblock %}<|MERGE_RESOLUTION|>--- conflicted
+++ resolved
@@ -64,16 +64,9 @@
 		species = [{% for specie in species_list %}'{{specie}}',{% endfor %}] 
 		isotopologs = [{% for inchikey in inchikey_list %}'{{inchikey}}',{% endfor %}] 
 		molecules = [{% for molecule in stoichio_list %}'{{molecule}}',{% endfor %}] 
-		$(document).ready(function() {
-
-<<<<<<< HEAD
-		ajaxGetSpeciesList(-5);
-=======
-		<!-- ajaxGetList('species'); -->
-		ajaxGetSpeciesList();
-		<!-- ajaxGetSpeciesList(); -->
->>>>>>> 0bfcd088
-		});
+                $(document).ready(function() {
+                    ajaxGetSpeciesList(-5);
+		);
 </script>
 
         <div id="container_list" class="speciesview" style="height:380px;" >
