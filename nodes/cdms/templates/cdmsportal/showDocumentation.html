{% extends "cdmsportal/portalBase.html" %}

{% block menu_li_catalog %}class="active" {% endblock %}

{% block content %}
    <div id="main">
      <!-- begin: #col1 - first float column -->
	      <div class="subpage_main float_right" id="form_main" style="background-color:#F5F5F5;text-align:center;font-size:13px;-webkit-border-radius: 4px;-moz-border-radius: 4px;border-radius: 4px;-webkit-box-shadow: 0 1px 3px rgba(0, 0, 0, 0.2);-moz-box-shadow: 0 1px 3px rgba(0, 0, 0, 0.2);box-shadow: 0 1px 3px rgba(0, 0, 0, 0.2);width:100%">
		<div style="margin-left:0em;padding-left:5em;padding-right:5em;background-color:#F0F0F0;
" class="clearfix">
		  <div  style="text-align:left" class='float_left' >
		    <div class="columnar" style="clear:left">
		      <big style="text-transform:uppercase">{{specie.molecule.trivialname}}</big>
		    </div>
		    <div class="columnar" style="clear:left;">
		      <big style="font-size:x-large;font-weight:bold">{{specie.isotopolog}}</big>		      
		    </div>
		    <div class="columnar" style="clear:left">
		      <big style="font-style:italic;">{% autoescape off %}{{specie.state_html}}{% endautoescape %}</big>
		    </div>

		  </div>
		  <div class='float_right' style="text-align:left">
		    <div class="columnar" style="clear:left">
		      <big style="float:left;min-width:10em;padding-right:1em;text-align:right;">Tag:</big>  
		      <big style="font-style:italic;">{{specie.speciestag}}</big>
		    </div>
		    <div class="columnar" style="clear:left">
		      <big style="float:left;min-width:10em;padding-right:1em;text-align:right;">Version:</big>  
		      <big style="font-style:italic;">{{specie.version}}</big>
		    </div>
		    <div class="columnar" style="clear:left">
		      <big style="float:left;min-width:10em;padding-right:1em;text-align:right;">Date of Entry:</big>  
		      <big style="font-style:italic;">{{specie.dateofentry}}</big>
		    </div>
		    <div class="columnar" style="clear:left">
		      <big style="float:left;min-width:10em;padding-right:1em;text-align:right;">Contributor:</big>  
		      <big style="font-style:italic;">{{specie.contributor}}</big>
		    </div>
		  </div>
		</div>

	      </div> <!-- form_main -->
      
      <div id="col1" style="background-color:white;" role="complementary">
	<div id="col1_content" class="clearfix">
	  <h6 class="vlist"> NAVIGATION </h6>
	  <ul class="vlist">
	    <li><a href="#" onclick="docShowSubpage('form_comment')">Description</a></li>
	    <!-- <li><a onclick="docShowSubpage('form_comment')">Description</a></li> -->
	    <li><a href="#" onclick="docShowSubpage('form_parameter')">Molecular Constants</a></li>
	    <li><a href="#" onclick="docShowSubpage('form_pf')">Partition functions</a></li>	    
	    <li><a href="#" onclick="docShowSubpage('form_data')">Data</a></li>
	    <li><a href="#" onclick="docShowSubpage('form_files')">Files</a></li>
	    <li><a href="#" onclick="docShowSubpage('form_references')">References</a></li>
	    <li><a href="#" onclick="docShowSubpage('form_stickspec')">Stick Spectrum</a></li>
	    <li><a href="#" onclick="docShowSubpage('form_energylevels')">Energy Level Plot</a></li>
	    <li><a href="#" onclick="docShowSubpage('nodelist'); ajaxGetNodeList();">Other databases</a></li> 
            <li><a href="http://webbook.nist.gov/cgi/cbook.cgi?InChI={{specie.inchi}}" target="_blank"> NIST - Lookup </a> </li>	    
<<<<<<< HEAD
            <li><a href="http://www.chemspider.com/InChIKey/{{specie.inchikey}}" target="_blank"> ChemSpider - Lookup </a> </li>	    
=======
>>>>>>> 77fc9d98
	    <li><a href="#" onclick="docShowSubpage('form_archive')">Archive</a></li>
	  </ul>
	</div>
      </div>
      <div id="col3" role="main">
	<div id="col3_content" class="clearfix">

	  <form method="post" action="" class="yform full" role="application">
	    <div style="overflow:auto" id="sectionPage">

	      <div id="form_parameter"  class="subpage" style="display:none;clear:both;">

		<fieldset style="border-style:none;background-color:white;">
		  <div class="legend">Rotational constants</div>
		  <table class="full">
                    <colgroup>
                      <col width="20ex">
                      <col width="70%">
                    </colgroup>
		    <tbody>
		      {% for parameter in rotationalconstants %}
		      <tr><th scope="row" class="sub" > <i>{{parameter.parameter}}</i> </th><td> {{parameter.value}} {{parameter.unit}} </td></tr> 
		      {% endfor %}
		    </tbody>
		  </table>
		</fieldset>

		<fieldset style="border-style:none;background-color:white;">
		  <div class="legend">Dipole moment</div>
		  <table class="full">
                    <colgroup>
                      <col width="20ex">
                      <col width="70%">
                    </colgroup>
		    {% for parameter in dipolemoments %}
		    <tr><th scope="row" class="sub" ><i>{% autoescape off %}{{parameter.parameter_html}}{% endautoescape %}</i></th><td> {{parameter.value}} {{parameter.unit}} </td></tr> 
		    {% endfor %}
		  </table>
		</fieldset>


		<fieldset style="border-style:none;background-color:white;">
		  <div class="legend">Other</div>
		  <table class="full">
                    <colgroup>
                      <col width="20ex">
                      <col width="70%">
                    </colgroup>
		    {% for parameter in otherparameters %}
		    <tr><th scope="row" class="sub" width="20em"> {{parameter.parameter}} </th><td> {{parameter.value}} {{parameter.unit}} </td></tr> 
		    {% endfor %}
		  </table>
		</fieldset>

	      </div> <!-- form_parameter -->


	      <fieldset id="form_pf" class="subpage" style="display:none;clear:both;border-style:none;background-color:white;"> 
  	        <div class="legend">Partition functions</div>

{% autoescape off %}
		{{pfhtml}}
{% endautoescape %}

	      </fieldset>


	      <fieldset class="subpage" id="form_comment" style="border-style:none;background-color:white;">
                <div class="legend"> Description </div>
<!--                <p> IMPORTANT INFORMATION FOR THE ENTRY </p> -->
{% autoescape off %}
		<p style='clear:both'>{{specie.comment}} </p> 
{% endautoescape %}
	      </fieldset>

	      <fieldset id="form_data" class="subpage" style="display:none;clear:both;border-style:none;background-color:white;"> 
		<div class="legend"> Datasets </div>
		<table class="full">
		  <thead>
		    <tr><th>ID</th><th>Name</th><th>Type</th><th>HFS</th></tr>
		  </thead>
		  <tbody>
		    {% for dataset in datasets %}
		    <tr class="datEId21"><td>{{dataset.id}}</td><td>{{dataset.name}}</td><td>{{dataset.type}}</td><td>{{dataset.hfsflag}}</td></tr>
		    {% endfor %}
		  </tbody>
		</table>
	      </fieldset>

	      <fieldset  id="form_files" class="subpage" style="display:none;clear:both;border-style:none;background-color:white;"> 
		<div class="legend"> Files </div>
		<table class="full">
		  <thead>
		    <tr><th>Filename</th><th>Type</th><th>Comment</th><th>Createdate</th><th>&nbsp;</th></tr>
		  </thead>
		  <tbody>
		  {% for file in files %}
		    <tr><td>{{file.name}}</td><td>{{file.type}}</td><td>{{file.comment}}</td><td>{{file.createdate}}</td><td style="background-color:#ccc"><a href="#" onclick="location.href=portal_url+'/getfile/{{file.id}}/'"><img width="30px" src="/static/cdms/img/download.png"></a></td></tr>
		  {% endfor %}
		  </tbody>
		</table> 
	      </fieldset>


	      <fieldset id="form_references" class="subpage" style="display:none; clear:both;border-style:none;background-color:white;">
		<div class="legend">References</div> 
		<small>
		<dl>
		  {% for source in sources %}
		  <dt> [<a href="http://dx.doi.org/{{source.doi}}">{{source.doi}}</a>]
		  <dd> 
		    {% for author in source.getAuthorList %}
		    {{author}} 
		    {% endfor %},
		    {{source.year}},<i>{{source.name}}</i><b>{{source.vol}}</b>,{{source.pageBegin}}<br>
		  {% endfor %}
		</dl>
		</small>
<!--	      </pre> -->
	      </fieldset>

      <input type="hidden" id="inchikey" value="{{specie.inchikey}}">
      <INPUT TYPE='HIDDEN' NAME='QUERY' VALUE='SELECT ALL WHERE InchiKey = &#39;{{specie.inchikey}}&#39;'>

              <div id="nodelist" class="subpage" style="display:none;clear:both">Processing ...</div>

	      <fieldset id="queryresult" class="subpage" style="display:none;clear:both;">
		<div class="legend">Other Databases</div> 
	      </fieldset>

	      <fieldset id="form_stickspec" class="subpage" style="display:none;clear:both;">
		<div class="legend">Stick Spectrum</div> 
		<img class="full" width="100%" src="{{BASE_URL}}{{TAP_URLPATH}}sync?REQUEST=doQuery&LANG=VSS1&FORMAT=png&QUERY=SELECT+radiativetransitions+WHERE++MoleculeSpeciesID={{specie.id}}" alt=\Stick Spectrum">
	      </fieldset>


	      <fieldset id="form_energylevels" class="subpage" style="display:none;clear:both;">
		<div class="legend">Energy Level Plot</div> 
		<img class="full" width="100%" src="{{BASE_URL}}{{TAP_URLPATH}}sync?REQUEST=doQuery&LANG=VSS1&FORMAT=png&QUERY=SELECT+states+WHERE++MoleculeSpeciesID={{specie.id}}" alt="Energy Level Diagram">
	      </fieldset>
	    </div>	    
	  </form>

	</div> <!-- col3-content -->
      </div> <!-- col3 -->
    </div> <!-- main -->
    {% endblock %}<|MERGE_RESOLUTION|>--- conflicted
+++ resolved
@@ -57,10 +57,7 @@
 	    <li><a href="#" onclick="docShowSubpage('form_energylevels')">Energy Level Plot</a></li>
 	    <li><a href="#" onclick="docShowSubpage('nodelist'); ajaxGetNodeList();">Other databases</a></li> 
             <li><a href="http://webbook.nist.gov/cgi/cbook.cgi?InChI={{specie.inchi}}" target="_blank"> NIST - Lookup </a> </li>	    
-<<<<<<< HEAD
             <li><a href="http://www.chemspider.com/InChIKey/{{specie.inchikey}}" target="_blank"> ChemSpider - Lookup </a> </li>	    
-=======
->>>>>>> 77fc9d98
 	    <li><a href="#" onclick="docShowSubpage('form_archive')">Archive</a></li>
 	  </ul>
 	</div>
