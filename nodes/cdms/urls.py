--- conflicted
+++ resolved
@@ -1,4 +1,6 @@
-from django.conf.urls.defaults import *
+#from django.conf.urls.defaults import *
+
+from django.conf.urls import patterns, url, include
 from django.conf import settings
 
 # Uncomment the next two lines to enable the admin:
@@ -13,15 +15,11 @@
 
     (r'^tap/', include('vamdctap.urls')),
 #    (r'^cdms/', include('cdms.urls')),
-    (r'^portal/', include('nodes.cdms.node.urls')),
+    (r'^portal/', include('cdms.node.urls')),
 #    (r'^cdms/static', include('nodes.cdms.node.urls')),
 
 # Uncomment this line to include mycdmsadmin if installed
-<<<<<<< HEAD
-    (r'^mycdmsadmin/', include('nodes.cdms.mycdmsadmin.urls')),
-=======
-#    (r'^mycdmsadmin/', include('nodes.cdms.mycdmsadmin.urls')),
->>>>>>> 77fc9d98
+    (r'^mycdmsadmin/', include('cdms.mycdmsadmin.urls')),
 )
 
 if settings.SERVE_STATIC:
@@ -35,3 +33,7 @@
 #                    django.views.static.serve,
 #                    {'document_root': settings.BASE_PATH+'/nodes/cdms/mycdmsadmin/static'}),                    
                     )
+
+
+handler500 = 'vamdctap.views.tapServerError'
+handler404 = 'vamdctap.views.tapNotFoundError'