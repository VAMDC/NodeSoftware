# -*- coding: utf-8 -*-
#
# This module (which must have the name queryfunc.py) is responsible
# for converting incoming queries to a database query understood by
# this particular node's database schema.
#
# This module must contain a function setupResults, taking a sql object
# as its only argument.
#

# library imports

import sys
from itertools import chain
from django.conf import settings
from vamdctap.sqlparse import sql2Q
from django.db.models import Q
from django.db import connection
import logging
import dictionaries
import models as django_models
import util_models as util_models

log=logging.getLogger('vamdc.tap')

#------------------------------------------------------------
# Helper functions (called from setupResults)
#------------------------------------------------------------
'''
def getRefs(transs):
    """
    From the transition-matches, use ForeignKeys to extract all relevant references
    """
    # extract a unique set of reference keys from the given ForeignKey
    # fields on the Transition model (e.g. Transition.loggf_ref).
    # Note: Using *_id on the ForeignKey (e.g. loggf_ref_id)
    # will extract the identifier rather than go to the referenced
    # object (it's the same as loggf_ref.id, but more efficient).  In
    # our example, refset will hold strings "REF1" or "REF2" after
    # this.
    refset = []
    for t in transs.values_list('wave_ref_id', 'loggf_ref_id', 'lande_ref_id',
                                'gammarad_ref_id', 'gammastark_ref_id', 'waals_ref_id'):
        refset.append(t)
    refset = set(refset) # a set always holds only unique keys

    # Use the found reference keys to extract the correct references from the References table.
    refmatches = models.Reference.objects.filter(pk__in=refset) # only match primary keys in refset
    return refmatches
'''

def getSpeciesWithStates(transs):
    """
    Use the Transition matches to obtain the related Species (only atoms in this example)
    and the states related to each transition.

    We also return some statistics of the result
    """
    # get ions according to selected transitions
    ionids = transs.values_list('version', flat=True).distinct()
    species = django_models.Version.objects.filter(id__in=ionids)
    sourceids = []
    nstates = 0
    
    for trans in transs:
        trans.Sources = getTransitionSources(trans)
        sourceids.extend(trans.Sources)

    for specie in species:
        # get all transitions in linked to this particular species
        spec_transitions = transs.filter(version=specie.id)
        
        # extract reference ids for the states from the transion, combining both
        # upper and lower unique states together
        ini = spec_transitions.values_list('initialatomicstate',flat=True)
        fin = spec_transitions.values_list('finalatomicstate',flat=True)
        sids = set(chain(ini, fin))

        # use the found reference ids to search the State database table
        specie.States = django_models.Atomicstate.objects.filter( pk__in = sids )
        
        for state in specie.States :
            state.Components = []
            state.Components.append(getCoupling(state))
            state.Sources = getStateSources(state)
            sourceids.extend(state.Sources)
        nstates += specie.States.count()
                
    return species, nstates, sourceids
    
def getTransitionSources(trans):
    """
        get ids of sources related to a transition
    """
    sourceids = []
    relatedsources = django_models.Radiativetransitionsource.objects.filter(radiativetransition=trans)    
    for relatedsource in relatedsources :
        sourceids.append(relatedsource.source.pk)
    return sourceids    
    
    
def getStateSources(state):
    """
        get ids of sources related to an atomic state
    """
    sourceids = []
    relatedsources = django_models.Atomicstatesource.objects.filter(atomicstate=state)    
    for relatedsource in relatedsources :
        sourceids.append(relatedsource.source.pk)
    return sourceids
    
    

def getSources(ids):
    """
        get a list of source objects from their ids    
    """
    sources = django_models.Source.objects.filter(pk__in=ids)    
    for source in sources : 
        names=[]
        adresses=[]
        relatedauthors = django_models.Authorsource.objects.filter(source=source).order_by('rank')
        #build a list of authors
        for relatedauthor in relatedauthors:
            names.append(relatedauthor.author.name)
        source.Authors = names
    return sources
        
    

def getCoupling(state):
    """
    Get coupling for the given state
    """
    components = django_models.Atomiccomponent.objects.filter(atomicstate=state)
    for component in components:
        component.Lscoupling = django_models.Lscoupling.objects.get(atomiccomponent=component)
    return components[0]
    
def truncateTransitions(transitions, request, maxTransitionNumber):
    """
    Limit the number of transitions when it is too high
    """
    percentage='%.1f' % (float(maxTransitionNumber) / transitions.count() * 100)
    transitions = transitions.order_by('wavelength')
    newmax = transitions[maxTransitionNumber].wavelength
    return django_models.Radiativetransition.objects.filter(request,Q(wavelength__lt=newmax)), percentage
    
def toLowerUpperStates(transitions):
    for transition in transitions:
        if(transition.initialatomicstate.stateenergy > transition.finalatomicstate.stateenergy):
            transition.upperatomicstate = transition.initialatomicstate
            transition.loweratomicstate = transition.finalatomicstate
        else:
            transition.upperatomicstate = transition.finalatomicstate
            transition.loweratomicstate = transition.initialatomicstate    
    return transitions
    

#------------------------------------------------------------
# Main function
#------------------------------------------------------------
def setupResults(sql):
	"""		
		Return results for request
		@type  sql: string
		@param sql: vss request
		@type  limit: int
		@param limit: maximum number of results
		@rtype:   dict
		@return:  dictionnary containig data		
	"""
	result = None
	# return all species
	if str(sql) == 'select species': 
		result = setupSpecies()
	# all other requests
	else:		
		result = setupVssRequest(sql)			

	if isinstance(result, util_models.Result) :
		return result.getResult()
	else:
		raise Exception('error while generating result')


def setupVssRequest(sql, limit=1000):
    """
    This function is always called by the software.
    """
    # log the incoming query
    log.debug(sql)

    # convert the incoming sql to a correct django query syntax object
    q = sql2Q(sql)

    transs = django_models.Radiativetransition.objects.filter(q)
    ntranss=transs.count()

    if limit < ntranss :
        transs, percentage = truncateTransitions(transs, q, limit)
    else:
        percentage=None


    #sources = getRefs(transs)
    #nsources = sources.count()

    species, nstates, sourceids = getSpeciesWithStates(transs)

    # cross sections
    states = []
    nspecies = species.count()
    for specie in species:        
        for state in specie.States : 
            if state.xdata is not None : # do not add state without xdata/ydata
                states.append(state)
    transs = toLowerUpperStates(transs)
    sources = getSources(sourceids)
    nsources = sources.count()

    # Create the result object
    result = util_models.Result()
<<<<<<< HEAD

=======
>>>>>>> 42eeed0d
    result.addHeaderField('TRUNCATED', percentage)
    result.addHeaderField('COUNT-STATES',nstates)
    result.addHeaderField('COUNT-RADIATIVE',ntranss)
    result.addHeaderField('COUNT-SPECIES',nspecies)
<<<<<<< HEAD
    result.addHeaderField('COUNT-SOURCES',nsources)
    
=======
>>>>>>> 42eeed0d

    result.addDataField('RadTrans',transs)
    result.addDataField('Atoms',species)
    result.addDataField('RadCross',states)
    result.addDataField('Sources', sources)
    return result
    
def setupSpecies():
	"""		
		Return all target species
		@rtype:   util_models.Result
		@return:  Result object		
	"""
	result = util_models.Result()
	ids = django_models.Radiativetransition.objects.all().values_list('version', flat=True)
	versions = django_models.Version.objects.filter(pk__in = ids)
	result.addHeaderField('COUNT-SPECIES',len(versions))
	result.addDataField('Atoms',versions)	
	return result
	
	
    
<|MERGE_RESOLUTION|>--- conflicted
+++ resolved
@@ -221,19 +221,12 @@
 
     # Create the result object
     result = util_models.Result()
-<<<<<<< HEAD
-
-=======
->>>>>>> 42eeed0d
+
     result.addHeaderField('TRUNCATED', percentage)
     result.addHeaderField('COUNT-STATES',nstates)
     result.addHeaderField('COUNT-RADIATIVE',ntranss)
     result.addHeaderField('COUNT-SPECIES',nspecies)
-<<<<<<< HEAD
-    result.addHeaderField('COUNT-SOURCES',nsources)
-    
-=======
->>>>>>> 42eeed0d
+    result.addHeaderField('COUNT-SOURCES',nsources)  
 
     result.addDataField('RadTrans',transs)
     result.addDataField('Atoms',species)
