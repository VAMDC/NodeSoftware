--- conflicted
+++ resolved
@@ -176,11 +176,7 @@
     xdata = models.TextField(null=True)    
     ydata = models.TextField(null=True) 
     xdataunit = models.ForeignKey(Unit, db_column='xdataunitid', related_name='+', null=True)
-<<<<<<< HEAD
-    ydataunit = models.ForeignKey(Unit, db_column='ydataunitid', related_name='+', null=True)    
-=======
     ydataunit = models.ForeignKey(Unit, db_column='ydataunitid', related_name='+', null=True)  
->>>>>>> 45660eef
     class Meta:
         db_table = u't_tabulateddata'   
         
