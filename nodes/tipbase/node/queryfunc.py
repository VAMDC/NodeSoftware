--- conflicted
+++ resolved
@@ -87,12 +87,8 @@
     result.addHeaderField('COUNT-STATES',nstates)
     result.addHeaderField('COUNT-COLLISIONS',ncoll)
     result.addHeaderField('COUNT-SPECIES',nspecies)
-<<<<<<< HEAD
     result.addHeaderField('COUNT-SOURCES',nsources)
-
-=======
->>>>>>> 42eeed0d
-
+    
     if ncoll > 0 :
         result.addDataField('CollTrans',transs)
         result.addDataField('Particles',particles)
