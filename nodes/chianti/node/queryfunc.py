--- conflicted
+++ resolved
@@ -20,13 +20,7 @@
 import dictionaries
 import models # this imports models.py from the same directory as this file
 
-<<<<<<< HEAD
 log = logging.getLogger('chianti_queryfunc')
-=======
-def LOG(s):
-    "Simple logger function"
-    print >> sys.stderr, s
->>>>>>> 35a137bc
 
 #------------------------------------------------------------
 # Helper functions (called from setupResults)
@@ -64,11 +58,7 @@
     # get the reference ids for the 'species' ForeignKey field 
     # (see getRefs comment for more info)
     spids = set( transs.values_list('finalstateindex__species',flat=True) )
-<<<<<<< HEAD
-
-=======
-    #print spids
->>>>>>> 35a137bc
+
     # use the reference ids to query the Species database table 
     species = models.Species.objects.filter(pk__in=spids)
     nspecies = species.count() # get some statistics 
@@ -81,10 +71,7 @@
     # get all states. Note that when building a queryset like this,
     # (using objects.filter() etc) will usually not hit the database
     # until it's really necessary, making this very efficient. 
-<<<<<<< HEAD
-=======
-    #LOG("Getting states")
->>>>>>> 35a137bc
+
     nstates = 0
     if statesRequired(sql):
         for spec in species:
@@ -181,7 +168,6 @@
 #------------------------------------------------------------
 
 def setupResults(sql, limit=100000):
-    LOG('setupResults()')
     try:
         return query(sql, limit)
     except Exception as oops:
@@ -256,21 +242,11 @@
     table; the query sets cannot work on directly on the other tables.
     """
 
-<<<<<<< HEAD
-=======
-    #LOG("Generic query")
-
->>>>>>> 35a137bc
     # We build a queryset of database matches on the Transision model
     # since through this model (in our example) we are be able to
     # reach all other models. Note that a queryset is actually not yet
     # hitting the database, making it very efficient.
-<<<<<<< HEAD
     transs = models.Transitions.objects.select_related().filter(q)
-=======
-    #LOG("getting transitions")
-    transs = models.Transitions.objects.filter(q)
->>>>>>> 35a137bc
 
     # count the number of matches, make a simple truncation if there are
     # too many (record the coverage in the returned header)
@@ -286,19 +262,9 @@
     # Through the transition-matches, use our helper functions to extract 
     # all the relevant database data for our query. 
     #sources = getRefs(transs)
-<<<<<<< HEAD
     species, nspecies, nstates = getSpeciesWithStates(transs, sql)
-=======
-    #LOG("Getting species")
-    species, nspecies, nstates = getSpeciesWithStates(transs, sql)
-    #LOG(species)
->>>>>>> 35a137bc
 
     return species, nstates, transs, percentage
 
 def allSpeciesQuery(sql, q, limit):
-<<<<<<< HEAD
-=======
-    #LOG("All-species query")
->>>>>>> 35a137bc
     return models.Species.objects.all()