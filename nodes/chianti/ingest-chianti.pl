--- conflicted
+++ resolved
@@ -80,52 +80,6 @@
 	my $line = $_;
 	chomp $line;
 	my @fields = split(/\s*\|\s*/, $line);
-<<<<<<< HEAD
-        my $transTypeCode = shift @fields;
-        my $atomSymbol = firstWord(shift @fields);
-        $nuclearCharge = shift @fields; # AtomNuclearCharge - unwanted
-        $ionCharge     = shift @fields; # AtomIonCharge - unwanted
-        my $finalStateIndex   = (1000000 * (shift @fields)) + (1000 * $ionCharge) + $nuclearCharge;
-        my $initialStateIndex = (1000000 * (shift @fields)) + (1000 * $ionCharge) + $nuclearCharge;;
-        my $experimentalWavelength = shift @fields;
-        my $theoreticalWavelength = shift @fields;
-        my $weightedOscilatorStrength = shift @fields;
-        my $probabilityAValue = shift @fields;
-
-        if ($experimentalWavelength > 0) {
-          $index = $index + 1;
-	  print 'INSERT INTO transitions VALUES(';
-          print $index, ', '; # index - the primary key
-	  print '"', $transTypeCode, '", '; 
-	  print '"', $atomSymbol, '", '; # AtomSymbol
-  	  print $finalStateIndex, ', '; # ChiantiRadTransFinalStateIndex
-	  print $initialStateIndex, ', '; # ChiantiRadTransInitialStateIndex
-	  print $experimentalWavelength, ', '; # RadTransWavelengthExperimentalValue
-          print '"EXP", ';
-	  print $weightedOscilatorStrength, ', '; # RadTransProbabilityWeightedOscillatorStrengthValue
-	  print $probabilityAValue; # RadTransProbabilityTransitionProbabilityAValue
-          print ");\n";
-	}
-
-	if ($theoreticalWavelength > 0) {
-          $index = $index + 1;
-	  print 'INSERT INTO transitions VALUES(';
-          print $index, ', '; # index - the primary key
-	  print '"', $transTypeCode, '", '; 
-	  print '"', $atomSymbol, '", ';
-  	  print $finalStateIndex, ', ';
-	  print $initialStateIndex, ', ';
-	  print $theoreticalWavelength, ', ';
-          print '"THEO", ';
-	  print $weightedOscilatorStrength, ', ';
-	  print $probabilityAValue;
-          print ");\n";
-	}
-}
-
-# In the input, unknown oscillator strengths are denoted by -1. Change these to proper nulls.
-print "UPDATE transitions SET RadTransProbabilityWeightedOscillatorStrength = NULL WHERE RadTransProbabilityWeightedOscillatorStrength < 0.0;\n";
-=======
     my $transTypeCode = shift @fields;
     my $atomSymbol = firstWord(shift @fields);
     my $nuclearCharge = shift @fields; # AtomNuclearCharge - unwanted
@@ -154,7 +108,6 @@
 # In the input, unknowns are denoted by -1. Change these to proper nulls.
 print "UPDATE transitions SET RadTransProbabilityWeightedOscillatorStrength = NULL WHERE RadTransProbabilityWeightedOscillatorStrength < 0.0;\n";
 print "UPDATE transitions SET RadTransProbabilityTransitionProbabilityA = NULL WHERE RadTransProbabilityTransitionProbabilityA < 0.0;\n";
->>>>>>> 5a97da8c
 
 
 # Set the foreign key pointing from the states table into the species table.
