# 2011-05-30 KWS Created modifed schema for UMIST database

# UMIST Modified Database Tables for compatibility with VAMDC and XSAMS
<<<<<<< HEAD
=======

from django.db import models

class Species(models.Model):
    id = models.IntegerField(primary_key=True, db_column='species_id')
    struct_name = models.CharField(max_length=150)
    empirical = models.CharField(max_length=150)
    mass = models.IntegerField()
    names = models.CharField(max_length=765, blank=True)
    dipole = models.FloatField(null=True, blank=True)
    heat_form = models.FloatField(null=True, blank=True)
    user_id = models.IntegerField()
    created = models.DateTimeField(null=True, blank=True)
    detected = models.IntegerField(null=True, blank=True)
    orig_ip = models.CharField(max_length=48, blank=True)
    cometary = models.IntegerField()
    inchikey = models.CharField(max_length=90, blank=True)
    inchi = models.TextField(blank=True)
    vamdc_inchikey = models.CharField(max_length=90, blank=True)
    vamdc_inchi = models.TextField(blank=True)
    class Meta:
        db_table = u'new_species'


class ReacTypes(models.Model):
    id = models.IntegerField(primary_key=True, db_column='rt_id')
    type = models.CharField(max_length=765, blank=True)
    abbr = models.CharField(max_length=4, blank=True)
    class Meta:
        db_table = u'new_reac_types'

class Source(models.Model):
    abbr = models.CharField(max_length=12, primary_key=True)
    full = models.CharField(max_length=765, blank=True)
    url = models.CharField(max_length=765, blank=True)
    class Meta:
        db_table = u'new_source'
>>>>>>> c04e1082

class Reaction(models.Model):
    id = models.IntegerField(primary_key=True, db_column='reaction_id')
    r1 = models.CharField(max_length=765, blank=True)
    r2 = models.CharField(max_length=765, blank=True)
    r3 = models.CharField(max_length=765, blank=True)
    p1 = models.CharField(max_length=765, blank=True)
    p2 = models.CharField(max_length=765, blank=True)
    p3 = models.CharField(max_length=765, blank=True)
    p4 = models.CharField(max_length=765, blank=True)
    udfa1999 = models.IntegerField(null=True, blank=True)
    udfa1995 = models.IntegerField(null=True, blank=True)
    ohio_nsm = models.IntegerField(null=True, blank=True)
    unknown = models.IntegerField(null=True, blank=True)
    user_id = models.IntegerField(null=True, blank=True)
    udfa2005 = models.IntegerField(null=True, blank=True)
    rt_id = models.IntegerField(null=True, blank=True)
<<<<<<< HEAD
    r1_species = models.ForeignKey(NewSpecies, to_field='species_id', db_column='r1_species')
    r2_species = models.ForeignKey(NewSpecies, to_field='species_id', db_column='r2_species')
    r3_species = models.ForeignKey(NewSpecies, to_field='species_id', db_column='r3_species')
    p1_species = models.ForeignKey(NewSpecies, to_field='species_id', db_column='p1_species')
    p2_species = models.ForeignKey(NewSpecies, to_field='species_id', db_column='p2_species')
    p3_species = models.ForeignKey(NewSpecies, to_field='species_id', db_column='p3_species')
    p4_species = models.ForeignKey(NewSpecies, to_field='species_id', db_column='p4_species')
=======
    r1_species = models.ForeignKey(Species, to_field='species_id', db_column='r1_species', related_name='rxns_r1')
    r2_species = models.ForeignKey(Species, to_field='species_id', db_column='r2_species', related_name='rxns_r2')
    r3_species = models.ForeignKey(Species, to_field='species_id', db_column='r3_species', related_name='rxns_r3')
    p1_species = models.ForeignKey(Species, to_field='species_id', db_column='p1_species', related_name='rxns_p1')
    p2_species = models.ForeignKey(Species, to_field='species_id', db_column='p2_species', related_name='rxns_p2')
    p3_species = models.ForeignKey(Species, to_field='species_id', db_column='p3_species', related_name='rxns_p3')
    p4_species = models.ForeignKey(Species, to_field='species_id', db_column='p4_species', related_name='rxns_p4')

    # need to create these views for use in the ManyToMany relations in order to abstract the p1,p2...
    #create or replace view reaction_products (reaction_id, species_id) as select distinct r.reaction_id,s.species_id from new_reaction r, new_species s where r.p1_species = s.species_id OR r.p2_species = s.species_id OR r.p3_species = s.species_id OR r.p4_species = s.species_id;
    #create or replace view reaction_reactants (reaction_id, species_id) as select distinct r.reaction_id,s.species_id from new_reaction r, new_species s where r.r1_species = s.species_id OR r.r1_species = s.species_id OR r.r2_species = s.species_id OR r.r3_species = s.species_id;
    #create or replace view reaction_species (reaction_id, species_id) as select distinct r.reaction_id,s.species_id from new_reaction r, new_species s where r.r1_species = s.species_id OR r.r1_species = s.species_id OR r.r2_species = s.species_id OR r.r3_species = s.species_id OR r.p1_species = s.species_id OR r.p2_species = s.species_id OR r.p3_species = s.species_id OR r.p4_species = s.species_id;
    species = models.ManyToManyField(Species, db_table='reaction_species')
    reactants = models.ManyToManyField(Species, db_table='reaction_reactants')
    products = models.ManyToManyField(Species, db_table='reaction_products')
>>>>>>> c04e1082
    class Meta:
        db_table = u'new_reaction'

class RxnData(models.Model):
    id = models.IntegerField(db_column='rd_id', primary_key=True)
    network_id = models.IntegerField(null=True, blank=True)
<<<<<<< HEAD
    reaction_id = models.ForeignKey(NewReaction, to_field='reaction_id', db_column='reaction_id')
    rt_id = models.ForeignKey(NewReacTypes, to_field='rt_id', db_column='rt_id')
=======
    reaction = models.ForeignKey(Reaction, to_field='reaction_id', db_column='reaction_id')
    rt = models.ForeignKey(ReacTypes, to_field='rt_id', db_column='rt_id')
>>>>>>> c04e1082
    alpha = models.FloatField(null=True, blank=True)
    beta = models.FloatField(null=True, blank=True)
    gamma = models.FloatField(null=True, blank=True)
    tmin = models.FloatField(null=True, blank=True)
    tmax = models.FloatField(null=True, blank=True)
    acc = models.CharField(max_length=3, blank=True)
<<<<<<< HEAD
    ref = models.ForeignKey(NewSource, to_field='abbr', db_column='ref')
=======
    ref = models.ForeignKey(Source, to_field='abbr', db_column='ref')
>>>>>>> c04e1082
    clem = models.CharField(max_length=3, blank=True)
    dipole = models.IntegerField(null=True, blank=True)
    r10kr = models.FloatField(null=True, blank=True)
    created = models.DateTimeField(null=True, blank=True)
    rxn = models.CharField(max_length=765, blank=True)
    nwi_id = models.IntegerField(null=True, blank=True)
    user_id = models.IntegerField(null=True, blank=True)
    prv_rd_id = models.IntegerField(null=True, blank=True)
    watch = models.IntegerField(null=True, blank=True)
    class Meta:
        db_table = u'new_rxn_data'

<<<<<<< HEAD
class NewSource(models.Model):
    abbr = models.CharField(max_length=12, primary_key=True)
    full = models.CharField(max_length=765, blank=True)
    url = models.CharField(max_length=765, blank=True)
    class Meta:
        db_table = u'new_source'

class NewSpecies(models.Model):
    species_id = models.IntegerField(primary_key=True)
    struct_name = models.CharField(max_length=150)
    empirical = models.CharField(max_length=150)
    mass = models.IntegerField()
    names = models.CharField(max_length=765, blank=True)
    dipole = models.FloatField(null=True, blank=True)
    heat_form = models.FloatField(null=True, blank=True)
    user_id = models.IntegerField()
    created = models.DateTimeField(null=True, blank=True)
    detected = models.IntegerField(null=True, blank=True)
    orig_ip = models.CharField(max_length=48, blank=True)
    cometary = models.IntegerField()
    inchikey = models.CharField(max_length=90, blank=True)
    inchi = models.TextField(blank=True)
    vamdc_inchikey = models.CharField(max_length=90, blank=True)
    vamdc_inchi = models.TextField(blank=True)
    class Meta:
        db_table = u'new_species'

class NewReacTypes(models.Model):
    rt_id = models.IntegerField(primary_key=True)
    type = models.CharField(max_length=765, blank=True)
    abbr = models.CharField(max_length=4, blank=True)
    class Meta:
        db_table = u'new_reac_types'
=======
>>>>>>> c04e1082
<|MERGE_RESOLUTION|>--- conflicted
+++ resolved
@@ -1,8 +1,6 @@
 # 2011-05-30 KWS Created modifed schema for UMIST database
 
 # UMIST Modified Database Tables for compatibility with VAMDC and XSAMS
-<<<<<<< HEAD
-=======
 
 from django.db import models
 
@@ -40,7 +38,6 @@
     url = models.CharField(max_length=765, blank=True)
     class Meta:
         db_table = u'new_source'
->>>>>>> c04e1082
 
 class Reaction(models.Model):
     id = models.IntegerField(primary_key=True, db_column='reaction_id')
@@ -58,15 +55,6 @@
     user_id = models.IntegerField(null=True, blank=True)
     udfa2005 = models.IntegerField(null=True, blank=True)
     rt_id = models.IntegerField(null=True, blank=True)
-<<<<<<< HEAD
-    r1_species = models.ForeignKey(NewSpecies, to_field='species_id', db_column='r1_species')
-    r2_species = models.ForeignKey(NewSpecies, to_field='species_id', db_column='r2_species')
-    r3_species = models.ForeignKey(NewSpecies, to_field='species_id', db_column='r3_species')
-    p1_species = models.ForeignKey(NewSpecies, to_field='species_id', db_column='p1_species')
-    p2_species = models.ForeignKey(NewSpecies, to_field='species_id', db_column='p2_species')
-    p3_species = models.ForeignKey(NewSpecies, to_field='species_id', db_column='p3_species')
-    p4_species = models.ForeignKey(NewSpecies, to_field='species_id', db_column='p4_species')
-=======
     r1_species = models.ForeignKey(Species, to_field='species_id', db_column='r1_species', related_name='rxns_r1')
     r2_species = models.ForeignKey(Species, to_field='species_id', db_column='r2_species', related_name='rxns_r2')
     r3_species = models.ForeignKey(Species, to_field='species_id', db_column='r3_species', related_name='rxns_r3')
@@ -82,31 +70,21 @@
     species = models.ManyToManyField(Species, db_table='reaction_species')
     reactants = models.ManyToManyField(Species, db_table='reaction_reactants')
     products = models.ManyToManyField(Species, db_table='reaction_products')
->>>>>>> c04e1082
     class Meta:
         db_table = u'new_reaction'
 
 class RxnData(models.Model):
     id = models.IntegerField(db_column='rd_id', primary_key=True)
     network_id = models.IntegerField(null=True, blank=True)
-<<<<<<< HEAD
-    reaction_id = models.ForeignKey(NewReaction, to_field='reaction_id', db_column='reaction_id')
-    rt_id = models.ForeignKey(NewReacTypes, to_field='rt_id', db_column='rt_id')
-=======
     reaction = models.ForeignKey(Reaction, to_field='reaction_id', db_column='reaction_id')
     rt = models.ForeignKey(ReacTypes, to_field='rt_id', db_column='rt_id')
->>>>>>> c04e1082
     alpha = models.FloatField(null=True, blank=True)
     beta = models.FloatField(null=True, blank=True)
     gamma = models.FloatField(null=True, blank=True)
     tmin = models.FloatField(null=True, blank=True)
     tmax = models.FloatField(null=True, blank=True)
     acc = models.CharField(max_length=3, blank=True)
-<<<<<<< HEAD
-    ref = models.ForeignKey(NewSource, to_field='abbr', db_column='ref')
-=======
     ref = models.ForeignKey(Source, to_field='abbr', db_column='ref')
->>>>>>> c04e1082
     clem = models.CharField(max_length=3, blank=True)
     dipole = models.IntegerField(null=True, blank=True)
     r10kr = models.FloatField(null=True, blank=True)
@@ -119,39 +97,3 @@
     class Meta:
         db_table = u'new_rxn_data'
 
-<<<<<<< HEAD
-class NewSource(models.Model):
-    abbr = models.CharField(max_length=12, primary_key=True)
-    full = models.CharField(max_length=765, blank=True)
-    url = models.CharField(max_length=765, blank=True)
-    class Meta:
-        db_table = u'new_source'
-
-class NewSpecies(models.Model):
-    species_id = models.IntegerField(primary_key=True)
-    struct_name = models.CharField(max_length=150)
-    empirical = models.CharField(max_length=150)
-    mass = models.IntegerField()
-    names = models.CharField(max_length=765, blank=True)
-    dipole = models.FloatField(null=True, blank=True)
-    heat_form = models.FloatField(null=True, blank=True)
-    user_id = models.IntegerField()
-    created = models.DateTimeField(null=True, blank=True)
-    detected = models.IntegerField(null=True, blank=True)
-    orig_ip = models.CharField(max_length=48, blank=True)
-    cometary = models.IntegerField()
-    inchikey = models.CharField(max_length=90, blank=True)
-    inchi = models.TextField(blank=True)
-    vamdc_inchikey = models.CharField(max_length=90, blank=True)
-    vamdc_inchi = models.TextField(blank=True)
-    class Meta:
-        db_table = u'new_species'
-
-class NewReacTypes(models.Model):
-    rt_id = models.IntegerField(primary_key=True)
-    type = models.CharField(max_length=765, blank=True)
-    abbr = models.CharField(max_length=4, blank=True)
-    class Meta:
-        db_table = u'new_reac_types'
-=======
->>>>>>> c04e1082
