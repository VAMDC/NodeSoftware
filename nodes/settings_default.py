--- conflicted
+++ resolved
@@ -19,23 +19,13 @@
 # root path of the VAMDC install on your system (should be automatically set)
 BASE_PATH = os.path.dirname(os.path.dirname(os.path.dirname(os.path.abspath(__file__))))
 sys.path.append(BASE_PATH)
-<<<<<<< HEAD
-=======
-NODENAME = os.path.basename(os.path.dirname(__file__))
-NODEPKG = 'node'
-
-# Where to load url info from
-ROOT_URLCONF = 'urls'
-
 sys.path.append(BASE_PATH+'/nodes')
->>>>>>> 42fe7bfd
 NODENAME = os.path.basename(os.path.dirname(__file__))
 NODEPKG = 'node'
 NODEVERSION = 1
 
 # Where to load url info from
 ROOT_URLCONF = 'urls'
-
 
 # Tuple of auto-created admin info for database. Admins are added as tuples (name, email).
 # (note: the trailing ',' is what keeps it a 1-element tuple!)
@@ -233,10 +223,6 @@
     }
 }
 
-<<<<<<< HEAD
 QUERY_STORE_ACTIVE = False
 QUERY_STORE_URL = 'http://querystore.vamdc.eu/NotificationListener'
-QUERY_STORE_USER_AGENT = 'VAMDC Query store'
-=======
-CENTRAL_LOGGER_URL = 'http://pdl-calc2.obspm.fr:8081/VamdcLog/LogWriter'
->>>>>>> 42fe7bfd
+QUERY_STORE_USER_AGENT = 'VAMDC Query store'