--- conflicted
+++ resolved
@@ -15,14 +15,10 @@
     ncomp = PositiveSmallIntegerField(null=True, blank=True)
     atomic = PositiveSmallIntegerField(null=True, blank=True, db_index=True)
     isotope = PositiveSmallIntegerField(null=True, blank=True)
-<<<<<<< HEAD
-    species = ManyToManyField('self') # only used in case of molecules
-=======
     components = ManyToManyField('self') # only used in case of molecules
 
     def isMolecule(self):
          return self.ncomp > 1
->>>>>>> 92b1c090
 
     def __unicode__(self):
         return u'ID:%s %s'%(self.id,self.name)
