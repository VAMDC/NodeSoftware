from django.db.models import *
from vamdctap.bibtextools import *

class Species(Model):
    id = AutoField(primary_key=True, db_index=True)
    name = CharField(max_length=10, db_index=True)
    inchi = CharField(max_length=128, db_index=True)
    inchikey = CharField(max_length=25, db_index=True)
    ion = PositiveSmallIntegerField(db_index=True)
    mass = DecimalField(max_digits=8, decimal_places=5, db_index=True)
    massno = PositiveSmallIntegerField(null=True, db_index=True)
    ionen = DecimalField(max_digits=7, decimal_places=3, null=True)
    solariso = DecimalField(max_digits=5, decimal_places=4, null=True)
    dissen = DecimalField(max_digits=8, decimal_places=4, null=True)
    ncomp = PositiveSmallIntegerField(null=True)
    atomic = PositiveSmallIntegerField(null=True, db_index=True)
    isotope = PositiveSmallIntegerField(null=True)

    components = ManyToManyField('self',through='SpeciesComp', symmetrical=False) # only used in case of molecules

    def isMolecule(self):
         return self.ncomp > 1

    def __unicode__(self):
        return u'ID:%s %s'%(self.id,self.name)
    class Meta:
        db_table = u'species'

class SpeciesComp(Model):
    """
    This is just the intermediary model so that species can refer
    to istself to build molecules.
    """
    molecule = ForeignKey(Species,related_name='molec')
    atom = ForeignKey(Species,related_name='atom')
    class Meta:
        db_table = u'species_components'


class Reference(Model):
    id = CharField(max_length=64, primary_key=True, db_index=True)
    bibtex = TextField(null=True)

    def XML(self):
        return BibTeX2XML( self.bibtex )

    class Meta:
        db_table = u'refs'
    def __unicode__(self):
        return u'%s'%self.id

class LineList(Model):
    id = AutoField(primary_key=True, db_index=True)
    references = ManyToManyField(Reference) # handled by external script
    srcfile = CharField(max_length=128)
    srcfile_ref = CharField(max_length=128, null=True)
    speclo = ForeignKey(Species,related_name='islowerboundspecies_source',db_column='speclo',null=True, db_index=False)
    spechi = ForeignKey(Species,related_name='isupperboundspecies_source',db_column='spechi',null=True, db_index=False)
    listtype = PositiveSmallIntegerField(null=True)
    obstype = PositiveSmallIntegerField(null=True, db_index=True) # obs, pred, calc etc
    r1 = PositiveSmallIntegerField(null=True)
    r2 = PositiveSmallIntegerField(null=True)
    r3 = PositiveSmallIntegerField(null=True)
    r4 = PositiveSmallIntegerField(null=True)
    r5 = PositiveSmallIntegerField(null=True)
    r6 = PositiveSmallIntegerField(null=True)
    r7 = PositiveSmallIntegerField(null=True)
    r8 = PositiveSmallIntegerField(null=True)
    r9 = PositiveSmallIntegerField(null=True)
    srcdescr = CharField(max_length=128, null=True)
    def __unicode__(self):
        return u'ID%s: %s'%(self.id,self.srcdescr)
    class Meta:
        db_table = u'linelists'

####
# REFERENCE CACHE
#def build_refcache():
#    refcache={}
#    lls=LineList.objects.all().values_list('id',flat=True)
#    for ll in lls:
#        refcache[ll]=[r.id for r in Reference.objects.raw('select id from refs where id in (select reference_id from linelists_references where linelist_id = %d)'%ll)]
#    return refcache
#
#try: refcache=build_refcache()
#except: refcache={}
####

class State(Model):
    id = IntegerField(primary_key=True, db_index=True)

    species = ForeignKey(Species, db_index=False)

    energy = DecimalField(max_digits=15, decimal_places=4,null=True, db_index=True)
    lande = DecimalField(max_digits=6, decimal_places=2,null=True)
    coupling = CharField(max_length=2, null=True)
    term = CharField(max_length=56, null=True)

    energy_ref = ForeignKey(Reference, related_name='isenergyref_state', db_index=False)
    lande_ref = ForeignKey(Reference, related_name='islanderef_state', db_index=False)
    level_ref = ForeignKey(Reference, related_name='islevelref_state', db_index=False)

    energy_linelist = ForeignKey(LineList, related_name='isenergylinelist_state', db_index=False)
    lande_linelist = ForeignKey(LineList, related_name='islandelinelist_state', db_index=False)
    level_linelist = ForeignKey(LineList, related_name='islevellinelist_state', db_index=False)

    j = DecimalField(max_digits=3, decimal_places=1,db_column=u'J', null=True)
<<<<<<< HEAD
    l = IntegerField(null=True)
    #l = DecimalField(max_digits=3, decimal_places=1,db_column=u'L', null=True)
=======
    l = PositiveSmallIntegerField(db_column=u'L', null=True)
>>>>>>> 09ba85ae
    s = DecimalField(max_digits=3, decimal_places=1,db_column=u'S', null=True)
    p = DecimalField(max_digits=3, decimal_places=1,db_column=u'P', null=True)
    j1 = DecimalField(max_digits=3, decimal_places=1,db_column=u'J1', null=True)
    j2 = DecimalField(max_digits=3, decimal_places=1,db_column=u'J2', null=True)
    k = DecimalField(max_digits=3, decimal_places=1,db_column=u'K', null=True)
    s2 = DecimalField(max_digits=3, decimal_places=1,db_column=u'S2', null=True)
    jc = DecimalField(max_digits=3, decimal_places=1,db_column=u'Jc', null=True)
    sn = IntegerField(null=True)

    transition_type = CharField(max_length=2, null=True)
    autoionized = NullBooleanField(default=False)

    def j1j2(self):
        if self.j1 and self.j2:
            return (self.j1,self.j2)

    #def getRefs(self,which):
    #    try:
    #        id = eval('self.'+which+'_ref_id')
    #        return refcache[id]
    #    except:
    #        return None

    def __unicode__(self):
        return u'ID:%s Eng:%s'%(self.id,self.energy)
    class Meta:
        db_table = u'states'

class Transition(Model):
    id = AutoField(primary_key=True)
    upstate = ForeignKey(State,related_name='isupperstate_trans',db_column='upstate',null=True, db_index=False)
    lostate = ForeignKey(State,related_name='islowerstate_trans',db_column='lostate',null=True, db_index=False)

    vacwave = DecimalField(max_digits=20, decimal_places=8, db_index=True)
    airwave = DecimalField(max_digits=20, decimal_places=8)

    species = ForeignKey(Species, db_index=True)
    loggf = DecimalField(max_digits=8, decimal_places=3, null=True)
    # the combined lande factor can be reconstructed from upper/lower state anyway
    #landeff = DecimalField(max_digits=6, decimal_places=2,null=True)
    gammarad = DecimalField(max_digits=6, decimal_places=2,null=True)
    gammastark = DecimalField(max_digits=7, decimal_places=3,null=True)
    gammawaals = DecimalField(max_digits=6, decimal_places=3,null=True)
    sigmawaals = IntegerField(null=True)
    alphawaals = DecimalField(max_digits=6, decimal_places=3,null=True)
    accur = CharField(max_length=11,null=True)
    comment = CharField(max_length=128, null=True)

    srctag = ForeignKey(Reference, db_index=False)

    wave_ref = ForeignKey(Reference, related_name='iswaveref_trans', db_index=False)
    loggf_ref = ForeignKey(Reference, related_name='isloggfref_trans', db_index=False)
    gammarad_ref = ForeignKey(Reference, related_name='isgammaradref_trans', db_index=False)
    gammastark_ref = ForeignKey(Reference, related_name='isgammastarkref_trans', db_index=False)
    waals_ref = ForeignKey(Reference, related_name='iswaalsref_trans', db_index=False)

    wave_linelist = ForeignKey(LineList, related_name='iswavelinelist_trans', db_index=False)
    loggf_linelist = ForeignKey(LineList, related_name='isloggflinelist_trans', db_index=False)
    gammarad_linelist = ForeignKey(LineList, related_name='isgammaradlinelist_trans', db_index=False)
    gammastark_linelist = ForeignKey(LineList, related_name='isgammastarklinelist_trans', db_index=False)
    waals_linelist = ForeignKey(LineList, related_name='iswaalslinelist_trans', db_index=False)

    obstype = PositiveSmallIntegerField(null=True, db_index=True) # this is the obstype of the wave_linelist, created in post-processing.    

    def getWaals(self):
        if self.gammawaals: return self.gammawaals
        elif self.sigmawaals and self.alphawaals: return [self.sigmawaals,self.alphawaals]
        else: return None

    #def getRefs(self,which):
    #    try:
    #        id = eval('self.'+which+'_ref_id')
    #        return refcache[id]
    #    except:
    #        return None

    def __unicode__(self):
        return u'ID:%s Wavel: %s'%(self.id,self.vacwave)
    class Meta:
        db_table = u'transitions'

class EnvClass(object):
    def __init__(self,xml):
        self.xml = xml
    def XML(self):
        return self.xml

EnvGeneral="""<Environment envID="%s">
<Comments>%s</Comments>
<Temperature><Value units="K">1.0E4</Value></Temperature>
<TotalNumberDensity><Comments>The broadening parameters are given in
Hz per number density (i.e. cm^3/s), so they can simply
be scaled with the number density. Note also that
actually log10(gamma) is given.</Comments>
<Value units="1/cm3">1</Value>
</TotalNumberDensity>
</Environment>
"""
EnvStark=EnvGeneral%('Evald-stark',"""A given gamma can be scaled with
gamma = gamma_given * (T / T_ref)^1/6 * number density of free electrons.""")
EnvWaals=EnvGeneral%('Evald-waals',"""A given gamma can be scaled with gamma =
gamma_given * (T / T_ref)^alpha * number density for any neutral perturber.
If alpha is not given, it is 1/3""")
EnvNatural="""<Environment envID="Evald-natural">
<Comments>There are no parameters for natural/radiative broadening.</Comments>
</Environment>
"""
Environments = [EnvClass(EnvStark), EnvClass(EnvWaals), EnvClass(EnvNatural)]

###############################
## Logging Queries
###############################
class Query(Model):
    qid=CharField(max_length=6,primary_key=True,db_index=True)
    datetime=DateTimeField(auto_now_add=True)
    query=CharField(max_length=512)

import string, random
class LogManager(Manager):
    """
    Handles log object searches
    """
    def makeQID(self, length=6, chars=string.letters + string.digits):
        return ''.join([random.choice(chars) for i in xrange(length)])
    def create(self, request):
        """
        Create a query log based on a request
        """
        log = self.model(qid=self.makeQID(),
                         query=None, #TODO!
                         request=request)
        pass

class Log(Model):
    """
    Stores data of a query
    """
    qid = CharField(max_length=128)
    datetime = datetime=DateTimeField(auto_now_add=True)
    query = ForeignKey(Query, related_name='dbquery', db_column='query')
    request = CharField(max_length=1014)

    objects = LogManager()<|MERGE_RESOLUTION|>--- conflicted
+++ resolved
@@ -105,12 +105,7 @@
     level_linelist = ForeignKey(LineList, related_name='islevellinelist_state', db_index=False)
 
     j = DecimalField(max_digits=3, decimal_places=1,db_column=u'J', null=True)
-<<<<<<< HEAD
-    l = IntegerField(null=True)
-    #l = DecimalField(max_digits=3, decimal_places=1,db_column=u'L', null=True)
-=======
     l = PositiveSmallIntegerField(db_column=u'L', null=True)
->>>>>>> 09ba85ae
     s = DecimalField(max_digits=3, decimal_places=1,db_column=u'S', null=True)
     p = DecimalField(max_digits=3, decimal_places=1,db_column=u'P', null=True)
     j1 = DecimalField(max_digits=3, decimal_places=1,db_column=u'J1', null=True)
