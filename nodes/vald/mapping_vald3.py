--- conflicted
+++ resolved
@@ -60,7 +60,6 @@
     return dic
 LINELIST_DICT = parse_linelist_file(base + "VALD3linelists.txt")
 
-<<<<<<< HEAD
 # obs/exp - transition between levels with experimentally known energies
 # emp - relativistic Hartree-Fock calculations, normalized to the experimental lifetimes 
 # pred - transitions between predicted energy levels 
@@ -68,25 +67,15 @@
 # mix - mixture of observation times
 OBSTYPE_DICT = {'exp':0, 'obs':1, 'emp':2, 'pred':3, 'calc':4, 'mix':5}
 
-=======
->>>>>>> 6db48a59
 def get_obstype(linedata):
     """
     Extract linedata and compare with pre-cached dictionary of linelists.
     """
-<<<<<<< HEAD
     global LINELIST_DICT, OBSTYPE_DICT
     file_ref = get_srcfile_ref(linedata, 0, 3)
     entry = LINELIST_DICT.get(file_ref, None)
     if entry:
         return OBSTYPE_DICT.get(entry[1], 'X') # the type
-=======
-    global LINELIST_DICT
-    file_ref = get_srcfile_ref(linedata, 0, 3)
-    entry = LINELIST_DICT.get(file_ref, None)
-    if entry:
-        return entry[1] # the type
->>>>>>> 6db48a59
     else:
         return 'X'
     
@@ -164,22 +153,13 @@
             {'filenum':1,
              'cname':'energy_ref',
              'cbyte':(charrange, 17,25)},
-<<<<<<< HEAD
             {'filenum':1,
              'cname':'lande_ref',
              'cbyte':(charrange, 33,41)},            
-=======
-             #'references':(models.Source,'pk')},
-            {'filenum':1,
-             'cname':'lande_ref',
-             'cbyte':(charrange, 33,41)},
-             #'references':(models.Source,'pk')},
->>>>>>> 6db48a59
             {'filenum':1,
              'cname':'level_ref',
              'cbyte':(charrange, 65,73)},
 
-<<<<<<< HEAD
             ## this links to linelists rather than refs directly
             {'cname':'energy_linelist',
              'cbyte':(charrange, 342,346)},
@@ -188,20 +168,6 @@
             {'cname':'level_linelist',
              'cbyte':(charrange, 366,370)},
      
-=======
-
-            ## this links to linelists rather than refs directly
-            #{'cname':'energy_ref',
-            # 'cbyte':(charrange, 264,268)},
-            # #'references':(models.Source,'pk')},
-            #{'cname':'lande_ref',
-            # 'cbyte':(charrange, 268,272)},
-            # #'references':(models.Source,'pk')},
-            #{'cname':'level_ref',
-            # 'cbyte':(charrange, 284,288)},
-            #'references':(models.Source,'pk')},
-
->>>>>>> 6db48a59
             # these are read from 1st open term file
             {'filenum':2, # use term file
              'cname':'j',
@@ -296,25 +262,13 @@
              'cbyte':(charrange, 65,73)},
 
             ## links to linelist rather than reference directly
-<<<<<<< HEAD
             {'cname':'energy_linelist',
              'cbyte':(charrange, 346,350)},
             {'cname':'lande_linelist',
              'cbyte':(charrange, 350,354)},
             {'cname':'level_linelist',
              'cbyte':(charrange, 366,370)},
-=======
-            #{'cname':'energy_ref',
-            # 'cbyte':(charrange, 264,268)},
-            # #'references':(models.Source,'pk')},
-            #{'cname':'lande_ref',
-            # 'cbyte':(charrange, 268,272)},
-            # #'references':(models.Source,'pk')},
-            #{'cname':'level_ref',
-            # 'cbyte':(charrange, 284,288)},
-            # #'references':(models.Source,'pk')},
->>>>>>> 6db48a59
-            
+
             # these are read from term file
             {'cname':'j',
              'filenum':2, # use term file
@@ -446,8 +400,6 @@
             {'filenum':1,
              'cname':'waals_ref',  
              'cbyte':(charrange, 57,65)},
-<<<<<<< HEAD
-
             ## These are the old connections to linelists rather than refs directly
             {'cname':'wave_linelist',             
              'cbyte':(charrange, 334,338)},
@@ -462,21 +414,6 @@
             {'cname':'waals_linelist',  
              'cbyte':(charrange, 362,366)},
             # obstype is parsed from wave_linelist in post-processing
-=======
-            ## These are the old connections to linelists rather than refs directly
-            #{'cname':'wave_ref',             
-            # 'cbyte':(charrange, 252,256)},
-            #{'cname':'loggf_ref',
-            # 'cbyte':(charrange, 256,260)},
-            #{'cname':'lande_ref',
-            # 'cbyte':(charrange, 268,272)},
-            #{'cname':'gammarad_ref',
-            # 'cbyte':(charrange, 272,276)},
-            #{'cname':'gammastark_ref',
-            # 'cbyte':(charrange, 276,280)},
-            #{'cname':'waals_ref',  
-            # 'cbyte':(charrange, 280,284)},
->>>>>>> 6db48a59
             ],
     }, # end of transitions
 
@@ -496,13 +433,9 @@
       }, # end of bibtex 
     
     # Populate LineList model from vald_cfg file
-<<<<<<< HEAD
-    {'outfile': outbase + 'linelists.dat',
-     #'outfile': 'linelists.dat',
-=======
     {#'outfile': outbase + 'linelists.dat',
      'outfile': 'linelists.dat',
->>>>>>> 6db48a59
+
      'infiles':vald_cfg_file,
      'headlines':1,
      'commentchar':';',
