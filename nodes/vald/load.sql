load data infile '/vald/species.dat' into table species columns terminated by ';' optionally enclosed by '"';
<<<<<<< HEAD
load data infile '/vald/species_species.dat' into table species_species columns terminated by ';' optionally enclosed by '"';
=======
load data infile '/vald/species_components.dat' into table species_components columns terminated by ';' optionally enclosed by '"';
>>>>>>> 92b1c090
load data infile '/vald/references.dat' ignore into table refs columns terminated by ';' enclosed by '"' ;
load data infile '/vald/linelists.dat' ignore into table linelists columns terminated by ';' optionally enclosed by '"';
load data infile '/vald/linelists_references.dat' ignore into table linelists_references columns terminated by ';' optionally enclosed by '"';

alter table states modify id varchar(255) NOT NULL;
load data infile '/vald/states.dat' ignore into table states columns terminated by ';' optionally enclosed by '"';
create temporary table `sids` (id INT NOT NULL AUTO_INCREMENT PRIMARY KEY, charid VARCHAR(255) NOT NULL UNIQUE);
insert into sids (charid) select id from states;
update states,sids set states.id=sids.id where states.id=sids.charid;
alter table states modify id INT NOT NULL;

alter table transitions modify upstate varchar(255);
alter table transitions modify lostate varchar(255);
load data infile '/vald/transitions.dat' ignore into table transitions columns terminated by ';' optionally enclosed by '"';
update transitions,sids set transitions.upstate=sids.id where transitions.upstate=sids.charid;
update transitions,sids set transitions.lostate=sids.id where transitions.lostate=sids.charid;
alter table transitions modify upstate INT;
alter table transitions modify lostate INT;
<|MERGE_RESOLUTION|>--- conflicted
+++ resolved
@@ -1,9 +1,5 @@
 load data infile '/vald/species.dat' into table species columns terminated by ';' optionally enclosed by '"';
-<<<<<<< HEAD
-load data infile '/vald/species_species.dat' into table species_species columns terminated by ';' optionally enclosed by '"';
-=======
 load data infile '/vald/species_components.dat' into table species_components columns terminated by ';' optionally enclosed by '"';
->>>>>>> 92b1c090
 load data infile '/vald/references.dat' ignore into table refs columns terminated by ';' enclosed by '"' ;
 load data infile '/vald/linelists.dat' ignore into table linelists columns terminated by ';' optionally enclosed by '"';
 load data infile '/vald/linelists_references.dat' ignore into table linelists_references columns terminated by ';' optionally enclosed by '"';
