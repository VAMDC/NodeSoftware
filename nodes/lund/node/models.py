--- conflicted
+++ resolved
@@ -43,15 +43,7 @@
 
 class State(Model):
     id = CharField(max_length=255, primary_key=True, db_index=True)
-<<<<<<< HEAD
-<<<<<<< HEAD
     species = ForeignKey(Species) 
-=======
-    species = ForeignKey(Species)  
->>>>>>> d1295e2bc3575c88eb6d1a2e634f8beab9ca5a96
-=======
-    species = ForeignKey(Species) 
->>>>>>> 44c01eff
 
     energy = DecimalField(max_digits=16, decimal_places=5,null=True,blank=True, db_index=True) 
     config = CharField(max_length=46, null=True, blank=True)
