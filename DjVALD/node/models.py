--- conflicted
+++ resolved
@@ -99,17 +99,10 @@
         verbose_name_plural = _('Species')
 
 class Publication(models.Model):
-<<<<<<< HEAD
-    dbref = models.CharField(max_length=10, db_index=True)
-    bibref = models.CharField(max_length=128, db_index=True)
-    author = models.TextField(db_index=True, null=True, blank=True)
-    bibtex = models.TextField(db_index=True, null=True, blank=True)
-=======
     dbref = models.CharField(max_length=64, db_index=True)
     bibref = models.CharField(max_length=25, db_index=True)
     author = models.CharField(max_length = 512, db_index=True, null=True, blank=True)
     bibtex = models.CharField(max_length = 512, db_index=True)
->>>>>>> d8b283c5
 
 class Source(models.Model):
     srcfile = models.CharField(max_length=128)
