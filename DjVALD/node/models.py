--- conflicted
+++ resolved
@@ -19,10 +19,6 @@
         verbose_name_plural = _('Species')
 
 class Publication(models.Model):
-<<<<<<< HEAD
-    
-=======
->>>>>>> b5147c97
     dbref = models.CharField(max_length=64, unique=True, db_index=True)
     bibref = models.CharField(max_length=25)
     title = models.CharField(max_length=256, null=True)
@@ -34,11 +30,7 @@
     pages = models.CharField(max_length=64, null=True)
     pagebegin = models.PositiveSmallIntegerField(null=True)
     pageend = models.PositiveSmallIntegerField(null=True)
-<<<<<<< HEAD
-    url = models.CharField(max_length = 256, db_index=True)    
-=======
-    url = models.CharField(max_length = 4096, db_index=True)    
->>>>>>> b5147c97
+    url = models.TextField(null=True)  
     bibtex = models.TextField(null=True)
 
     class Meta:
