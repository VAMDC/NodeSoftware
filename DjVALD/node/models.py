--- conflicted
+++ resolved
@@ -99,7 +99,7 @@
         verbose_name_plural = _('Species')
 
 class Publication(models.Model):
-<<<<<<< HEAD
+    
     dbref = models.CharField(max_length=64, unique=True, db_index=True)
     bibref = models.CharField(max_length=25)
     title = models.CharField(max_length=256, null=True)
@@ -113,21 +113,6 @@
     pageend = models.PositiveSmallIntegerField(null=True)
     url = models.CharField(max_length = 256, db_index=True)    
     bibtex = models.TextField(null=True)
-=======
-    dbref = models.CharField(max_length=64, db_index=True, unique=True)
-    bibref = models.CharField(max_length=25, db_index=True)
-    title = models.CharField(max_length=256, null=True, db_index=True)
-    author = models.CharField(max_length = 256, db_index=True, null=True)
-    category = models.CharField(max_length=128, null=True, db_index=True)
-    year = models.PositiveSmallIntegerField(null=True, db_index=True)
-    journal = models.CharField(max_length=256, null=True, db_index=True)
-    volume = models.PositiveSmallIntegerField(null=True, db_index=True)
-    pages = models.CharField(max_length=64, null=True, db_index=True)
-    pagebegin = models.PositiveSmallIntegerField(null=True, db_index=True)
-    pageend = models.PositiveSmallIntegerField(null=True, db_index=True)
-    url = models.CharField(max_length = 256, db_index=True, null=True)    
-    bibtex = models.TextField(null=True, db_index=True)
->>>>>>> 612cb230
 
     class Meta:
         db_table = u'publications'
