# -*- coding: utf-8 -*-
# Django settings for basecol project.

DEBUG = True
TEMPLATE_DEBUG = DEBUG

<<<<<<< HEAD
FORCE_SCRIPT_NAME = ''

=======
#BASEPATH='/home/tom/py/vamdc/'
BASEPATH='/home/doronin/VAMDC/django/VAMDC-VALD/'

FORCE_SCRIPT_NAME = ''

import sys
sys.path.append(BASEPATH)

# Put your package name here
NODEPKG='DjBASECOL.bastest'
ROOT_URLCONF = 'DjBASECOL.urls'

>>>>>>> afde7377
ADMINS = (
    ('Misha Doronin', 'misha@doronin.org'),
)

MANAGERS = ADMINS

DATABASE_ENGINE = 'mysql'           # 'postgresql_psycopg2', 'postgresql', 'mysql', 'sqlite3' or 'oracle'.
DATABASE_NAME = 'basecol'             # Or path to database file if using sqlite3.
DATABASE_USER = 'doronin'             # Not used with sqlite3.
DATABASE_PASSWORD = '123'         # Not used with sqlite3.
DATABASE_HOST = ''             # Set to empty string for localhost. Not used with sqlite3.
DATABASE_PORT = ''             # Set to empty string for default. Not used with sqlite3.

# Local time zone for this installation. Choices can be found here:
# http://en.wikipedia.org/wiki/List_of_tz_zones_by_name
# although not all choices may be available on all operating systems.
# On Unix systems, a value of None will cause Django to use the same
# timezone as the operating system.
# If running in a Windows environment this must be set to the same as your
# system time zone.
TIME_ZONE = 'Europe/Paris'

# Language code for this installation. All choices can be found here:
# http://www.i18nguy.com/unicode/language-identifiers.html
LANGUAGE_CODE = 'en-us'

SITE_ID = 1

# If you set this to False, Django will make some optimizations so as not
# to load the internationalization machinery.
USE_I18N = True

# Absolute path to the directory that holds media.
# Example: "/home/media/media.lawrence.com/"
MEDIA_ROOT = ''

# URL that handles the media served from MEDIA_ROOT. Make sure to use a
# trailing slash if there is a path component (optional in other cases).
# Examples: "http://media.lawrence.com", "http://example.com/media/"
MEDIA_URL = ''

# URL prefix for admin media -- CSS, JavaScript and images. Make sure to use a
# trailing slash.
# Examples: "http://foo.com/media/", "/media/".
ADMIN_MEDIA_PREFIX = '/media/'

# Make this unique, and don't share it with anybody.
SECRET_KEY = 'n_=&bd36nnd3dapx^3cjtqkzhezn4!qk5(e3(kb@k2e(_z8cjf'

# List of callables that know how to import templates from various sources.
TEMPLATE_LOADERS = (
    'django.template.loaders.filesystem.load_template_source',
    'django.template.loaders.app_directories.load_template_source',
#     'django.template.loaders.eggs.load_template_source',
)

MIDDLEWARE_CLASSES = (
    'django.middleware.common.CommonMiddleware',
    'django.contrib.sessions.middleware.SessionMiddleware',
    'django.contrib.auth.middleware.AuthenticationMiddleware',
)

<<<<<<< HEAD
ROOT_URLCONF = 'DjBASECOL.urls'

=======
# Edit this if you put new templates into your node directory
>>>>>>> afde7377
TEMPLATE_DIRS = (
    # Put strings here, like "/home/html/django_templates" or "C:/www/django/templates".
    # Always use forward slashes, even on Windows.
    # Don't forget to use absolute paths, not relative paths.
)

INSTALLED_APPS = (
    'django.contrib.auth',
    'django.contrib.contenttypes',
    'django.contrib.sessions',
    'django.contrib.sites',
    # Uncomment the next line to enable the admin:
	'django.contrib.admin',
	'DjBASECOL.bastest',
)<|MERGE_RESOLUTION|>--- conflicted
+++ resolved
@@ -4,10 +4,8 @@
 DEBUG = True
 TEMPLATE_DEBUG = DEBUG
 
-<<<<<<< HEAD
 FORCE_SCRIPT_NAME = ''
 
-=======
 #BASEPATH='/home/tom/py/vamdc/'
 BASEPATH='/home/doronin/VAMDC/django/VAMDC-VALD/'
 
@@ -20,7 +18,6 @@
 NODEPKG='DjBASECOL.bastest'
 ROOT_URLCONF = 'DjBASECOL.urls'
 
->>>>>>> afde7377
 ADMINS = (
     ('Misha Doronin', 'misha@doronin.org'),
 )
@@ -83,12 +80,7 @@
     'django.contrib.auth.middleware.AuthenticationMiddleware',
 )
 
-<<<<<<< HEAD
-ROOT_URLCONF = 'DjBASECOL.urls'
-
-=======
 # Edit this if you put new templates into your node directory
->>>>>>> afde7377
 TEMPLATE_DIRS = (
     # Put strings here, like "/home/html/django_templates" or "C:/www/django/templates".
     # Always use forward slashes, even on Windows.
