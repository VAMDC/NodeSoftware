--- conflicted
+++ resolved
@@ -7,8 +7,7 @@
 from DjBASECOL.bastest.models import RefsArticles,RefsGroups,ETables,Elements
 
 
-<<<<<<< HEAD
-=======
+
 RETURNABLES={\
 'SourceID':'"BAS"+str(Source.article.idarticle)',
 'SourceTitle':'Source.article.title',
@@ -63,7 +62,7 @@
 
 
 # "real" views.
->>>>>>> c6e1242e
+
 def index(request):
     return HttpResponse("Hello, world. You're at the basecol index.")
     
@@ -93,3 +92,5 @@
             resp+='<li>level %s energy %s'%(elev.level,elev.energy)
         resp+='</ol></ul>'
     return HttpResponse(resp)
+
+
