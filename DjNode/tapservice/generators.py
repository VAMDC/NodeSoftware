<<<<<<< HEAD
from base64 import b64encode as b64
def enc(s):
    return b64(s).replace('=','')
=======
# -*- coding: utf-8 -*-

import sys
def LOG(s):
    print >> sys.stderr, s
>>>>>>> 13f13423


# Get the node-specific pacakge!
from django.conf import settings
from django.utils.importlib import import_module

from xml.sax.saxutils import quoteattr


NODEPKG=import_module(settings.NODEPKG+'.views')

isiterable = lambda obj: hasattr(obj, '__iter__')

def GetValue(name,**kwargs):
    """
    the function that gets a value out of the query set, using the global name
    and the node-specific dictionary.
    """
    try: name=NODEPKG.RETURNABLES[name]
    except: return '' # The value is not in the dictionary for the node.
                      # This is fine
    if not name: return ''

<<<<<<< HEAD
    for key in kwargs: exec('%s=kwargs["%s"]'%(key,key))
    return eval(name)     # This fails if the queryset with its
                          # attributes is not there as specified
                          # in VAMDC_DICT. Fix it there or in your query.
=======
    try: value=eval(name) # this works, if the dict-value is named correctly as the query-set attribute
    except Exception,e: 
        LOG(e)
        LOG(name)
        value=name  # this catches the case where the dict-value is a string or mistyped.
    return value
>>>>>>> 13f13423
    

def XsamsSources(Sources):
    if not Sources: return
    yield '<Sources>'
    for Source in Sources:
        G=lambda name: GetValue(name,Source=Source)
        yield '<Source sourceID="B%s"><Authors>\n'%G('SourceID') 
        authornames=G('SourceAuthorName')
        if not isiterable(authornames): authornames=[authornames]
        for author in authornames:
            yield '<Author><Name>%s</Name></Author>\n'%author

        yield """</Authors>
<Title>%s</Title>
<Category>%s</Category>
<Year>%s</Year>
<SourceName>%s</SourceName>
<Volume>%s</Volume>
<PageBegin>%s</PageBegin>
<PageEnd>%s</PageEnd>
<UniformResourceIdentifier>%s</UniformResourceIdentifier>

</Source>\n"""%( G('SourceTitle'), G('SourceCategory'), G('SourceYear'), G('SourceName'), G('SourceVolume'), G('SourcePageBegin'), G('SourcePageEnd'), quoteattr(G('SourceURI')) )

    yield '</Sources>\n'

def XsamsAtomTerm(AtomState,G):
    #pre-fetch the ones that will be tested for below
    coupling=G('AtomStateCoupling')
    l=G('AtomStateL')
    s=G('AtomStateS')
    k=G('AtomStateK')
    s2=G('AtomStateS2')
    j1=G('AtomStateJ1')
    j2=G('AtomStateJ2')
    
    result='<AtomicComposition>\n<Comments>Term reference: B%s</Comments>\n'%G('AtomStateCompositionComments')
    result+='<Component><Configuration><ConfigurationLabel>%s</ConfigurationLabel></Configuration>\n'%G('AtomStateConfigurationLabel')
    result+='<Term>'

def XsamsAtomTerm(state):    
    result='<AtomicComposition>\n<Comments>Term reference: B%s</Comments>\n'%state.level_ref
    result+='<Component><Configuration><ConfigurationLabel>%s</ConfigurationLabel></Configuration>\n'%state.term.replace('<','').replace('>','')
    result+='<Term>'
    if state.coupling == "LS" and state.l and state.s: 
        result+='<LS>'
        if state.l: result+='<L><Value>%d</Value></L>'%state.l
        if state.s: result+='<S>%.1f</S>'%state.s
        result+='</LS>'
        
    elif state.coupling == "JK" and state.s2 and state.k: 
        result+='<jK>'
        if state.s2: result+='<j>%s</j>'%state.s2
        if state.k: result+='<K> %s</K>'%state.k
        result+='</jK>'
        
    elif state.coupling == "JJ" and state.j1 and state.j2:
        result+='<J1J2>'
        if state.j1: result+='<j>%s</j>'%state.j1
        if state.j2: result+='<j>%s</j>'%state.j2
        result+='</J1J2>'
        
    result+='</Term></Component></AtomicComposition>'
    return result

def parityLabel(parity):
   if partity % 2:
      return 'odd'
   else:
      return 'even'

def XsamsAtomStates(AtomStates,VD):
    if not AtomStates: return
    yield '<Atoms>'
    for AtomState in AtomStates:
        G=lambda name: GetValue(name,AtomState=AtomState)
        mass = int(round(Atomtate.species.mass))
        yield """<Atom>
<ChemicalElement>
<NuclearCharge>%s</NuclearCharge>
<ElementSymbol>%s</ElementSymbol>
</ChemicalElement>
<Isotope>
<IsotopeParameters>
<MassNumber>%s</MassNumber>
</IsotopeParameters>
<IonState>
<IonCharge>%s</IonCharge>
<AtomicState stateID="S%s"><Description>%s</Description>
<AtomicNumericalData>
<StateEnergy sourceRef="B%s"><Value units="1/cm">%s</Value></StateEnergy>
<IonizationEnergy><Value units="eV">%s</Value></IonizationEnergy>
<LandeFactor sourceRef="B%s"><Value units="unitless">%s</Value></LandeFactor>
</AtomicNumericalData>
"""%( G(''), G(''), G(''), G(''), G(''), G(''), G(''), G(''), G(''), G(''), G(''))

        if (state.p or state.j):
            yield "<AtomicQuantumNumbers>"
            if state.p: '<Parity>%s</Parity>'%parityLabel(state.p)
            if state.j: '<TotalAngularMomentum>%s</TotalAngularMomentum>'%state.j
            yield "</AtomicQuantumNumbers>"

        yield XsamsAtomTerm(state)
        yield """</AtomicState>
</IonState>
</Isotope>
</Atom>"""

    yield '</Atoms>'

def XsamsMolStates(MolStates,VD):
    if not MolStates: return
    yield '<Molecules>'
    for MolState in MolStates:
        G=lambda name: GetValue(name,MolState=MolState)
        yield """
<Molecule>
<MolecularChemicalSpecies>
<OrdinaryStructuralFormula>%s</OrdinaryStructuralFormula>
<StoichiometricFormula>%s</StoichiometricFormula>
<ChemicalName>%s</ChemicalName>
</MolecularChemicalSpecies>
<MolecularState stateID="S%s">
<Description>%s</Description>
<MolecularStateCharacterisation>
<StateEnergy energyOrigin="%s">
<Value units="%s">%s</Value>
</StateEnergy>
<TotalStatisticalWeight>%s</TotalStatisticalWeight>
</MolecularStateCharacterisation>
"""% (G("MolecularSpeciesOrdinaryStructuralFormula"),
      G("MolecularSpeciesStoichiometrcFormula"),
      G("MolecularSpeciesChemicalName"),
      G("MolecularStateStateID"),
      G("MolecularStateDescription"),
      G("MolecularStateEnergyOrigin"),
      G("MolecularStateEnergyUnit"),
      G("MolecularStateEnergyValue"),
      G("MolecularStateCharacTotalStatisticalWeight"))

        yield """</MolecularState>
</Molecule> """
    yield '</Molecules>'

#This thing yields MolecularChemicalSpecies
def XsamsMCSBuild(Moldesc):
    G=lambda name: GetValue(name,Moldesc=Moldesc)
    yield '<MolecularChemicalSpecies>\n'
    yield """
    <OrdinaryStructuralFormula>%s</OrdinaryStructuralFormula>
    <StoichiometricFormula>%s</StoichiometricFormula>
    <ChemicalName>%s</ChemicalName>
    <StableMolecularProperties>
    <MolecularWeight>
        <Value units="%s">%s</Value>
    </MolecularWeight>
    </StableMolecularProperties>
    <Comment>%s</Comment>
    """%(G("MolecularSpeciesOrdinaryStructuralFormula"),
    G("MolecularSpeciesStoichiometrcFormula"),
    G("MolecularSpeciesChemicalName"),
    G("MolecularSpeciesMolecularWeightUnits"),
    G("MolecularSpeciesMolecularWeight"),
    G("MolecularSpeciesComment"))
    
    yield '</MolecularChemicalSpecies>\n'

def XsamsMSBuild(Molstate):
    G=lambda name: GetValue(name,Molstate=Molstate)
    ret="""<MolecularState stateID="S%s">
<Description>%s</Description>
<MolecularStateCharacterisation>
<StateEnergy energyOrigin="%s">
<Value units="%s">%s</Value>
</StateEnergy>
<TotalStatisticalWeight>%s</TotalStatisticalWeight>
</MolecularStateCharacterisation>"""%(
"",
quoteattr(Molstate.title),
"calc",
"1/cm",
"0",
"1")
    ret+="</MolecularState>"
    return ret


def XsamsMolecs(Molecules):
    if not Molecules: return
    yield '<Molecules>\n'
    for Moldesc in Molecules:
        #G=lambda name: GetValue(name,Moldesc=Moldesc)
        yield '<Molecule>\n'
        for MCS in XsamsMCSBuild(Moldesc):
            yield MCS
            
        #Build all levels for element:
        for syme in Moldesc.symmels.all():
            for et in syme.etables.all():
                yield XsamsMSBuild(et)
        
        
        #for Molstate in G('MolecularStates'):
        #for elev in Moldesc.symmel.all().levels.select_related.all():
        #    yield XsamsMSBuild(elev)
        #    yield molst#yield XsamsMSBuild(Molstate)
        yield '</Molecule>\n'
    yield '</Molecules>\n'
    


                               

def XsamsRadTrans(RadTrans):
    if not RadTrans: return
    yield '<Radiative>'
    for RadTran in RadTrans:
        yield """
<RadiativeTransition methodRef="MOBS">
<Comments>Effective Lande factor and broadening gammas: 
lande_eff: %s (Ref B%d)
gamma_rad: %s (Ref B%d)
gamma_stark: %s (Ref B%d)
gamma_waals: %s (Ref B%d)
air wavelength: %s (Ref B%d)
</Comments>
<EnergyWavelength>
<Wavelength><Experimental sourceRef="B%d">
<Comments>Wavelength in vaccuum. For air see the comment field.</Comments><Value units="1/cm">%s</Value><Accuracy>Flag: %s, Value: %s</Accuracy>
</Experimental></Wavelength></EnergyWavelength>"""%( RadTran.landeff , RadTran.lande_ref , RadTran.gammarad , RadTran.gammarad_ref , RadTran.gammastark , RadTran.gammastark_ref , RadTran.gammawaals , RadTran.gammawaals_ref , RadTran.airwave, RadTran.wave_ref, RadTran.wave_ref , RadTran.vacwave , RadTran.acflag , RadTran.accur)

        if RadTran.upstateid: yield '<InitialStateRef>S%s</InitialStateRef>'%RadTran.upstate.id
        if RadTran.lostateid: yield '<FinalStateRef>S%s</FinalStateRef>'%RadTran.lostate.id
        if RadTran.loggf: yield """<Probability>
<Log10WeightedOscillatorStregnth sourceRef="B%d"><Value units="unitless">%s</Value></Log10WeightedOscillatorStregnth>
</Probability>
</RadiativeTransition>"""%(RadTran.loggf_ref,RadTran.loggf)

    yield '<Radiative>'


def XsamsMethods(Methods):
    if not Methods: return
    yield '<Methods>\n'
    for Method in Methods:
        yield """<Method methodID="%s">
<Category>%s</Category>
<Description>%s</Description>
</Method>
"""%(Method.id,Method.category,Method.description)
    yield '</Methods>\n'

def Xsams(Sources=None,AtomStates=None,MoleStates=None,CollTrans=None,RadTrans=None,Methods=None):
    yield """<?xml version="1.0" encoding="UTF-8"?>
<XSAMSData xsi:noNamespaceSchemaLocation="http://www-amdis.iaea.org/xsams/schema/xsams-0.1.xsd"
	xmlns:xsi="http://www.w3.org/2001/XMLSchema-instance">
"""
    for Source in XsamsSources(Sources): yield Source
#    for Method in XsamsMethods(Methods): yield Method
    
    yield '<States>\n'
    for AtomState in XsamsAtomStates(AtomStates): yield AtomState
    for MolState in XsamsMolecs(MoleStates): yield MolState
    yield '</States>\n'
    yield '<Processes>\n'
#    for RadTrans in XsamsRadTrans(RadTrans): yield RadTrans
    #for CollTrans in XsamsCollTrans(CollTrans): yield CollTrans
    yield '</Processes>\n'
    yield '</XSAMSData>\n'








##########################################################
######## VO TABLE GENERATORS ####################

def sources2votable(sources):
    for source in sources:
        yield ''

def states2votable(states):
    yield """<TABLE name="states" ID="states">
      <DESCRIPTION>The States that are involved in transitions</DESCRIPTION>
      <FIELD name="species name" ID="specname" datatype="char" arraysize="*"/>
      <FIELD name="energy" ID="energy" datatype="float" unit="1/cm"/>
      <FIELD name="id" ID="id" datatype="int"/>
      <FIELD name="charid" ID="charid" datatype="char" arraysize="*"/>
      <DATA>
        <TABLEDATA>"""

    for state in states:
        yield  '<TR><TD>not implemented</TD><TD>%s</TD><TD>%s</TD><TD>%s</TD></TR>'%(state.energy,state.id,state.charid)
        
    yield """</TABLEDATA></DATA></TABLE>"""

def transitions2votable(transs,count):
    if type(transs)==type([]):
        n = len(transs)
    else:
        transs.count()
    yield u"""<TABLE name="transitions" ID="transitions">
      <DESCRIPTION>%d transitions matched the query. %d are shown here:</DESCRIPTION>
      <FIELD name="wavelength (air)" ID="airwave" datatype="float" unit="Angstrom"/>
      <FIELD name="wavelength (vacuum)" ID="vacwave" datatype="float" unit="Angstrom"/>
      <FIELD name="log(g*f)"   ID="loggf" datatype="float"/>
      <FIELD name="effective lande factor" ID="landeff" datatype="float"/>
      <FIELD name="radiative gamma" ID="gammarad" datatype="float"/>
      <FIELD name="stark gamma" ID="gammastark" datatype="float"/>
      <FIELD name="waals gamma" ID="gammawaals" datatype="float"/>
      <FIELD name="upper state id" ID="upstateid" datatype="char" arraysize="*"/>
      <FIELD name="lower state id" ID="lostateid" datatype="char" arraysize="*"/>
      <DATA>
        <TABLEDATA>"""%(count or n,n)

    for trans in transs:
        yield  '<TR><TD>%s</TD><TD>%s</TD><TD>%s</TD><TD>%s</TD><TD>%s</TD><TD>%s</TD><TD>%s</TD><TD>%s</TD><TD>%s</TD></TR>\n'%(trans.airwave, trans.vacwave, trans.loggf, trans.landeff , trans.gammarad ,trans.gammastark , trans.gammawaals , xmlEscape(trans.upstateid), xmlEscape(trans.lostateid))
        
    yield """</TABLEDATA></DATA></TABLE>"""


# Returns an XML-escaped version of a given string. The &, < and > characters are escaped.
def xmlEscape(s):
    if s:
        return s.replace('&','&amp;').replace('<','&lt;').replace('>','&gt;')
    else:
        return None


def votable(transitions,states,sources,totalcount=None):
    yield """<?xml version="1.0"?>
<!--
<?xml-stylesheet type="text/xml" href="http://vamdc.fysast.uu.se:8888/VOTable2XHTMLbasic.xsl"?>
-->
<VOTABLE version="1.2" xmlns:xsi="http://www.w3.org/2001/XMLSchema-instance"
 xmlns="http://www.ivoa.net/xml/VOTable/v1.2" 
 xmlns:stc="http://www.ivoa.net/xml/STC/v1.30" >
  <RESOURCE name="queryresults">
    <DESCRIPTION>
    </DESCRIPTION>
    <LINK></LINK>
    
"""
    for source in sources2votable(sources):
        yield source
    for state in states2votable(states):
        yield state
    for trans in transitions2votable(transitions,totalcount):
        yield trans
    yield """
</RESOURCE>
</VOTABLE>
"""
#######################

def transitions2embedhtml(transs,count):
    if type(transs)==type([]):
        n = len(transs)
    else:
        transs.count()
        n = transs.count()
    yield u"""<TABLE name="transitions" ID="transitions">
      <DESCRIPTION>%d transitions matched the query. %d are shown here:</DESCRIPTION>
      <FIELD name="AtomicNr" ID="atomic" datatype="int"/>
      <FIELD name="Ioniz" ID="ion" datatype="int"/>
      <FIELD name="wavelength (air)" ID="airwave" datatype="float" unit="Angstrom"/>
      <FIELD name="log(g*f)"   ID="loggf" datatype="float"/>
   <!--   <FIELD name="effective lande factor" ID="landeff" datatype="float"/>
      <FIELD name="radiative gamma" ID="gammarad" datatype="float"/>
      <FIELD name="stark gamma" ID="gammastark" datatype="float"/>
      <FIELD name="waals gamma" ID="gammawaals" datatype="float"/>
  -->    <FIELD name="upper state id" ID="upstateid" datatype="char" arraysize="*"/>
      <FIELD name="lower state id" ID="lostateid" datatype="char" arraysize="*"/>
      <DATA>
        <TABLEDATA>"""%(count or n,n)

    for trans in transs:
        yield  '<TR><TD>%s</TD><TD>%s</TD><TD>%s</TD><TD>%s</TD><TD>%s</TD><TD>%s</TD></TR>\n'%(trans.species.atomic, trans.species.ion,trans.airwave, trans.loggf,) #trans.landeff , trans.gammarad ,trans.gammastark , trans.gammawaals , xmlEscape(trans.upstateid), xmlEscape(trans.lostateid))
        
    yield '</TABLEDATA></DATA></TABLE>'

def embedhtml(transitions,totalcount=None):
    yield """<?xml version="1.0"?>
<!--
<?xml-stylesheet type="text/xml" href="http://vamdc.fysast.uu.se:8888/VOTable2XHTMLbasic.xsl"?>
-->
<VOTABLE version="1.2" xmlns:xsi="http://www.w3.org/2001/XMLSchema-instance"
 xmlns="http://www.ivoa.net/xml/VOTable/v1.2" 
 xmlns:stc="http://www.ivoa.net/xml/STC/v1.30" >
  <RESOURCE name="queryresults">
    <DESCRIPTION>
    </DESCRIPTION>
    <LINK></LINK>
    
"""
    for trans in transitions2embedhtml(transitions,totalcount):
        yield trans
    yield """
</RESOURCE>
</VOTABLE>
"""

##############################
### GENERATORS END HERE
##############################<|MERGE_RESOLUTION|>--- conflicted
+++ resolved
@@ -1,14 +1,8 @@
-<<<<<<< HEAD
-from base64 import b64encode as b64
-def enc(s):
-    return b64(s).replace('=','')
-=======
 # -*- coding: utf-8 -*-
 
 import sys
 def LOG(s):
     print >> sys.stderr, s
->>>>>>> 13f13423
 
 
 # Get the node-specific pacakge!
@@ -32,19 +26,12 @@
                       # This is fine
     if not name: return ''
 
-<<<<<<< HEAD
-    for key in kwargs: exec('%s=kwargs["%s"]'%(key,key))
-    return eval(name)     # This fails if the queryset with its
-                          # attributes is not there as specified
-                          # in VAMDC_DICT. Fix it there or in your query.
-=======
     try: value=eval(name) # this works, if the dict-value is named correctly as the query-set attribute
     except Exception,e: 
         LOG(e)
         LOG(name)
         value=name  # this catches the case where the dict-value is a string or mistyped.
     return value
->>>>>>> 13f13423
     
 
 def XsamsSources(Sources):
