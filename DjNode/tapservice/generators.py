from base64 import b64encode as b64
def enc(s):
    return b64(s).replace('=','')


# Get the node-specific pacakge!
from django.conf import settings
from django.utils.importlib import import_module

from xml.sax.saxutils import quoteattr


NODEPKG=import_module(settings.NODEPKG+'.views')

isiterable = lambda obj: hasattr(obj, '__iter__')

def GetValue(name,**kwargs):
    """
    the function that gets a value out of the query set, using the global name
    and the node-specific dictionary.
    """
    try: name=NODEPKG.VAMDC_DICT[name]
    except: return '' # The value is not in the dictionary for the node.
                      # This is fine
    if not name: return ''

    for key in kwargs: exec('%s=kwargs["%s"]'%(key,key))
    return eval(name)     # This fails if the queryset with its
                          # attributes is not there as specified
                          # in VAMDC_DICT. Fix it there or in your query.
    

def XsamsSources(Sources):
    if not Sources: return
    yield '<Sources>'
    for Source in Sources:
        G=lambda name: GetValue(name,Source=Source)
        yield '<Source sourceID="B%s"><Authors>\n'%G('SourceID') 
        authornames=G('SourceAuthorName')
        if not isiterable(authornames): authornames=[authornames]
        for author in authornames:
            yield '<Author><Name>%s</Name></Author>\n'%author

        yield """</Authors>
<Title>%s</Title>
<Category>%s</Category>
<Year>%s</Year>
<SourceName>%s</SourceName>
<Volume>%s</Volume>
<PageBegin>%s</PageBegin>
<PageEnd>%s</PageEnd>
<UniformResourceIdentifier>%s</UniformResourceIdentifier>
<<<<<<< HEAD
</Source>"""%( G('SourceTitle'), G('SourceCategory'), G('SourceYear'), G('SourceName'), G('SourceVolume'), G('SourcePageBegin'), G('SourcePageEnd'), G('SourceURI') )

    yield '<Sources>'
=======
</Source>\n"""%( G('SourceTitle'), G('SourceCategory'), G('SourceYear'), G('SourceName'), G('SourceVolume'), G('SourcePageBegin'), G('SourcePageEnd'), quoteattr(G('SourceURI')) )

    yield '</Sources>\n'

def XsamsAtomTerm(AtomState,G):
    #pre-fetch the ones that weill be tested for below
    coupling=G('AtomStateCoupling')
    l=G('AtomStateL')
    s=G('AtomStateS')
    k=G('AtomStateK')
    s2=G('AtomStateS2')
    j1=G('AtomStateJ1')
    j2=G('AtomStateJ2')
    
    result='<AtomicComposition>\n<Comments>Term reference: B%s</Comments>\n'%G('AtomStateCompositionComments')
    result+='<Component><Configuration><ConfigurationLabel>%s</ConfigurationLabel></Configuration>\n'%G('AtomStateConfigurationLabel')
    result+='<Term>'
>>>>>>> 4bf27ed3

def XsamsAtomTerm(state):    
    result='<AtomicComposition>\n<Comments>Term reference: B%s</Comments>\n'%state.level_ref
    result+='<Component><Configuration><ConfigurationLabel>%s</ConfigurationLabel></Configuration>\n'%state.term.replace('<','').replace('>','')
    result+='<Term>'
    if state.coupling == "LS" and state.l and state.s: 
        result+='<LS>'
        if state.l: result+='<L><Value>%d</Value></L>'%state.l
        if state.s: result+='<S>%.1f</S>'%state.s
        result+='</LS>'
        
    elif state.coupling == "JK" and state.s2 and state.k: 
        result+='<jK>'
        if state.s2: result+='<j>%s</j>'%state.s2
        if state.k: result+='<K> %s</K>'%state.k
        result+='</jK>'
        
    elif state.coupling == "JJ" and state.j1 and state.j2:
        result+='<J1J2>'
        if state.j1: result+='<j>%s</j>'%state.j1
        if state.j2: result+='<j>%s</j>'%state.j2
        result+='</J1J2>'
        
    result+='</Term></Component></AtomicComposition>'
    return result

def parityLabel(parity):
   if partity % 2:
      return 'odd'
   else:
      return 'even'

def XsamsAtomStates(AtomStates,VD):
    if not AtomStates: return
    yield '<Atoms>'
    for AtomState in AtomStates:
        G=lambda name: GetValue(name,AtomState=AtomState)
        mass = int(round(Atomtate.species.mass))
        yield """<Atom>
<ChemicalElement>
<NuclearCharge>%s</NuclearCharge>
<ElementSymbol>%s</ElementSymbol>
</ChemicalElement>
<Isotope>
<IsotopeParameters>
<MassNumber>%s</MassNumber>
</IsotopeParameters>
<IonState>
<IonCharge>%s</IonCharge>
<AtomicState stateID="S%s"><Description>%s</Description>
<AtomicNumericalData>
<StateEnergy sourceRef="B%s"><Value units="1/cm">%s</Value></StateEnergy>
<IonizationEnergy><Value units="eV">%s</Value></IonizationEnergy>
<LandeFactor sourceRef="B%s"><Value units="unitless">%s</Value></LandeFactor>
</AtomicNumericalData>
"""%( G(''), G(''), G(''), G(''), G(''), G(''), G(''), G(''), G(''), G(''), G(''))

        if (state.p or state.j):
            yield "<AtomicQuantumNumbers>"
            if state.p: '<Parity>%s</Parity>'%parityLabel(state.p)
            if state.j: '<TotalAngularMomentum>%s</TotalAngularMomentum>'%state.j
            yield "</AtomicQuantumNumbers>"

        yield XsamsAtomTerm(state)
        yield """</AtomicState>
</IonState>
</Isotope>
</Atom>"""

    yield '</Atoms>'

def XsamsMolStates(MolStates,VD):
    if not MolStates: return
    yield '<Molecules>'
    for MolState in MolStates:
        G=lambda name: GetValue(name,MolState=MolState)
        yield """
<Molecule>
<MolecularChemicalSpecies>
<OrdinaryStructuralFormula>%s</OrdinaryStructuralFormula>
<StoichiometricFormula>%s</StoichiometricFormula>
<ChemicalName>%s</ChemicalName>
</MolecularChemicalSpecies>
<MolecularState stateID="S%s">
<Description>%s</Description>
<MolecularStateCharacterisation>
<StateEnergy energyOrigin="%s">
<Value units="%s">%s</Value>
</StateEnergy>
<TotalStatisticalWeight>%s</TotalStatisticalWeight>
</MolecularStateCharacterisation>
"""% (G("MolecularSpeciesOrdinaryStructuralFormula"),
      G("MolecularSpeciesStoichiometrcFormula"),
      G("MolecularSpeciesChemicalName"),
      G("MolecularStateStateID"),
      G("MolecularStateDescription"),
      G("MolecularStateEnergyOrigin"),
      G("MolecularStateEnergyUnit"),
      G("MolecularStateEnergyValue"),
      G("MolecularStateCharacTotalStatisticalWeight"))

        yield """</MolecularState>
</Molecule> """
    yield '</Molecules>'

#This thing yields MolecularChemicalSpecies
def XsamsMCSBuild(Moldesc):
    G=lambda name: GetValue(name,Moldesc=Moldesc)
    yield '<MolecularChemicalSpecies>\n'
    yield """
    <OrdinaryStructuralFormula>%s</OrdinaryStructuralFormula>
    <StoichiometricFormula>%s</StoichiometricFormula>
    <ChemicalName>%s</ChemicalName>
    <StableMolecularProperties>
    <MolecularWeight>
        <Value units="%s">%s</Value>
    </MolecularWeight>
    </StableMolecularProperties>
    <Comment>%s</Comment>
    """%(
    Moldesc.designation,
    Moldesc.stchform,
    Moldesc.latex,
    "amu",
    Moldesc.molecularmass,
    Moldesc.idelementtype)
    #(G("MolecularSpeciesOrdinaryStructuralFormula"),
      #G("MolecularSpeciesStoichiometrcFormula"),
      #G("MolecularSpeciesChemicalName"),
      #G("MolecularSpeciesMolecularWeightUnits")
      #G("MolecularSpeciesMolecularWeight"),
      #G("MolecularSpeciesComment")),
    
    yield '</MolecularChemicalSpecies>\n'

def XsamsMSBuild(Molstate):
    G=lambda name: GetValue(name,Molstate=Molstate)
    ret="""<MolecularState stateID="S%s">
<Description>%s</Description>
<MolecularStateCharacterisation>
<StateEnergy energyOrigin="%s">
<Value units="%s">%s</Value>
</StateEnergy>
<TotalStatisticalWeight>%s</TotalStatisticalWeight>
</MolecularStateCharacterisation>"""%(
"",
"BAS"+Molstate.title,
"calc",
"1/cm",
"0",
"1")
    ret+="</MolecularState>"
    return ret


def XsamsMolecs(Molecules):
    if not Molecules: return
    yield '<Molecules>\n'
    for Moldesc in Molecules:
        #G=lambda name: GetValue(name,Moldesc=Moldesc)
        yield '<Molecule>\n'
        for MCS in XsamsMCSBuild(Moldesc):
            yield MCS
            
        #Build all levels for element:
        for syme in Moldesc.symmels.all():
            for et in syme.etables.all():
                yield XsamsMSBuild(et)
        
        
        #for Molstate in G('MolecularStates'):
        #for elev in Moldesc.symmel.all().levels.select_related.all():
        #    yield XsamsMSBuild(elev)
        #    yield molst#yield XsamsMSBuild(Molstate)
        yield '</Molecule>\n'
    yield '</Molecules>\n'
    


                               

def XsamsRadTrans(RadTrans):
    if not RadTrans: return
    yield '<Radiative>'
    for RadTran in RadTrans:
        yield """
<RadiativeTransition methodRef="MOBS">
<Comments>Effective Lande factor and broadening gammas: 
lande_eff: %s (Ref B%d)
gamma_rad: %s (Ref B%d)
gamma_stark: %s (Ref B%d)
gamma_waals: %s (Ref B%d)
air wavelength: %s (Ref B%d)
</Comments>
<EnergyWavelength>
<Wavelength><Experimental sourceRef="B%d">
<Comments>Wavelength in vaccuum. For air see the comment field.</Comments><Value units="1/cm">%s</Value><Accuracy>Flag: %s, Value: %s</Accuracy>
</Experimental></Wavelength></EnergyWavelength>"""%( RadTran.landeff , RadTran.lande_ref , RadTran.gammarad , RadTran.gammarad_ref , RadTran.gammastark , RadTran.gammastark_ref , RadTran.gammawaals , RadTran.gammawaals_ref , RadTran.airwave, RadTran.wave_ref, RadTran.wave_ref , RadTran.vacwave , RadTran.acflag , RadTran.accur)

        if RadTran.upstateid: yield '<InitialStateRef>S%s</InitialStateRef>'%RadTran.upstate.id
        if RadTran.lostateid: yield '<FinalStateRef>S%s</FinalStateRef>'%RadTran.lostate.id
        if RadTran.loggf: yield """<Probability>
<Log10WeightedOscillatorStregnth sourceRef="B%d"><Value units="unitless">%s</Value></Log10WeightedOscillatorStregnth>
</Probability>
</RadiativeTransition>"""%(RadTran.loggf_ref,RadTran.loggf)

    yield '<Radiative>'


def XsamsMethods(Methods):
    if not Methods: return
    yield '<Methods>\n'
    for Method in Methods:
        yield """<Method methodID="%s">
<Category>%s</Category>
<Description>%s</Description>
</Method>
"""%(Method.id,Method.category,Method.description)
    yield '</Methods>\n'

def Xsams(Sources=None,AtomStates=None,MoleStates=None,CollTrans=None,RadTrans=None,Methods=None):
    yield """<?xml version="1.0" encoding="UTF-8"?>
<XSAMSData xsi:noNamespaceSchemaLocation="http://www-amdis.iaea.org/xsams/schema/xsams-0.1.xsd"
	xmlns:xsi="http://www.w3.org/2001/XMLSchema-instance">"""

    for Source in XsamsSources(Sources): yield Source
#    for Method in XsamsMethods(Methods): yield Method
    
    yield '<States>\n'
<<<<<<< HEAD
#    for AtomState in XsamsAtomStates(states): yield AtomState
#    for MoleState in XsamsMoleStates(states): yield MoleState
=======
    for AtomState in XsamsAtomStates(AtomStates): yield AtomState
    for MolState in XsamsMolecs(MoleStates): yield MolState
>>>>>>> 4bf27ed3
    yield '</States>\n'
    yield '<Processes>\n'
#    for RadTrans in XsamsRadTrans(RadTrans): yield RadTrans
    #for CollTrans in XsamsCollTrans(CollTrans): yield CollTrans
    yield '</Processes>\n'
    yield '</XSAMSData>\n'








##########################################################
######## VO TABLE GENERATORS ####################

def sources2votable(sources):
    for source in sources:
        yield ''

def states2votable(states):
    yield """<TABLE name="states" ID="states">
      <DESCRIPTION>The States that are involved in transitions</DESCRIPTION>
      <FIELD name="species name" ID="specname" datatype="char" arraysize="*"/>
      <FIELD name="energy" ID="energy" datatype="float" unit="1/cm"/>
      <FIELD name="id" ID="id" datatype="int"/>
      <FIELD name="charid" ID="charid" datatype="char" arraysize="*"/>
      <DATA>
        <TABLEDATA>"""

    for state in states:
        yield  '<TR><TD>not implemented</TD><TD>%s</TD><TD>%s</TD><TD>%s</TD></TR>'%(state.energy,state.id,state.charid)
        
    yield """</TABLEDATA></DATA></TABLE>"""

def transitions2votable(transs,count):
    if type(transs)==type([]):
        n = len(transs)
    else:
        transs.count()
    yield u"""<TABLE name="transitions" ID="transitions">
      <DESCRIPTION>%d transitions matched the query. %d are shown here:</DESCRIPTION>
      <FIELD name="wavelength (air)" ID="airwave" datatype="float" unit="Angstrom"/>
      <FIELD name="wavelength (vacuum)" ID="vacwave" datatype="float" unit="Angstrom"/>
      <FIELD name="log(g*f)"   ID="loggf" datatype="float"/>
      <FIELD name="effective lande factor" ID="landeff" datatype="float"/>
      <FIELD name="radiative gamma" ID="gammarad" datatype="float"/>
      <FIELD name="stark gamma" ID="gammastark" datatype="float"/>
      <FIELD name="waals gamma" ID="gammawaals" datatype="float"/>
      <FIELD name="upper state id" ID="upstateid" datatype="char" arraysize="*"/>
      <FIELD name="lower state id" ID="lostateid" datatype="char" arraysize="*"/>
      <DATA>
        <TABLEDATA>"""%(count or n,n)

    for trans in transs:
        yield  '<TR><TD>%s</TD><TD>%s</TD><TD>%s</TD><TD>%s</TD><TD>%s</TD><TD>%s</TD><TD>%s</TD><TD>%s</TD><TD>%s</TD></TR>\n'%(trans.airwave, trans.vacwave, trans.loggf, trans.landeff , trans.gammarad ,trans.gammastark , trans.gammawaals , xmlEscape(trans.upstateid), xmlEscape(trans.lostateid))
        
    yield """</TABLEDATA></DATA></TABLE>"""


# Returns an XML-escaped version of a given string. The &, < and > characters are escaped.
def xmlEscape(s):
    if s:
        return s.replace('&','&amp;').replace('<','&lt;').replace('>','&gt;')
    else:
        return None


def votable(transitions,states,sources,totalcount=None):
    yield """<?xml version="1.0"?>
<!--
<?xml-stylesheet type="text/xml" href="http://vamdc.fysast.uu.se:8888/VOTable2XHTMLbasic.xsl"?>
-->
<VOTABLE version="1.2" xmlns:xsi="http://www.w3.org/2001/XMLSchema-instance"
 xmlns="http://www.ivoa.net/xml/VOTable/v1.2" 
 xmlns:stc="http://www.ivoa.net/xml/STC/v1.30" >
  <RESOURCE name="queryresults">
    <DESCRIPTION>
    </DESCRIPTION>
    <LINK></LINK>
    
"""
    for source in sources2votable(sources):
        yield source
    for state in states2votable(states):
        yield state
    for trans in transitions2votable(transitions,totalcount):
        yield trans
    yield """
</RESOURCE>
</VOTABLE>
"""
#######################

def transitions2embedhtml(transs,count):
    if type(transs)==type([]):
        n = len(transs)
    else:
        transs.count()
        n = transs.count()
    yield u"""<TABLE name="transitions" ID="transitions">
      <DESCRIPTION>%d transitions matched the query. %d are shown here:</DESCRIPTION>
      <FIELD name="AtomicNr" ID="atomic" datatype="int"/>
      <FIELD name="Ioniz" ID="ion" datatype="int"/>
      <FIELD name="wavelength (air)" ID="airwave" datatype="float" unit="Angstrom"/>
      <FIELD name="log(g*f)"   ID="loggf" datatype="float"/>
   <!--   <FIELD name="effective lande factor" ID="landeff" datatype="float"/>
      <FIELD name="radiative gamma" ID="gammarad" datatype="float"/>
      <FIELD name="stark gamma" ID="gammastark" datatype="float"/>
      <FIELD name="waals gamma" ID="gammawaals" datatype="float"/>
  -->    <FIELD name="upper state id" ID="upstateid" datatype="char" arraysize="*"/>
      <FIELD name="lower state id" ID="lostateid" datatype="char" arraysize="*"/>
      <DATA>
        <TABLEDATA>"""%(count or n,n)

    for trans in transs:
        yield  '<TR><TD>%s</TD><TD>%s</TD><TD>%s</TD><TD>%s</TD><TD>%s</TD><TD>%s</TD></TR>\n'%(trans.species.atomic, trans.species.ion,trans.airwave, trans.loggf,) #trans.landeff , trans.gammarad ,trans.gammastark , trans.gammawaals , xmlEscape(trans.upstateid), xmlEscape(trans.lostateid))
        
    yield '</TABLEDATA></DATA></TABLE>'

def embedhtml(transitions,totalcount=None):
    yield """<?xml version="1.0"?>
<!--
<?xml-stylesheet type="text/xml" href="http://vamdc.fysast.uu.se:8888/VOTable2XHTMLbasic.xsl"?>
-->
<VOTABLE version="1.2" xmlns:xsi="http://www.w3.org/2001/XMLSchema-instance"
 xmlns="http://www.ivoa.net/xml/VOTable/v1.2" 
 xmlns:stc="http://www.ivoa.net/xml/STC/v1.30" >
  <RESOURCE name="queryresults">
    <DESCRIPTION>
    </DESCRIPTION>
    <LINK></LINK>
    
"""
    for trans in transitions2embedhtml(transitions,totalcount):
        yield trans
    yield """
</RESOURCE>
</VOTABLE>
"""

##############################
### GENERATORS END HERE
##############################<|MERGE_RESOLUTION|>--- conflicted
+++ resolved
@@ -50,11 +50,7 @@
 <PageBegin>%s</PageBegin>
 <PageEnd>%s</PageEnd>
 <UniformResourceIdentifier>%s</UniformResourceIdentifier>
-<<<<<<< HEAD
-</Source>"""%( G('SourceTitle'), G('SourceCategory'), G('SourceYear'), G('SourceName'), G('SourceVolume'), G('SourcePageBegin'), G('SourcePageEnd'), G('SourceURI') )
-
-    yield '<Sources>'
-=======
+
 </Source>\n"""%( G('SourceTitle'), G('SourceCategory'), G('SourceYear'), G('SourceName'), G('SourceVolume'), G('SourcePageBegin'), G('SourcePageEnd'), quoteattr(G('SourceURI')) )
 
     yield '</Sources>\n'
@@ -72,7 +68,6 @@
     result='<AtomicComposition>\n<Comments>Term reference: B%s</Comments>\n'%G('AtomStateCompositionComments')
     result+='<Component><Configuration><ConfigurationLabel>%s</ConfigurationLabel></Configuration>\n'%G('AtomStateConfigurationLabel')
     result+='<Term>'
->>>>>>> 4bf27ed3
 
 def XsamsAtomTerm(state):    
     result='<AtomicComposition>\n<Comments>Term reference: B%s</Comments>\n'%state.level_ref
@@ -302,13 +297,8 @@
 #    for Method in XsamsMethods(Methods): yield Method
     
     yield '<States>\n'
-<<<<<<< HEAD
-#    for AtomState in XsamsAtomStates(states): yield AtomState
-#    for MoleState in XsamsMoleStates(states): yield MoleState
-=======
     for AtomState in XsamsAtomStates(AtomStates): yield AtomState
     for MolState in XsamsMolecs(MoleStates): yield MolState
->>>>>>> 4bf27ed3
     yield '</States>\n'
     yield '<Processes>\n'
 #    for RadTrans in XsamsRadTrans(RadTrans): yield RadTrans
