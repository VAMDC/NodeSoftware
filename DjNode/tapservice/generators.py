from base64 import b64encode as b64
def enc(s):
    return b64(s).replace('=','')

def get(name):
    if type(name)!=list: 
        name=name.split('.')
        exec('name[0]=%s'%name[0])
    if len(name)==2: return getattr(name[0],name[1])
    else: get([getattr(name[0],name[1])]+name[2:])
    
def XsamsSources(Sources):
    if not Sources: return
    yield '<Sources>'
    for Source in Sources:
        yield """<Source sourceID="B%d">
<Authors>
<Author>
<Name>%s, List type: %d, Source file: %s</Name>
</Author>
</Authors>
<Category>journal</Category>
<Year>2222</Year>
<SourceName>SomeJournal</SourceName>
<Volume>666</Volume>
<PageBegin>666</PageBegin>
</Source>"""%( Source.id , Source.srcdescr, Source.listtype , Source.srcfile )

    yield '<Sources>'

def XsamsAtomTerm(state):    
    result='<AtomicComposition>\n<Comments>Term reference: B%s</Comments>\n'%state.level_ref
    result+='<Component><Configuration><ConfigurationLabel>%s</ConfigurationLabel></Configuration>\n'%state.term.replace('<','').replace('>','')
    result+='<Term>'
    if state.coupling == "LS" and state.l and state.s: 
        result+='<LS>'
        if state.l: result+='<L><Value>%d</Value></L>'%state.l
        if state.s: result+='<S>%.1f</S>'%state.s
        result+='</LS>'
        
    elif state.coupling == "JK" and state.s2 and state.k: 
        result+='<jK>'
        if state.s2: result+='<j>%s</j>'%state.s2
        if state.k: result+='<K> %s</K>'%state.k
        result+='</jK>'
        
    elif state.coupling == "JJ" and state.j1 and state.j2:
        result+='<J1J2>'
        if state.j1: result+='<j>%s</j>'%state.j1
        if state.j2: result+='<j>%s</j>'%state.j2
        result+='</J1J2>'
        
    result+='</Term></Component></AtomicComposition>'
    return result

def parityLabel(parity):
   if partity % 2:
      return 'odd'
   else:
      return 'even'

def XsamsAtomStates(AtomStates,VD):
    if not AtomStates: return
    yield '<Atoms>'
    for AtomState in AtomStates:
        mass = int(round(Atomtate.species.mass))
        yield """<Atom>
<ChemicalElement>
<NuclearCharge>%d</NuclearCharge>
<ElementSymbol>%s</ElementSymbol>
</ChemicalElement>
<Isotope>
<IsotopeParameters>
<MassNumber>%d</MassNumber>
</IsotopeParameters>
<IonState>
<IonCharge>%d</IonCharge>
<AtomicState stateID="S%s"><Description>%s</Description>
<AtomicNumericalData>
<StateEnergy sourceRef="B%d"><Value units="1/cm">%s</Value></StateEnergy>
<IonizationEnergy><Value units="eV">%s</Value></IonizationEnergy>
<LandeFactor sourceRef="B%d"><Value units="unitless">%s</Value></LandeFactor>
</AtomicNumericalData>
"""%( state.species.atomic , state.species.name , mass , state.species.ion , state.id , state.id , state.energy_ref , state.energy , state.species.ionen , state.lande_ref , state.lande)

        if (state.p or state.j):
            yield "<AtomicQuantumNumbers>"
            if state.p: '<Parity>%s</Parity>'%parityLabel(state.p)
            if state.j: '<TotalAngularMomentum>%s</TotalAngularMomentum>'%state.j
            yield "</AtomicQuantumNumbers>"

        yield XsamsAtomTerm(state)
        yield """</AtomicState>
</IonState>
</Isotope>
</Atom>"""

    yield '</Atoms>'

def XsamsRadTrans(RadTrans):
    if not RadTrans: return
    yield '<Radiative>'
    for RadTran in RadTrans:
        yield """
<RadiativeTransition methodRef="MOBS">
<Comments>Effective Lande factor and broadening gammas: 
lande_eff: %s (Ref B%d)
gamma_rad: %s (Ref B%d)
gamma_stark: %s (Ref B%d)
gamma_waals: %s (Ref B%d)
air wavelength: %s (Ref B%d)
</Comments>
<EnergyWavelength>
<Wavelength><Experimental sourceRef="B%d">
<Comments>Wavelength in vaccuum. For air see the comment field.</Comments><Value units="1/cm">%s</Value><Accuracy>Flag: %s, Value: %s</Accuracy>
</Experimental></Wavelength></EnergyWavelength>"""%( RadTran.landeff , RadTran.lande_ref , RadTran.gammarad , RadTran.gammarad_ref , RadTran.gammastark , RadTran.gammastark_ref , RadTran.gammawaals , RadTran.gammawaals_ref , RadTran.airwave, RadTran.wave_ref, RadTran.wave_ref , RadTran.vacwave , RadTran.acflag , RadTran.accur)

        if RadTran.upstateid: yield '<InitialStateRef>S%s</InitialStateRef>'%RadTran.upstate.id
        if RadTran.lostateid: yield '<FinalStateRef>S%s</FinalStateRef>'%RadTran.lostate.id
        if RadTran.loggf: yield """<Probability>
<Log10WeightedOscillatorStregnth sourceRef="B%d"><Value units="unitless">%s</Value></Log10WeightedOscillatorStregnth>
</Probability>
</RadiativeTransition>"""%(RadTran.loggf_ref,RadTran.loggf)

    yield '<Radiative>'


def XsamsMethods(Methods):
    if not Methods: return
    yield '<Methods>\n'
    for Method in Methods:
        yield """<Method methodID="%s">
<Category>%s</Category>
<Description>%s</Description>
</Method>
"""%(Method.id,Method.category,Method.description)
    yield '</Methods>\n'

def Xsams(Sources,AtomStates=None,MoleStates=None,CollTrans=None,RadTrans=None,Methods=None):
    yield """<?xml version="1.0" encoding="UTF-8"?>
<XSAMSData xsi:noNamespaceSchemaLocation="http://www-amdis.iaea.org/xsams/schema/xsams-0.1.xsd"
	xmlns:xsi="http://www.w3.org/2001/XMLSchema-instance">"""

    for Source in XsamsSources(sources): yield Source
#    for Method in XsamsMethods(Methods): yield Method
    
    yield '<States>\n'
#    for AtomState in XsamsAtomStates(states): yield AtomState
#    for MoleState in XsamsMoleStates(states): yield MoleState
    yield '</States>\n'
    yield '<Processes>\n'
#    for RadTrans in XsamsRadTrans(RadTrans): yield RadTrans
    #for CollTrans in XsamsCollTrans(CollTrans): yield CollTrans
    yield '</Processes>\n'
    yield '</XSAMSData>\n'








##########################################################
######## VO TABLE GENERATORS ####################
def sources2votable(sources):
    for source in sources:
        yield ''

def states2votable(states):
    yield """<TABLE name="states" ID="states">
      <DESCRIPTION>The States that are involved in transitions</DESCRIPTION>
      <FIELD name="species name" ID="specname" datatype="char" arraysize="*"/>
      <FIELD name="energy" ID="energy" datatype="float" unit="1/cm"/>
      <FIELD name="id" ID="id" datatype="int"/>
      <FIELD name="charid" ID="charid" datatype="char" arraysize="*"/>
      <DATA>
        <TABLEDATA>"""

    for state in states:
        yield  '<TR><TD>not implemented</TD><TD>%s</TD><TD>%s</TD><TD>%s</TD></TR>'%(state.energy,state.id,state.charid)
        
    yield """</TABLEDATA></DATA></TABLE>"""

def transitions2votable(transs,count):
    if type(transs)==type([]):
        n = len(transs)
    else:
        transs.count()
    yield u"""<TABLE name="transitions" ID="transitions">
      <DESCRIPTION>%d transitions matched the query. %d are shown here:</DESCRIPTION>
      <FIELD name="wavelength (air)" ID="airwave" datatype="float" unit="Angstrom"/>
      <FIELD name="wavelength (vacuum)" ID="vacwave" datatype="float" unit="Angstrom"/>
      <FIELD name="log(g*f)"   ID="loggf" datatype="float"/>
      <FIELD name="effective lande factor" ID="landeff" datatype="float"/>
      <FIELD name="radiative gamma" ID="gammarad" datatype="float"/>
      <FIELD name="stark gamma" ID="gammastark" datatype="float"/>
      <FIELD name="waals gamma" ID="gammawaals" datatype="float"/>
      <FIELD name="upper state id" ID="upstateid" datatype="char" arraysize="*"/>
      <FIELD name="lower state id" ID="lostateid" datatype="char" arraysize="*"/>
      <DATA>
        <TABLEDATA>"""%(count or n,n)

    for trans in transs:
        yield  '<TR><TD>%s</TD><TD>%s</TD><TD>%s</TD><TD>%s</TD><TD>%s</TD><TD>%s</TD><TD>%s</TD><TD>%s</TD><TD>%s</TD></TR>\n'%(trans.airwave, trans.vacwave, trans.loggf, trans.landeff , trans.gammarad ,trans.gammastark , trans.gammawaals , xmlEscape(trans.upstateid), xmlEscape(trans.lostateid))
        
    yield """</TABLEDATA></DATA></TABLE>"""


# Returns an XML-escaped version of a given string. The &, < and > characters are escaped.
def xmlEscape(s):
    if s:
        return s.replace('&','&amp;').replace('<','&lt;').replace('>','&gt;')
    else:
        return None


def votable(transitions,states,sources,totalcount=None):
    yield """<?xml version="1.0"?>
<!--
<?xml-stylesheet type="text/xml" href="http://vamdc.fysast.uu.se:8888/VOTable2XHTMLbasic.xsl"?>
-->
<VOTABLE version="1.2" xmlns:xsi="http://www.w3.org/2001/XMLSchema-instance"
 xmlns="http://www.ivoa.net/xml/VOTable/v1.2" 
 xmlns:stc="http://www.ivoa.net/xml/STC/v1.30" >
  <RESOURCE name="queryresults">
    <DESCRIPTION>
    </DESCRIPTION>
    <LINK></LINK>
    
"""
    for source in sources2votable(sources):
        yield source
    for state in states2votable(states):
        yield state
    for trans in transitions2votable(transitions,totalcount):
        yield trans
    yield """
</RESOURCE>
</VOTABLE>
"""
#######################

def transitions2embedhtml(transs,count):
    if type(transs)==type([]):
        n = len(transs)
    else:
<<<<<<< HEAD
        transs.count()
=======
        n = transs.count()
>>>>>>> bb18c4bf
    yield u"""<TABLE name="transitions" ID="transitions">
      <DESCRIPTION>%d transitions matched the query. %d are shown here:</DESCRIPTION>
      <FIELD name="AtomicNr" ID="atomic" datatype="int"/>
      <FIELD name="Ioniz" ID="ion" datatype="int"/>
      <FIELD name="wavelength (air)" ID="airwave" datatype="float" unit="Angstrom"/>
      <FIELD name="log(g*f)"   ID="loggf" datatype="float"/>
   <!--   <FIELD name="effective lande factor" ID="landeff" datatype="float"/>
      <FIELD name="radiative gamma" ID="gammarad" datatype="float"/>
      <FIELD name="stark gamma" ID="gammastark" datatype="float"/>
      <FIELD name="waals gamma" ID="gammawaals" datatype="float"/>
  -->    <FIELD name="upper state id" ID="upstateid" datatype="char" arraysize="*"/>
      <FIELD name="lower state id" ID="lostateid" datatype="char" arraysize="*"/>
      <DATA>
        <TABLEDATA>"""%(count or n,n)

    for trans in transs:
<<<<<<< HEAD
        yield  '<TR><TD>%s</TD><TD>%s</TD><TD>%s</TD><TD>%s</TD><TD>%s</TD><TD>%s</TD></TR>\n'%(trans.species.atomic, trans.species.ion,trans.airwave, trans.loggf, trans.landeff , trans.gammarad ,trans.gammastark , trans.gammawaals , xmlEscape(trans.upstateid), xmlEscape(trans.lostateid))
=======
        yield  '<TR><TD>%s</TD><TD>%s</TD><TD>%s</TD><TD>%s</TD><TD>%s</TD><TD>%s</TD></TR>\n'%(trans.species.atomic, trans.species.ion,trans.airwave, trans.loggf,) #trans.landeff , trans.gammarad ,trans.gammastark , trans.gammawaals , xmlEscape(trans.upstateid), xmlEscape(trans.lostateid))
>>>>>>> bb18c4bf
        
    yield '</TABLEDATA></DATA></TABLE>'

def embedhtml(transitions,totalcount=None):
    yield """<?xml version="1.0"?>
<!--
<?xml-stylesheet type="text/xml" href="http://vamdc.fysast.uu.se:8888/VOTable2XHTMLbasic.xsl"?>
-->
<VOTABLE version="1.2" xmlns:xsi="http://www.w3.org/2001/XMLSchema-instance"
 xmlns="http://www.ivoa.net/xml/VOTable/v1.2" 
 xmlns:stc="http://www.ivoa.net/xml/STC/v1.30" >
  <RESOURCE name="queryresults">
    <DESCRIPTION>
    </DESCRIPTION>
    <LINK></LINK>
    
"""
    for trans in transitions2embedhtml(transitions,totalcount):
        yield trans
    yield """
</RESOURCE>
</VOTABLE>
"""

##############################
### GENERATORS END HERE
##############################<|MERGE_RESOLUTION|>--- conflicted
+++ resolved
@@ -245,11 +245,8 @@
     if type(transs)==type([]):
         n = len(transs)
     else:
-<<<<<<< HEAD
         transs.count()
-=======
         n = transs.count()
->>>>>>> bb18c4bf
     yield u"""<TABLE name="transitions" ID="transitions">
       <DESCRIPTION>%d transitions matched the query. %d are shown here:</DESCRIPTION>
       <FIELD name="AtomicNr" ID="atomic" datatype="int"/>
@@ -266,11 +263,7 @@
         <TABLEDATA>"""%(count or n,n)
 
     for trans in transs:
-<<<<<<< HEAD
-        yield  '<TR><TD>%s</TD><TD>%s</TD><TD>%s</TD><TD>%s</TD><TD>%s</TD><TD>%s</TD></TR>\n'%(trans.species.atomic, trans.species.ion,trans.airwave, trans.loggf, trans.landeff , trans.gammarad ,trans.gammastark , trans.gammawaals , xmlEscape(trans.upstateid), xmlEscape(trans.lostateid))
-=======
         yield  '<TR><TD>%s</TD><TD>%s</TD><TD>%s</TD><TD>%s</TD><TD>%s</TD><TD>%s</TD></TR>\n'%(trans.species.atomic, trans.species.ion,trans.airwave, trans.loggf,) #trans.landeff , trans.gammarad ,trans.gammastark , trans.gammawaals , xmlEscape(trans.upstateid), xmlEscape(trans.lostateid))
->>>>>>> bb18c4bf
         
     yield '</TABLEDATA></DATA></TABLE>'
 
