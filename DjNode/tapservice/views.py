--- conflicted
+++ resolved
@@ -43,16 +43,6 @@
         #qlist.append(mq)
     return tuple(qlist)
 
-
-<<<<<<< HEAD
-#### THIS IS THE ONE PLACE WHERE THIS FILE BECOMES NODE-SPECIFIC
-#### which is certainly the wrong way to do it and will be fixed!
-#from DjVALD.vald.views import setupResults
-#from django.conf.settings.BASEPKG.views import *
-from DjBASECOL.bastest.views import *
-
-=======
->>>>>>> 0e87e565
 class TAPQUERY(object):
     def __init__(self,data):
         try:
