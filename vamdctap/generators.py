--- conflicted
+++ resolved
@@ -55,22 +55,14 @@
     if not Sources: return
     yield '<Sources>'
     for Source in Sources:
-<<<<<<< HEAD
-	if hasattr(Source,'XML'):
-            #try:
-                yield Source.XML()
-                continue
-            #except: pass
-        G = lambda name: GetValue(name,Source=Source)
-=======
         if hasattr(Source,'XML'):
             try:
                 yield Source.XML()
                 continue
             except:
                 pass
+
         G = lambda name: GetValue(name, Source=Source)
->>>>>>> b16488af
         yield '<Source sourceID="B%s"><Authors>\n'%G('SourceID') 
         authornames=G('SourceAuthorName')
         # make it always into a list to be looped over, even if
