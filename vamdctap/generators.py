# -*- coding: utf-8 -*-

import re
import sys
from xml.sax.saxutils import quoteattr

# Get the node-specific parts
from django.conf import settings
from django.utils.importlib import import_module
DICTS = import_module(settings.NODEPKG + '.dictionaries')

# This must always be set.
try:
    NODEID = DICTS.RETURNABLES['NodeID']
except:
    NODEID = 'PleaseFillTheNodeID'

def LOG(s):
    if settings.DEBUG: print >> sys.stderr, s.encode('utf-8')

# Helper function to test if an object is a list or tuple
isiterable = lambda obj: hasattr(obj, '__iter__')
escape = lambda s: quoteattr(s)[1:-1]

def countReturnables(regexp):
    """
    count how often a certain matches the keys of the returnables
    """
    r = re.compile(regexp, flags=re.IGNORECASE)
    return len(filter(r.match, DICTS.RETURNABLES.keys()))

# Define some globals that allow skipping parts
# of the generator below.
N_ENV_KWS = countReturnables('^Environment.*')
N_METHOD_KWS = countReturnables('^Method.*')
N_FUNCTION_KWS = countReturnables('^Function.*')
N_MOLESTATE_KWS = countReturnables('^MoleculeState.*')
N_MOLE_KWS = countReturnables('^Molecule.*') - N_MOLESTATE_KWS
N_ATOMSTATE_KWS = countReturnables('^AtomState.*')
N_ATOM_KWS = countReturnables('^Atom.*') - N_ATOMSTATE_KWS
N_COLLTRAN_KWS = countReturnables('Collision.*')
N_RADTRAN_KWS = countReturnables('^RadTran.*')
N_BROAD_KWS = countReturnables('^.*Broadening.*')

def makeiter(obj):
    """
    Return an iterable, no matter what
    """
    if not obj:
        return []
    if not isiterable(obj):
        return [obj]
    return obj 

def GetValue(name, **kwargs):
    """
    the function that gets a value out of the query set, using the global name
    and the node-specific dictionary.
    """
    try:
        name = DICTS.RETURNABLES[name]
    except Exception:
        # The value is not in the dictionary for the node.  This is
        # fine.  Note that this is also used by if-clauses below since
        # the empty string evaluates as False.
        return '' 

    if not name:
        # the key was in the dict, but the value was empty or None.
        return '' 

    for key in kwargs:
        # assign the dict-value to a local variable named as the dict-key
        exec('%s=kwargs["%s"]' % (key, key))

    try:
        # here, the RHS of the RETURNABLES dict is executed.
        value = eval(name) # this works, if the dict-value is named
                           # correctly as the query-set attribute
    except Exception: 
#        LOG('Exception in generators.py: GetValue()')
#        LOG(str(e))
#        LOG(name)
        # this catches the case where the dict-value is a string or mistyped.
        value = name      
    if value == None:
        # the database returned NULL
        return '' 

    # turn it into a string, quote it, but skip the quotation marks
    # edit - no, we need to have the object itself sometimes to loop over
    #return quoteattr('%s'%value)[1:-1] # re
    return value

def makeSourceRefs(refs):
    """
    Create a SourceRef tag entry
    """
    s = ''
    if refs:
        if isiterable(refs):
            for ref in refs:
                s += '<SourceRef>B%s-%s</SourceRef>' % (NODEID, ref)
        else: s += '<SourceRef>B%s-%s</SourceRef>' % (NODEID, refs)
    return s

def makePartitionfunc(keyword, G):
    """
    Create the Partionfunction tag element.
    """
    value = G(keyword)
    if not value: 
        return ''
    
    temperature = G(keyword + 'T')
    partitionfunc = G(keyword)
    
    string = '<PartitionFunction>\n'
    string += '  <T units="K">\n'
    string += '     <Datalist>\n'
    for temp in temperature: 
        string += ' %s' % temp   
    string += '\n     </Datalist>\n'
    string += '  </T>\n'
    string += '  <Q>\n'
    string += '     <Datalist>\n'
    for q in partitionfunc: 
        string += ' %s' % q
    string += '\n     </Datalist>\n'
    string += '  </Q>\n'
    string += '</PartitionFunction>\n'

    return string

def makePrimaryType(tagname, keyword, G, extraAttr=None):
    """
    Build the Primary-type base tags. Note that this method does NOT
    close the tag, </tagname> must be added manually by the calling function.

    extraAttr is a dictionary of attributes-value pairs to add to the tag.
    """
    method = G("%sMethod" % keyword)
    comment = G("%sComment" % keyword)
    refs = G(keyword + 'Ref')

    string = "\n<%s" % tagname
    if method: 
        string += ' methodRef="M%s-%s"' % (NODEID, method)
    if extraAttr:
        for k, v in extraAttr.items():
            string += ' %s="%s"'% (k, G(v))
    string += '>'
    if comment:
        string += '<Comments>%s</Comments>' % quoteattr('%s' % comment)[1:-1]    
    string += makeSourceRefs(refs)    

    return string 

def makeDataType(tagname, keyword, G, extraAttr=None, extraElem=None):
    """
    This is for treating the case where a keyword corresponds to a
    DataType in the schema which can have units, comment, sources etc.
    The dictionary-suffixes are appended and the values retrieved. If the
    sources is iterable, it is looped over.

    #This extends the PrimaryType with some often-seen arguments. 

    """

    #string = makePrimaryType(tagname, keyword, G, extraAttr=extraAttr)

    # value = G(keyword)
    # if not value: 
    #     return ''

    # unit = G(keyword + 'Unit')    
    # acc = G(keyword + 'Accuracy')

    # string += '<Value units="%s">%s</Value>' % (unit or 'unitless', value)
    # if acc: 
    #     string += '<Accuracy>%s</Accuracy>' % acc
    # string += '</%s>' % tagname

    # if extraElem:
    #     for k, v in extraElem. items():
    #         string += '<%s>%s</%s>' % (k, G(v), k)

    value = G(keyword)
    if not value: 
        return ''
    
    unit = G(keyword + 'Unit')
    method = G(keyword + 'Method')
    comment = G(keyword + 'Comment')
    acc = G(keyword + 'Accuracy')
    refs = G(keyword + 'Ref')

    string = '\n<%s' % tagname
    if method: 
        string += ' methodRef="M%s-%s"' % (NODEID, method)
    if extraAttr:
        for k, v in extraAttr.items():
            string += ' %s="%s"'% (k, G(v))
    string += '>'

    if comment: 
        string += '<Comments>%s</Comments>' % quoteattr('%s' % comment)[1:-1]
    string += makeSourceRefs(refs)
    string += '<Value units="%s">%s</Value>' % (unit or 'unitless', value)
    if acc: 
        string += '<Accuracy>%s</Accuracy>' % acc
    string += '</%s>' % tagname

    if extraElem:
        for k, v in extraElem. items():
            string += '<%s>%s</%s>' % (k, G(v), k)

    return string

def makeArgumentType(tagname, keyword, G):
    """
    Build ArgumentType
    """
    string = "<%s name='%s' units='%s'>" % (tagname, G("%sName" % keyword), G("%sUnits" % keyword)) 
    string += "<Description>%s</Description>" % G("%sDescription" % keyword)
    string += "<LowerLimit>%s</LowerLimit>" % G("%sLowerLimit" % keyword)
    string += "<UpperLimit>%s</UpperLimit>" % G("%sUpperLimit" % keyword)    
    string += "</%s>" % tagname
    return string 

def makeDataFuncType(tagname, keyword, G):
    """
    Build the DataFuncType.
    """
    string = makePrimaryType(tagname, keyword, G, extraAttr={"name":G("%sName" % keyword)})

    val = G("%sValueUnits" % keyword)
    par = G("%sParameters" % keyword)
    
    if val:
        string += "<Value units=%s>%s</Value>" % (G("%sValueUnits" % keyword), G("%sValue" % keyword))
        string += makePrimaryType("Accuracy", "%sAccuracy" % keyword, G, extraAttr={"calibration":G("%sAccuracyCalibration" % keyword), "quality":G("%sAccuracyQuality" % keyword)})
        systerr = G("%sAccuracySystematic" % keyword)
        if systerr:
            string += "<Systematic confidence=%s relative=%s>%s</Systematic>" % (G("%sAccuracySystematicConfidence" % keyword), G("%sAccuracySystematicRelative" % keyword), systerr)
        staterr = G("%sAccuracyStatistical" % keyword)   
        if staterr:
            string += "<Statistical confidence=%s relative=%s>%s</Statistical>" % (G("%sAccuracyStatisticalConfidence" % keyword), G("%sAccuracyStatisticalRelative" % keyword), staterr)
        stathigh = G("%sAccuracyStatHigh" % keyword)
        statlow = G("%sAccuracyStatLow" % keyword)
        if stathigh and statlow:
            string += "<StatHigh confidence=%s relative=%s>%s</StatHigh>" % (G("%sAccuracyStatHighConfidence" % keyword), G("%sAccuracyStatHighRelative" % keyword), systerr)    
            string += "<StatLow confidence=%s relative=%s>%s</StatLow>" % (G("%sAccuracyStatLowConfidence" % keyword), G("%sAccuracyStatLowRelative" % keyword), systerr)
        string += "</Accuracy>"
        string += "</Value>"
    if par:     
        for FitParameter in makeiter(par):
            GP = eval("lambda name: GetValue(name, %sFitParameter=%sFitParameter)" % (keyword, keyword))
            string += "<FitParameters functionRef=F%s>" % GP("%sFitParametersFunctionRef")
        
            fitargs = eval("%s.FitArguments" % keyword)
            for FitArgument in makeiter(fitargs):
                GPA = eval("lambda name: GetValue(name, %sFitParameterArgument=%sFitParameterArgument)" % (keyword, keyword))
                string += makeArgumentType("FitArgument", "%sFitArgument" % keyword, GPA)    
            fitpars = eval("%s.FitParameter" % keyword)
            for FitParameter in makeiter(fitpars):
                GPP = eval("lambda name: GetValue(name, %sFitParameterParameter=%sFitParameterParameter)" % (keyword, keyword))
                string += makeNamedDataType("FitParameter", "%sFitParameter" % keyword, GPP)            
            string += "</FitParameters>"    
    string += "</%s>" % tagname
    return string 

def makeNamedDataType(tagname, keyword, G):
    """
    Similar to makeDataType above, but allows the result of G()
    to be iterable and adds the name-attribute. If the 
    corresponding refs etc are not iterable, they are replicated
    for each tag.
    """
    value = G(keyword)
    if not value: 
        return ''

    unit = G(keyword + 'Unit')
    method = G(keyword + 'Method')
    comment = G(keyword + 'Comment')
    acc = G(keyword + 'Accuracy')
    refs = G(keyword + 'Ref')
    name = G(keyword + 'Name')

# make everything iterable
    value, unit, method, comment, acc, refs, name = [[x] if not isiterable(x) else x  for x in [value, unit, method, comment, acc, refs, name]]

# if some are shorter than the value list, replicate them
    l = len(value)
    value, unit, method, comment, acc, refs, name = [ x*l if len(x)<l else x for x in [value, unit, method, comment, acc, refs, name]]

    string = ''
    for i, val in enumerate(value):
        string += '\n<%s' % tagname
        if method[i]: 
            string += ' methodRef="M%s-%s"' % (NODEID, method[i])
        string += '>'
        if name[i]: 
            string += '<Name>%s</Name>' % name[i]
        if comment[i]: 
            string += '<Comments>%s</Comments>' % escape('%s' % comment[i])
        string += makeSourceRefs(refs[i])
        string += '<Value units="%s">%s</Value>' % (unit[i] or 'unitless', value[i])
        if acc[i]: 
            string += '<Accuracy>%s</Accuracy>' % acc[i]
        string += '</%s>' % tagname

    return string

def checkXML(obj):
    """
    If the queryset has an XML method, use that and
    skip the hard-coded implementation.
    """
    if hasattr(obj,'XML'):
        try:
            return True, obj.XML()
        except Exception:
            pass
    return False, None 

def XsamsSources(Sources):
    """
    Create the Source tag structure (a bibtex entry)
    """

    if not Sources: 
        return
    yield '<Sources>'
    for Source in Sources:
        cont, ret = checkXML(Source)
        if cont:
            yield ret
            continue 
        G = lambda name: GetValue(name, Source=Source)
        yield '<Source sourceID="B%s-%s"><Authors>\n' % (NODEID, G('SourceID'))
        authornames = G('SourceAuthorName')
        # make it always into a list to be looped over, even if
        # only a single entry
        try:
            authornames = eval(authornames)
        except:
            pass
        if not isiterable(authornames): 
            authornames = [authornames]
        for author in authornames:
            yield '<Author><Name>%s</Name></Author>\n' % author

        yield """</Authors>
<Title>%s</Title>
<Category>%s</Category>
<Year>%s</Year>
<SourceName>%s</SourceName>
<Volume>%s</Volume>
<PageBegin>%s</PageBegin>
<PageEnd>%s</PageEnd>
<UniformResourceIdentifier>%s</UniformResourceIdentifier>
</Source>\n""" % ( G('SourceTitle'), G('SourceCategory'),
                   G('SourceYear'), G('SourceName'), G('SourceVolume'),
                   G('SourcePageBegin'), G('SourcePageEnd'), G('SourceURI') )
    yield '</Sources>\n'

def XsamsEnvironments(Environments):
    if not isiterable(Environments): 
        return
    yield '<Environments>'
    for Environment in Environments:
        cont, ret = checkXML(Environment)
        if cont:
            yield ret
            continue 

        G = lambda name: GetValue(name, Environment=Environment)
        yield '<Environment envID="E%s-%s">' % (NODEID, G('EnvironmentID'))
        yield makeSourceRefs(G('EnvironmentRef'))
        yield '<Comments>%s</Comments>' % G('EnvironmentComment')
        yield makeDataType('Temperature', 'EnvironmentTemperature', G)
        yield makeDataType('TotalPressure', 'EnvironmentTotalPressure', G)
<<<<<<< HEAD
        yield makeDataType('TotalNumberDensity', 
            'EnvironmentTotalNumberDensity', G)
        species=G('EnvironmentSpecies')
=======
        yield makeDataType('TotalNumberDensity', 'EnvironmentTotalNumberDensity', G)
        species = G('EnvironmentSpecies')
>>>>>>> a16a0fc8
        if species:
            yield '<Composition>'
            if isiterable(species):
                for Species in species:
                    yield '<Species name="%s" speciesRef="X%s-%s">' % (G('EnvironmentSpeciesName'), NODEID, G('EnvironmentSpeciesRef'))
                    yield
<<<<<<< HEAD
                    makeDataType('PartialPressure', 
                        'EnvironmentSpeciesPartialPressure', G)
                    yield makeDataType('MoleFraction',
                        'EnvironmentSpeciesMoleFraction', G)
                    yield makeDataType('Concentration',
                        'EnvironmentSpeciesConcentration', G)
                    yield '</Species>'
            else:
                yield '<Species name="%s" speciesRef="X%s-%s">'%(G('EnvironmentSpeciesName'),NODEID,G('EnvironmentSpeciesRef'))
                yield makeDataType('PartialPressure',
                    'EnvironmentSpeciesPartialPressure', G)
                yield makeDataType('MoleFraction',
                    'EnvironmentSpeciesMoleFraction', G)
                yield makeDataType('Concentration',
                    'EnvironmentSpeciesConcentration', G)
=======
                    makeDataType('PartialPressure', 'EnvironmentSpeciesPartialPressure', G)
                    yield makeDataType('MoleFraction', 'EnvironmentSpeciesMoleFraction', G)
                    yield makeDataType('Concentration', 'EnvironmentSpeciesConcentration', G)
                    yield '</Species>'
            else:
                yield '<Species name="%s" speciesRef="X%s-%s">' % (G('EnvironmentSpeciesName'), NODEID, G('EnvironmentSpeciesRef'))
                yield makeDataType('PartialPressure', 'EnvironmentSpeciesPartialPressure', G)
                yield makeDataType('MoleFraction', 'EnvironmentSpeciesMoleFraction', G)
                yield makeDataType('Concentration', 'EnvironmentSpeciesConcentration', G)
>>>>>>> a16a0fc8
                yield '</Species>'
            yield '</Composition>'
        yield '</Environment>'
    yield '</Environments>\n'

def XsamsAtomTerm(G):
    """
    The part of XSAMS describing the term designation and coupling for atoms.

    SR - This is not really strictly correct according to schema - LS/JK/JJ are not
         exclusive to each other in the xsams schema.
    """
    coupling = G('AtomStateCoupling')
    if not coupling: 
        return ''
    l = G('AtomStateL')
    s = G('AtomStateS')
    k = G('AtomStateK')
    s2 = G('AtomStateS2')
    j1 = G('AtomStateJ1')
    j2 = G('AtomStateJ2')

    result = '<Term>'
    if coupling == "LS" and l and s:
        result += '<LS><L><Value>%d</Value></L><S>%.1f</S></LS>' % (l, s)

    elif coupling == "JK" and s2 and k:
        result += '<jK><j>%s</j><K> %s</K></jK>' % (s2, k)

    elif coupling == "JJ" and j1 and j2:
        result += '<J1J2><j>%s</j><j>%s</j></J1J2>' % (j1, j2)

    result += '</Term>'
    return result

def parityLabel(parity):
    """
    XSAMS whats this as strings "odd" or "even", not numerical

    """
    try: 
        parity = float(parity)
    except Exception: 
        return parity

    if parity % 2:
        return 'odd'
    else:
        return 'even'

def makeTermType(tag, keyword, G):
    """
    Construct the Term xsams structure.

    This version is more generic than XsamsTerm function
    and don't enforce LS/JK/LK to be exclusive to one another (as 
    dictated by current version of xsams schema)
    """
    string = "<%s>" % tag
    
    l = G("%sLSLValue" % keyword)
    s = G("%sS" % keyword)
    if l and s:
        string += "<LS>"
        string += "<L><Value>%s</Value><Symbol>%s</Symbol></L>" % (l, G("%sLSLSymbol" % keyword))        
        string += "<S>%s</S>" % s
        string += "<Multiplicity>%s</Multiplicity>" % G("%sLSMultiplicity" % keyword)
        string += "<Seniority>%s</Seniority>" % G("%sLSSenionrity" % keyword)
        string += "</LS>"
        
    jj = makeiter(G("%sJJ" % keyword))
    if jj:
        string += "<jj>"        
        for j in jj:
            string += "<j>%s</j>" % j
        string += "</jj>"
    j1j2 = makeiter(G("%sJ1J2" % keyword))
    if j1j2:
        string += "<j1j2>"
        for j in j1j2:
            string += "<j>%s</j>" % j
        string += "</j1j2>"
    K = G("%sK" % keyword)
    if K:
        string += "<jK>"
        j = G("%sJKJ" % keyword)
        if j:
            string += "<j>%s</j>" % j
        S2 = G("sJKS" % keyword)
        if S2:
            string += "<S2>%s</S2>" % S2
        string += "<K>%s</K>" % K
        string += "</jK>"
    l = G("%sLKLValue" % keyword)
    k = G("%sLKKValue" % keyword)
    if l and k:
        string += "<LK>"
        string += "<L><Value>%s</Value><Symbol>%s</Symbol></L>" % (l, G("%sLKLSymbol" % keyword))        
        string += "<K>%s</K>" % k
        string += "<S2>%s</S2>" % G("%sLKS2" % keyword)
        string += "</LK>"
    tlabel = G("%sTermLabel" % keyword)
    if tlabel:
        string += "<TermLabel>%s</TermLabel>" % tlabel
    string += "</%s>" % tag
    return string     

def makeShellType(tag, keyword, G):
    """
    Creates the Atom shell type.
    """
    sid = G("%sShellID" % keyword)
    string = "<%s" % tag
    if sid:
        string += " shellid=%s" % sid
    string += ">"
    string += "<PrincipalQuantumNumber>%s</PrincipalQuantumNumber>" % G("%sShellPrincipalQuantumNumber" % keyword)
    
    string += "<OrbitalAngularMomentum>"
    string += "<Value>%s</Value>" % G("%sShellOrbitalAngularMomentumValue" % keyword)
    symb = G("%sShellOrbitalAngularMomentumSymbol" % keyword)
    if symb:
        string += "<Symbol>%s</Symbol>" % symb
    string += "</OrbitalAngularMomentum>"
    string += "<NumberOfElectrons>%s</NumberOfElectrons>" % G("%sShellNumberOfElectrons" % keyword)            
    string += "<Parity>%s</Parity>" % G("%sShellParity" % keyword)
    string += "<Kappa>%s</Kappa>" % G("%sShellKappa" % keyword)
    string += "<TotalAngularMomentum>%s</TotalAngularMomentum>" % G("%sShellTotalAngularMomentum" % keyword)
    string += makeTermType("ShellTerm", "%sShellTerm" % keyword, G)
    string += "</%s>" % keyword
    return string 


def makeAtomComponent(Atom, G):
    """
    This constructs the Atomic Component structure.
    
    Atom - the current Atom queryset
    G - the shortcut to the GetValue function
    """

    string = "<Component>"

    if hasattr(Atom, "SuperShells"):
        for AtomStateComponentSuperShell in makeiter(Atom.SuperShells):
            GA = lambda name: GetValue(name, AtomStateComponentSuperShell=AtomStateComponentSuperShell)
            string += "<SuperShell>"
            string += "<PrincipalQuantumNumber>%s</PrincipalQuantumNumber>" % GA("AtomStateComponentSuperShellPrincipalQuantumNumber")
            string += "<NumberOfElectrons>%s</NumberOfElectrons>" % GA("AtomStateComponentSuperShellNumberOfElectrons")
            string += "</SuperShell>"

    string += "<Configuration>"
    string += "<AtomicCore>"
    ecore = G("AtomStateComponentConfigurationAtomicCoreElementCore")
    if ecore:
        string += "<ElementCore>%s</ElementCore>" % ecore
    conf = G("AtomStateComponentConfigurationAtomicCoreConfiguration")
    if conf:
        # TODO: The format of the Configuration tab is not yet 
        # finalized in XSAMS! 
        string += "<Configuration>%s</Configuration>" % conf
    string += makeTermType("Term", "AtomStateComponentConfigurationAtomicCoreTerm", G)
    tangmom = G("AtomStateComponentConfigurationAtomicCoreTotalAngularMomentum")
    if tangmom:
        string += "<TotalAngularMomentum>%s</TotalAngularMomentum>" % tangmom    
    string += "</AtomicCore>"

    if hasattr(Atom, "Shells"):
        for AtomShell in makeiter(Atom.Shells):
            GS = lambda name: GetValue(name, AtomShell=AtomShell)    
            string += makeShellType("Shell", "AtomStateComponentConfigurationShell", GS)
            
    if hasattr(Atom, "ShellPair"):
        for AtomShellPair in makeiter(Atom.ShellPairs):
            GS = lambda name: GetValue(name, AtomShellPair=AtomShellPair)
            string += "<ShellPair shellPairID=%s>" % GS("AtomStateComponentConfigurationShellPairID")
            string += makeShellType("Shell1", "AtomStateComponentConfigurationShellPairShell1", GS)
            string += makeShellType("Shell2", "AtomStateComponentConfigurationShellPairShell2", GS)
            string += makeTermType("ShellPairTerm", "AtomStateComponentConfigurationShellPairTerm", GS)
            string += "</ShellPair>"
    clabel = G("AtomStateComponentConfigurationLabel") 
    if clabel:
        string += "<ConfigurationLabel>%s</ConfigurationLabel>" % clabel
    string += "</Configuration>"

    string += makeTermType("Term", "AtomStateComponentTerm", G)    
    string += "<MixingCoefficient mixingclass=%s>%s</MixingCoefficient>" % (G("AtomStateComponentMixingCoefficientMixingClass"), G("AtomStateComponentMixingCoefficient"))
    coms = G("AtomStateComponentComments")
    if coms:
        string += "<Comments>%s</Comments>" % coms

    string += "</Component>"
    return string 

def XsamsAtoms(Atoms):
    """
    Generator (yield) for the main block of XSAMS for the atoms, with an inner
    loop for the states. The QuerySet that comes in needs to have a nested
    QuerySet called States attached to each entry in Atoms.

    """

    if not isiterable(Atoms): 
        return
    if not Atoms.count(): 
        return

    yield '<Atoms>'

    for Atom in Atoms:
        cont, ret = checkXML(Atom)
        if cont:
            yield ret
            continue 

        G = lambda name: GetValue(name, Atom=Atom)
        yield """<Atom>
<ChemicalElement>
<NuclearCharge>%s</NuclearCharge>
<ElementSymbol>%s</ElementSymbol>
</ChemicalElement>""" % (G('AtomNuclearCharge'), G('AtomSymbol'))

        yield """<Isotope>
<IsotopeParameters>
<MassNumber>%s</MassNumber>%s""" % (G('AtomMassNumber'), makeDataType('Mass', 'AtomMass', G))
        nucspin = G('AtomNuclearSpin')
        if nucspin: 
            yield '<NuclearSpin>%s</NuclearSpin>' % nucspin
        yield '</IsotopeParameters>'

        yield '<Ion speciesID="X%s-%s"><IonCharge>%s</IonCharge>' % (NODEID, G('AtomSpeciesID'), G('AtomIonCharge'))
        if not hasattr(Atom,'States'): 
            Atom.States = []
        for AtomState in Atom.States:
            cont, ret = checkXML(AtomState)
            if cont:
                yield ret
                continue 
            G = lambda name: GetValue(name, AtomState=AtomState)
            yield """<AtomicState stateID="S%s-%s">""" % (G('NodeID'), G('AtomStateID'))
            comm = G('AtomStateDescription')
            if comm: 
                yield '<Comments>%s</Comments>' % comm
            yield makeSourceRefs(G('AtomStateRef'))
            desc = G('AtomStateDescription')
            if desc: 
                yield '<Description>%s</Description>' % desc

            yield '<AtomicNumericalData>'
            yield makeDataType('StateEnergy', 'AtomStateEnergy', G)
            yield makeDataType('IonizationEnergy', 'AtomStateIonizationEnergy', G)
            yield makeDataType('LandeFactor', 'AtomStateLandeFactor', G)
            yield makeDataType('QuantumDefect', 'AtomStateQuantumDefect', G)
            yield makeDataType('TotalLifeTime', 'AtomStateLifeTime', G)
            yield makeDataType('Polarizability', 'AtomStatePolarizability', G)
            statweig = G('AtomStateStatisticalWeight')
            if statweig: 
                yield '<StatisticalWeight></StatisticalWeight>' % statweig
            yield makeDataType('HyperfineConstantA', 'AtomStateHyperfineConstantA', G)
            yield makeDataType('HyperfineConstantB', 'AtomStateHyperfineConstantB', G)
            yield '</AtomicNumericalData><AtomicQuantumNumbers>'
            p, j, k, hfm, mqn = G('AtomStateParity'), G('AtomStateTotalAngMom'), \
                                G('AtomStateKappa'), G('AtomStateHyperfineMomentum'), \
                                G('AtomStateMagneticQuantumNumber')
            if p: 
                yield '<Parity>%s</Parity>' % parityLabel(p)
            if j: 
                yield '<TotalAngularMomentum>%s</TotalAngularMomentum>' % j
            if k: 
                yield '<Kappa>%s</Kappa>' % k
            if hfm: 
                yield '<HyperfineMomentum>%s</HyperfineMomentum>' % hfm
            if mqn: 
                yield '<MagneticQuantumNumber>%s</MagneticQuantumNumber>' % mqn
            yield '</AtomicQuantumNumbers>'

            yield '<AtomicComposition>'

            yield makePrimaryType("AtomicComposition", "AtomicStateComposition", G)
            if hasattr(Atom,'Component'):
                for AtomicComponent in makeiter(Atom.Component):
                    GA = lambda name: GetValue(name, AtomicComponent=AtomicComponent)
                    yield makeAtomComponent(GA)

            yield '</AtomicComposition>'

            yield '</AtomicState>'
        yield '<InChI>%s</InChI>' % G('AtomInchi')
        yield '<InChIKey>%s</InChIKey>' % G('AtomInchiKey')
        yield """</Ion>
</Isotope>
</Atom>"""
    yield '</Atoms>'

# ATOMS END
#
# MOLECULES START

def XsamsMCSBuild(Molecule):
    """
    Generator for the MolecularChemicalSpecies
    """
    G = lambda name: GetValue(name, Molecule=Molecule)
    yield '<MolecularChemicalSpecies>\n'
    yield '<OrdinaryStructuralFormula><Value>%s</Value>'\
            '</OrdinaryStructuralFormula>\n'\
            % G("MoleculeOrdinaryStructuralFormula")

    yield '<StoichiometricFormula>%s</StoichiometricFormula>\n'\
            % G("MoleculeStoichiometricFormula")
    if G("MoleculeChemicalName"):
        yield '<ChemicalName><Value>%s</Value></ChemicalName>\n'\
            % G("MoleculeChemicalName")
    if G("MoleculeInChI"):
        yield '<InChI>%s</InChI>' % G("MoleculeInChI")
    yield '<InChIKey>%s</InChIKey>\n' % G("MoleculeInChIKey")

    yield makePartitionfunc("MoleculePartitionFunction", G)

    yield '<StableMolecularProperties>\n%s</StableMolecularProperties>\n' % makeDataType('MolecularWeight', 'MoleculeMolecularWeight', G)
    if G("MoleculeComment"):
        yield '<Comment>%s</Comment>\n' % G("MoleculeComment")
    yield '</MolecularChemicalSpecies>\n'

def XsamsMSQNsBuild(MolQNs):
    """
    Generator for MoleculeQnAttribute tag
    """
    G = lambda name: GetValue(name, MolQN=MolQN)
    MolQN = MolQNs[0]; case = G('MoleculeQnCase')
    yield '<%s:QNs>\n' % case
    for MolQN in MolQNs:
        qn_attr = ''
        if G('MoleculeQnAttribute'):
            qn_attr = ' %s' % G('MoleculeQnAttribute')
        yield '<%s:%s%s>%s</%s:%s>\n' % (G('MoleculeQnCase'), G('MoleculeQnLabel'),
            qn_attr, G('MoleculeQnValue'), G('MoleculeQnCase'), G('MoleculeQnLabel'))
    yield '</%s:QNs>\n' % case

def XsamsMSBuild(MoleculeState):
    """
    Generator for MolecularState tag
    """
    G = lambda name: GetValue(name, MoleculeState=MoleculeState)
    yield '<MolecularState stateID="S%s-%s">\n' % (G('NodeID'),
                                                   G("MoleculeStateID"))
    yield '  <Description/>\n'
    yield '  <MolecularStateCharacterisation>\n'
<<<<<<< HEAD
    yield makeDataType('StateEnergy', 'MoleculeStateEnergy', G)
=======
    yield makeDataType('StateEnergy', 'MoleculeStateEnergy', G,
                extraAttr={'energyOrigin':'MoleculeStateEnergyOrigin'})
>>>>>>> a16a0fc8
    if G("MoleculeStateCharacTotalStatisticalWeight"):
        yield '  <TotalStatisticalWeight>%s</TotalStatisticalWeight>\n'\
                    % G("MoleculeStateCharacTotalStatisticalWeight")
    yield '  </MolecularStateCharacterisation>\n'
    if G("MoleculeStateQuantumNumbers"):
        for MSQNs in XsamsMSQNsBuild(G("MoleculeStateQuantumNumbers")):
            yield MSQNs
    yield '</MolecularState>\n'

def XsamsMolecules(Molecules):
    """
    Generator for Molecules tag 
    """
    if not Molecules: return
    yield '<Molecules>\n'
    for Molecule in Molecules:
        cont, ret = checkXML(Molecule)
        if cont:
            yield ret
            continue 
        G = lambda name: GetValue(name, Molecule=Molecule)
        yield '<Molecule speciesID="X%s">\n' % G("MoleculeID")

        # write the MolecularChemicalSpecies description:
        for MCS in XsamsMCSBuild(Molecule):
            yield MCS

        if not hasattr(Molecule,'States'): 
            Molecule.States = []
        for MoleculeState in Molecule.States:
            for MS in XsamsMSBuild(MoleculeState):
                yield MS
        yield '</Molecule>\n'
    yield '</Molecules>\n'

###############
# END SPECIES
# BEGIN PROCESSES
#################

def makeBroadeningType(G, btype='Natural'):
    """
    Create the Broadening tag
    """

    lsparams = makeNamedDataType('LineshapeParameter','RadTransBroadening%sLineshapeParameter' % btype, G)
    if not lsparams: 
        return ''

    env = G('RadTransBroadening%sEnvironment' % btype)
    meth = G('RadTransBroadening%sMethod' % btype)
    comm = G('RadTransBroadening%sComment' % btype)
    s = '<%sBroadening' % btype
    if meth: 
        s += ' methodRef="%s"' % meth
    if env: 
        s += ' envRef="%s"' % env
    s += '>'
    if comm: 
        s +='<Comments>%s</Comments>' % comm
    s += makeSourceRefs(G('RadTransBroadening%sRef' % btype))

    # in principle we should loop over lineshapes but
    # lets not do so unless somebody actually has several lineshapes
    # per broadening type
    s += '<Lineshape name="%s">' % G('RadTransBroadening%sLineshapeName' % btype)
    s += lsparams
    s += '</Lineshape>'
    s += '</%sBroadening>' % btype
    return s

def XsamsRadTranBroadening(G):
    """
    helper function for line broadening, called from RadTrans
    """
    s = '<Broadenings>'
    comm = G('RadTransBroadeningComment')
    if comm: s +='<Comments>%s</Comments>' % comm
    s += makeSourceRefs(G('RadTransBroadeningRef'))
    if countReturnables('RadTransBroadeningStark'):
        s += makeBroadeningType(G, btype='Stark')
    if countReturnables('RadTransBroadeningVanDerWaals'):
        s += makeBroadeningType(G, btype='VanDerWaals')
    if countReturnables('RadTransBroadeningNatural'):
        s += makeBroadeningType(G, btype='Natural')
    if countReturnables('RadTransBroadeningInstrument'):
        s += makeBroadeningType(G, btype='Instrument')
    s += '</Broadenings>\n'
    return s

def XsamsRadTranShifting(G):
    """
    Not implemented
    """
    dic = {}
    nam = G("RadiativeTransitionShiftingName")
    eref = G("RadiativeTransitionShiftingEnvRef")
    if nam: 
        dic["name"] = nam
    if eref:
        dic["envRef"] = "E%s"  % eref
    yield makePrimaryType("Shifting", "RadiativeTransitionShifting", G, extraAttr=dic)
    shiftpar = G("RadiativeTransitionShiftingShiftingParameter")
    for ShiftingParameter in makeiter(shiftpar):
        GS = lambda name: GetValue(name, ShiftingParameter=ShiftingParameter)
        yield makeDataFuncType("ShiftingParameter", "RadiativeTransitionShiftingShiftingParameter", GS)        
    yield "</Shifting>"

def XsamsRadTrans(RadTrans):
    """
    Generator for the XSAMS radiative transitions.
    """

    if not isiterable(RadTrans): 
        return

    for RadTran in RadTrans:
        cont, ret = checkXML(RadTran)
        if cont:
            yield ret
            continue 

        G = lambda name: GetValue(name, RadTran=RadTran)
        yield '<RadiativeTransition>'
        comm = G('RadTransComments')
        if comm: 
            yield '<Comments>%s</Comments>' % comm
        yield makeSourceRefs(G('RadTransRefs'))
        yield '<EnergyWavelength>'
        yield makeDataType('Wavelength', 'RadTransWavelength', G)
        yield makeDataType('Wavenumber', 'RadTransWavenumber', G)
        yield makeDataType('Frequency', 'RadTransFrequency', G)
        yield makeDataType('Energy', 'RadTransEnergy', G)
        yield '</EnergyWavelength>'

        initial = G('RadTransInitialStateRef')
        if initial: 
            yield '<InitialStateRef>S%s-%s</InitialStateRef>\n' % (NODEID, initial)
        final = G('RadTransFinalStateRef')
        if final: 
            yield '<FinalStateRef>S%s-%s</FinalStateRef>\n' % (NODEID, final)
        species = G('RadTransSpeciesRef')
        if species: 
            yield '<SpeciesRef>X%s-%s</SpeciesRef>\n' % (NODEID, species)

        yield '<Probability>'
        yield makeDataType('TransitionProbabilityA', 'RadTransProbabilityA', G)
        yield makeDataType('OscillatorStrength', 'RadTransProbabilityOscillatorStrength', G)
        yield makeDataType('LineStrength', 'RadTransProbabilityLineStrength', G)
        yield makeDataType('WeightedOscillatorStrength', 'RadTransProbabilityWeightedOscillatorStrength', G)
        yield makeDataType('Log10WeightedOscillatorStrength', 'RadTransProbabilityLog10WeightedOscillatorStrength', G)
        yield makeDataType('IdealisedIntensity', 'RadTransProbabilityIdealisedIntensity', G)
        multipole = G('RadTransProbabilityMultipole')
        if multipole: 
            yield '<Multipole>%s</Multipole>' % multipole
        yield makeDataType('EffectiveLandeFactor', 'RadTransEffectiveLandeFactor', G)
        yield '</Probability>\n'

        if hasattr(RadTran, 'XML_Broadening'):
            yield RadTran.XML_Broadening()
        else:
            yield XsamsRadTranBroadening(G)
        if hasattr(RadTran, 'XML_Shifting'):
            yield RadTran.XML_Shifting()
        else:
            yield XsamsRadTranShifting(G)
        yield '</RadiativeTransition>\n'

def makeDataSeriesType(tagname, keyword, G):
    """
    Creates the dataseries type
    """
    dic = {}
    xpara = G("%sParameter" % keyword)
    if xpara:
        dic["parameter"] = xpara
    xunits = G("%sUnits" % keyword)
    if xunits:
        dic["units"] = xunits
    xid = G("CrossSetion%sID" % keyword)
    if xid:
        dic["id"] = xid        
    yield makePrimaryType("%s" % tagname, "%s" % keyword, G, extraAttr=dic)

    dlist = G("%sDataList" % keyword)
    if dlist:
        yield "<DataList n='%s' units='%s'>%s</DataList>" % (G("%sDataListN" % keyword), G("%sDataListUnits" % keyword), dlist)
    csec = G("%sLinearSequenceA0" % keyword) and G("%sLinearSequenceA1" % keyword)
    if csec:
        dic = {"a0":G("%sLinearSequenceA0" % keyword), "a1":G("%sLinearSequenceA1" % keyword)}
        nx = G("%sLinearSequenceN" % keyword)
        if nx:
            dic["n"] = nx
        xunits = G("%sLinearSequenceUnits" % keyword)
        if xunits:
            dic["units"] = xunits
        yield makePrimaryType("LinearSequence", "%sLinearSequence" % keyword, G, extraAttr=dic)        
        yield("</LinearSequence>")
    dfile = G("%sDataFile" % keyword)
    if dfile:
        yield "<DataFile>%s</DataFile>" % dfile
    elist = G("%sErrorList" % keyword)            
    if elist:
        yield "<ErrorList n='%s' units='%s'>%s</ErrorList>" % (G("%sErrorListN" % keyword), G("%sErrorListUnits" % keyword), G("%sErrorList" % keyword))
    err = G("%sError" % keyword)
    if err:
        yield "<Error>%s</Error>" % err        

    yield "</%s>" % tagname


def XsamsRadCross(RadCross):
    """
    for the Radiative/CrossSection part

    querysets and nested querysets:

    RadCros
      RadCros.BandAssignments
        BandAssignment.Modes
          Mode.DeltaVs

    loop varaibles:
      
    RadCros
      RadCrosBandAssignment
        RadCrosBandAssigmentMode
          RadCrosBandAssignmentModeDeltaV
    
    """
    
    if not isiterable(RadCross):
        return

    yield "<Collisions>"
    for RadCros in RadCross:
        cont, ret = checkXML(RadCros)
        if cont:
            yield ret
            continue 

        # create header

        G = lambda name: GetValue(name, RadCros=RadCros)
        dic = {}
        envRef = G("CrossSectionEnvironmentRef")
        if envRef:
            dic["envRef"] = "E%s" % envRef
        ID = G("RadCrosID")
        if ID:
            dic["id": ID]
        yield makePrimaryType("CrossSection", G, "CrossSection", extraAttr=dic)
        yield "<Description>%s</Description>" % G("CrossSectionDescription")

        yield makeDataSeriesType("X", "CrossSectionX", G)
        yield makeDataSeriesType("Y", "CrossSectionY", G)

        species = G("CrossSectionSpeciesRef")
        state = G("CrossSectionStateRef")
        if species or state: 
            yield "<Species>"
            if species:
                yield "<SpeciesRef>X%s</SpeciesRef>" % species
            if state:
                yield "<StateRef>S%s</StateRef>" % state            
            yield "</Species>"

        for RadCrosBandAssignment in RadCros.BandAssignments:

            cont, ret = checkXML(RadCrosBandAssignment)
            if cont:
                yield ret
                continue 

            GC = lambda name: GetValue(name, RadCrosBandAssignment=RadCrosBandAssignment)
            yield makePrimaryType("BandAssignment", "CrossSectionBandAssignment", GC, extraAttr={"name":"CrossSectionBandAssignmentName"})
            
            yield makeDataType("BandCentre", "CrossSectionBandAssigmentBandCentre", GC)
            yield makeDataType("BandWidth", "CrossSectionBandAssignmentBandWidth", GC)

            for RadCrosBandAssignmentMode in RadCrosBandAssignment.Modes:

                cont, ret = checkXML(RadCrosBandAssignmentMode)
                if cont:
                    yield ret
                    continue 

                GCM = lambda name: GetValue(name, RadCrosBandAssigmentMode=RadCrosBandAssignmentMode)
                yield makePrimaryType("Modes", "CrossSectionBandAssignmentModes", GCM, extraAttr={"name":"CrossSectionBandAssignmentModesName"})
                for RadCrosBandAssignmentModeDeltaV in RadCrosBandAssignmentMode.DeltaVs:

                    cont, ret = checkXML(RadCrosBandAssignmentModeDeltaV)
                    if cont:
                        yield ret
                        continue 

                    GCMV = lambda name: GetValue(name, RadCrosBandAssignmentModeDeltaV=RadCrosBandAssignmentModeDeltaV)
                    string = "DeltaV", 
                    mid = GCMV("CrossSectionBandAssignmentModesDeltaVModeID")
                    if mid:
                        string += " modeID=V%s" % mid
                    yield "<%s>%s</DeltaV>" % (string, GCMV("CrossSectionBandAssignmentModelsDeltaV"))                    
                yield "</Modes>"
            yield "</BandAssignment>"
        yield "</CrossSection>"


def XsamsCollTrans(CollTrans):
    """
    Collisional transitions. 
    
    QuerySets and nested querysets: 

    CollTran 
      CollTran.Reactants
      CollTran.IntermediateStates
      CollTran.Products
      CollTran.DataSets
        DataSet.FitData
          FitData.Arguments
          FitData.Parameters
        DataSet.TabulatedData
          TabulatedData.X

     Matching loop variables to use:

     CollTran
       CollTranReactant
       CollTranIntermediateState
       CollTranProduct
       CollTranDataSet
         CollTranDataSetFitData
           CollTranDataSetFitDataArgument
           CollTranDataSetFitDataParameter
         CollTranDataetTabulatedData
           CollTranDataetTabulatedDataX

    """

    if not isiterable(CollTrans):
        return
    yield "<Collisions>"
    for CollTran in CollTrans:

        cont, ret = checkXML(CollTran)
        if cont:
            yield ret
            continue 

        # create header
        G = lambda name: GetValue(name, CollTran=CollTran)
        yield makePrimaryType("CollisionalTransition", "CollisionalTransition")

        yield "<ProcessClass>"
        udef = G("CollisionalTransitionUserDefinition")
        code = G("CollisionalTransitionCode")
        iaea = G("CollisionalTransitionIAEACode")
        if udef:
            yield "<UserDefinition>%s</UserDefinition>" % udef
        if code:
            yield "<Code>%s</Code>" % code
        if iaea:
            yield "<IAEACode>%s</IAEACode>" % iaea
        yield "</ProcessClass>"

        for CollTranReactant in CollTran.Reactants:

            cont, ret = checkXML(CollTranReactant)
            if cont:
                yield ret
                continue 

            GR = lambda name: GetValue(name, CollTranReactant=CollTranReactant)
            yield "<Reactant>"
            species = GR("CollisionalTransitionSpeciesRef")
            if species:
                yield "<SpeciesRef>X%s</SpeciesRef>" % species
            state = GR("CollisionalTransitionStateRef")
            if state:
                yield "<StateRef>S%s</StateRef>" % state            
            yield "</Reactant>"

        for CollTranIntermediateState in CollTran.IntermediateStates:

            cont, ret = checkXML(CollTranIntermediateState)
            if cont:
                yield ret
                continue 

            GI = lambda name: GetValue(name, CollTranIntermediateState=CollTranIntermediateState)
            yield "<IntermediateState>"
            if species:
                yield "<SpeciesRef>X%s</SpeciesRef>" % species
            state = GI("CollisionalTransitionIntermediateStateRef")            
            if state: 
                yield "<StateRef>S%s</StateRef>" % state
            species = GI("CollisionalTransitionIntermediateSpeciesRef")
            yield "</IntermediateState>"

        for CollTranProduct in CollTran.Products:

            cont, ret = checkXML(CollTranProduct)
            if cont:
                yield ret
                continue 

            GP = lambda name: GetValue(name, CollTranProduct=CollTranProduct)
            yield "<Product>"
            if species:
                yield "<SpeciesRef>X%s</SpeciesRef>" % species        
            state = GP("CollisionalTransitionProductStateRef")
            if state: 
                yield "<StateRef>S%s</StateRef>" % state
            species = GP("CollisionalTransitionProductSpeciesRef")     
            yield "</Product>"

        yield makeDataType("Threshold", "CollisionalTransitionThreshold", G)

        yield "<DataSets>"
        for CollTranDataSet in CollTran.DataSets:

            cont, ret = checkXML(CollTranDataSet)
            if cont:
                yield ret
                continue 

            GD = lambda name: GetValue(name, CollTranDataSet=CollTranDataSet)

            yield makePrimaryType("DataSet", "CollisionalTransitionDataSet", GD, extraArgs={"dataDescription":GD("CollisionalTransitionDataSetDataDescription")})

            # Fit data
            
            for CollTranDataSetFitData in CollTranDataSet.FitData:

                cont, ret = checkXML(CollTranDataSetFitData)
                if cont:
                    yield ret
                    continue 

                GDF = lambda name: GetValue(name, CollTranDataSetFitData=CollTranDataSetFitData)                

                yield makePrimaryType("FitData", "CollisionalTransitionDataSetFitData", GDF)                

                fref = GDF("CollisionalTransitionDataSetFitDataFunctionRef")
                if fref:
                    yield "<FitParameters functionRef=F%s>" % fref
                else:
                    yield "<FitParameters>"
                for CollTranDataSetFitDataArgument in CollTranDataSetFitData.Arguments:                    

                    cont, ret = checkXML(CollTranDataSetFitDataArgument)
                    if cont:
                        yield ret
                        continue 

                    GDFA = lambda name: GetValue(name, CollTranDataSetFitDataArgument=CollTranDataSetFitDataArgument)
                    yield "<FitArgument name='%s' units='%s'>" % (GDFA("CollisionalTransitionDataSetFitDataArgumentName"), GDFA("CollisionalTransitionDataSetFitDataArgumentUnits"))
                    desc = GDFA("CollisionalTransitionDataSetFitDataArgumentDescription")
                    if desc:
                        yield "<Description>%s</Description>" % desc
                    lowlim = GDFA("CollisionalTransitionDataSetFitDataArgumentLowerLimit")
                    if lowlim: 
                        yield "<LowerLimit>%s</LowerLimit>" % lowlim
                    hilim = GDFA("CollisionalTransitionDataSetFitDataArgumentUpperLimit")
                    if hilim:
                        yield "<UpperLimit>%s</UpperLimit>"
                    yield "</FitArgument>"
                for CollTranDataSetFitDataParameter in CollTranDataSetFitData.Parameters:
                    
                    cont, ret = checkXML(CollTranDataSetFitDataParameter)
                    if cont:
                        yield ret
                        continue 

                    GDFP = lambda name: GetValue(name, CollTranDataSetFitDataParameter=CollTranDataSetFitDataParameter)
                    yield makeNamedDataType("FitParameter", "CollisionalTransitionDataSetFitDataParameter", GDFP)                                    
                yield "</FitParameters>"
                
                accur = GDF("CollisionalTransitionDataSetFitDataAccuracy")
                if accur:
                    yield "<Accuracy>%s</Accuracy>" % accur
                physun = GDF("CollisionalTransitionDataSetFitDataPhysicalUncertainty")
                if physun:
                    yield "<PhysicalUncertainty>%s</PhysicalUncertainty>" % physun
                pdate = GDF("CollisionalTransitionDataSetFitDataProductionDate")
                if pdate:
                    yield "<ProductionDate>%s</ProductionDate>" % pdate
                yield "</FitData>"

            # Tabulated data

            for CollTranDataSetTabulatedData in CollTranDataSet.TabulatedData:

                cont, ret = checkXML(CollTranDataSetTabulatedData)
                if cont:
                    yield ret
                    continue 

                GDT = lambda name: GetValue(name, CollTranDataSetTabulatedData=CollTranDataSetTabulatedData)

                yield makePrimaryType("TabulatedData", "CollisionalTransitionDataSetTabulatedData")
                
                yield "<DataXY>"

                # handle X components of XY
                for CollTranDataSetTabulatedDataX in CollTranDataSetTabulatedData.X:

                    cont, ret = checkXML(CollTranDataSetTabulatedDataX)
                    if cont:
                        yield ret
                        continue 


                    GDTX = lambda name: GetValue(name, CollTranDataSetTabulatedDataX=CollTranDataSetTabulatedDataX)                
                    Nx = GDTX("CollisionalTransitionDataSetTabulatedDataXDataListN")           # number of X points (should be identical for all elements in this element)
                    xunits = GDTX("CollisionalTransitionDataSetTabulatedDataXDataListUnits")   
                    yield "<X units='%s' parameter='%s'" % (Nx, xunits)
                    yield "<DataList n='%s' units='%s'>%s</DataList>" % (Nx, xunits, GDTX("CollisionalTransitionDataSetTabulatedDataXDataList"))
                    yield "<Error> n='%s' units='%s'>%s</Error>" % (Nx, xunits, GDTX("CollisionalTransitionDataSetTabulatedDataXDataListError"))
                    yield "<NegativeError> n='%s' units='%s'>%s</NegativeError>" % (Nx, xunits, GDTX("CollisionalTransitionDataSetTabulatedDataXDataListNegativeError"))
                    yield "<PositiveError> n='%s' units='%s'>%s</PositiveError>" % (Nx, xunits, GDTX("CollisionalTransitionDataSetTabulatedDataXDataListPositiveError"))
                    yield "<DataDescription>%s</DataDescription>" % GDTX("CollisionalTransitionDataSetTabulatedDataXDataListDescription")
                    yield "</X>"                    
                # handle Y component of XY
                Ny = GDT("CollisionalTransitionDataSetTabulatedDataYDataListN")           # number of Y points (should be identical for all elements in this element)
                yunits = GDT("CollisionalTransitionDataSetTabulatedDataYDataListUnits")   
                yield "<Y units='%s' parameter='%s'" % (Ny, yunits)
                yield "<DataList n='%s' units='%s'>%s</DataList>" % (Ny, yunits, GDT("CollisionalTransitionDataSetTabulatedDataYDataList"))
                yield "<Error> n='%s' units='%s'>%s</Error>" % (Ny, yunits, GDT("CollisionalTransitionDataSetTabulatedDataYDataListError"))
                yield "<NegativeError> n='%s' units='%s'>%s</NegativeError>" % (Ny, yunits, GDT("CollisionalTransitionDataSetTabulatedDataYDataListNegativeError"))
                yield "<PositiveError> n='%s' units=%s>'%s'</PositiveError>" % (Nx, yunits, GDT("CollisionalTransitionDataSetTabulatedDataYDataListPositiveError"))
                yield "<DataDescription>%s</DataDescription>" % GDT("CollisionalTransitionDataSetTabulatedDataYDataListDescription")
                yield "</Y>"
               
                yield "</DataXY>"

                tabref = GDT("CollisionalTransitionDataSetTabulatedDataReferenceFrame")
                if tabref: 
                    yield "<ReferenceFrame>%s</ReferenceFrame>" % tabref
                physun = GDT("CollisionalTransitionDataSetTabulatedDataPhysicalUncertainty")
                if physun:
                    yield "<PhysicalUncertainty>%s</PhysicalUncertainty>" % physun
                pdate = GDT("CollisionalTransitionDataSetTabulatedDataProductionDate")
                if pdate:
                    yield "<ProductionDate>%s</ProductionDate>" % pdate

                yield "</TabulatedData>"            
            
            yield "</DataSet>"
        yield "</DataSets>"
        yield "</CollisionalTransition>"
    yield '</Collisions>'

def XsamsNonRadTrans(NonRadTrans):
    """
    non-radiative transitions
    """
    if not isiterable(NonRadTrans):
        return 

    yield "<NonRadiative>"
    for NonRadTran in NonRadTrans:
        
        cont, ret = checkXML(NonRadTran)
        if cont:
            yield ret
            continue 

        G = lambda name: GetValue(name, NonRadTran=NonRadTran)        
        yield makePrimaryType("NonRadiativeTransition", "NonRadiativeTransition", G)
        
        yield "<InitialStateRef>S%s</InitialStateRef>" % G("NonRadiativeTransitionInitialStateRef")
        fstate = G("NonRadiativeTransitionFinalStateRef")
        if fstate:
            yield "<FinalStateRef>S%s</FinalStateRef>" % fstate
        fspec = G("NonRadiativeTransitionSpeciesRef")
        if fspec:
            yield "<SpeciesRef>X%s</SpeciesRef>" % fspec
        yield makeDataType("Probability", "NonRadiativeTransitionProbability", G)
        yield makeDataType("NonRadiativeWidth", "NonRadiativeTransitionNonWidth", G)
        yield makeDataType("TransitionEnergy", "NonRadiativeTransitionEnergy", G)
        typ = G("NonRadiativeTransitionType")
        if typ:
            yield "<Type>%s</Type>" % typ
            
        yield "</NonRadiativeTransition>"

    yield "</NonRadiative>"


def makeFunctionArgument(fargobj, tagname="Y"):
    """
    fargobj - an object representing 
    an argument for the function. The object should 
    have properties named for the elements needed
    in the tag, such as Name, Units etc. 
    """
    if not fargobj:
        # create a dummy object             
        class Dum(object):
            pass
        fargobj = Dum()
    name = fargobj.__dict__.get("Name", "")
    units = fargobj.__dict__.get("Units", "")
    value = fargobj.__dict__.get("Value", "")
    description = fargobj.__dict__.get("Description", "")
    lower_limit = fargobj.__dict__.get("LowerLimit", "")
    upper_limit = fargobj.__dict__.get("UpperLimit", "")
    return """<%s name=%s, units=%s>
%s
<Description>%s</Description>
<LowerLimit>%s</LowerLimit>
<UpperLimit>%s</UpperLimit>
</%s> 
""" % (tagname, name, units, value, description, lower_limit, upper_limit, tagname)

def XsamsFunctions(Functions):
    """
    Generator for the Functions tag
    """
    if not isiterable(Functions): 
        return
    yield '<Functions>\n'
    for Function in Functions:

        cont, ret = checkXML(Function)
        if cont:
            yield ret
            continue 

        G = lambda name: GetValue(name, Function=Function)
        yield makePrimaryType("Function", "Function", extraAttr={"functionID":"F%s-%s" % (NODEID, G("FunctionID"))})

        yield "<Name>%s</Name>" % G("FunctionName")
        yield "<Expression computerLanguage=%s>%s</Expression>\n" % (G("FunctionComputerLanguage"), G("FunctionExpression"))
        yield "<Y name='%s', units='%s'>" % (G("FunctionYName"), G("FunctionYUnits"))
        desc = G("FunctionYDescription")
        if desc:
            yield "<Description>%s</Description>" % desc
        lowlim = G("FunctionYLowerLimit")
        if lowlim: 
            yield "<LowerLimit>%s</LowerLimit>" % lowlim
        hilim = G("FunctionYUpperLimit")
        if hilim:
            yield "<UpperLimit>%s</UpperLimit>"
        yield "</Y>"

        yield "<Arguments>\n"
        for FunctionArgument in Function.Arguments:

            cont, ret = checkXML(FunctionArgument)
            if cont:
                yield ret
                continue 

            GA = lambda name: GetValue(name, FunctionArgument=FunctionArgument)
            yield "<Argument name='%s', units='%s'>" % (GA("FunctionArgumentName"), GA("FunctionArgumentUnits"))
            desc = GA("FunctionArgumentDescription")
            if desc: 
                yield "<Description>%s</Description>" % desc
            lowlim = G("FunctionYLowerLimit")
            if lowlim: 
                yield "<LowerLimit>%s</LowerLimit>" % lowlim
            hilim = G("FunctionYUpperLimit")
            if hilim:
                yield "<UpperLimit>%s</UpperLimit>"
            yield "</Argument>\n"
        yield "</Arguments>"

        yield "<Parameters>\n"
        for FunctionParameter in Function.Parameter:

            cont, ret = checkXML(FunctionParameter)
            if cont:
                yield ret
                continue 

            GP = lambda name: GetValue(name, FunctionParameter=FunctionParameter)
            yield "<Parameter name='%s', units='%s'>" % (GP("FunctionParameterName"), GP("FunctionParameterUnits"))
            desc = GP("FunctionParameterDescription")
            if desc:
                yield "<Description>%s</Description>" % desc
            yield "</Parameter>\n"
        yield "</Parameters>"

        yield """<ReferenceFrame>%s</ReferenceFrame>
<Description>%s</Description>
<SourceCodeURL>%s</SourceCodeURL>
""" % (G("FunctionReferenceFrame"), G("FunctionDescription"), G("FunctionSourceCodeURL"))        
    yield '</Functions>'

def XsamsMethods(Methods):
    """
    Generator for the methods block of XSAMS
    """
    if not Methods: 
        return
    yield '<Methods>\n'
    for Method in Methods:

        cont, ret = checkXML(Method)
        if cont:
            yield ret
            continue 

        G = lambda name: GetValue(name, Method=Method)
        yield """<Method methodID="M%s-%s">
<Category>%s</Category>
<Description>%s</Description>
""" % (NODEID, G('MethodID'), G('MethodCategory'), G('MethodDescription'))

        methodsourcerefs = G('MethodSourceRef')
        # make it always into a list to be looped over, even if
        # only single entry
        try:
            methodsourcerefs = eval(methodsourcerefs)
        except:
            pass
        if not isiterable(methodsourcerefs): 
            methodsourcerefs = [methodsourcerefs]
        for sourceref in methodsourcerefs:
            yield '<SourceRef>B%s-%s</SourceRef>\n'% (NODEID, sourceref)
        yield '</Method>'
    yield '</Methods>\n'


def Xsams(HeaderInfo=None, Sources=None, Methods=None, Functions=None,
    Environments=None, Atoms=None, Molecules=None, CollTrans=None,
    RadTrans=None, RadCross=None, NonRadTrans=None):
    """
    The main generator function of XSAMS. This one calls all the
    sub-generators above. It takes the query sets that the node's
    setupResult() has constructed as arguments with given names.
    This function is to be passed to the HTTP-respose object directly
    and not to be looped over beforehand.
    """

    yield """<?xml version="1.0" encoding="UTF-8"?>
<XSAMSData xmlns="http://xsams.svn.sourceforge.net/viewvc/xsams/branches/vamdc-working"
    xmlns:xsi="http://www.w3.org/2001/XMLSchema-instance"
    xsi:schemaLocation="http://xsams.svn.sourceforge.net/viewvc/xsams/branches/vamdc-working http://xsams.svn.sourceforge.net/viewvc/xsams/branches/vamdc-working/xsams.xsd"
 xmlns:dcs="http://www.ucl.ac.uk/~ucapch0/XSAMS/cases/0.2.1/dcs"  
 xmlns:hunda="http://www.ucl.ac.uk/~ucapch0/XSAMS/cases/0.2.1/hunda" 
 xmlns:hundb="http://www.ucl.ac.uk/~ucapch0/XSAMS/cases/0.2.1/hundb"
 xmlns:ltcs="http://www.ucl.ac.uk/~ucapch0/XSAMS/cases/0.2.1/ltcs"
 xmlns:nltcs="http://www.ucl.ac.uk/~ucapch0/XSAMS/cases/0.2.1/nltcs"
 xmlns:stcs="http://www.ucl.ac.uk/~ucapch0/XSAMS/cases/0.2.1/stcs"
 xmlns:lpcs="http://www.ucl.ac.uk/~ucapch0/XSAMS/cases/0.2.1/lpcs"
 xmlns:asymcs="http://www.ucl.ac.uk/~ucapch0/XSAMS/cases/0.2.1/asymcs"
 xmlns:asymos="http://www.ucl.ac.uk/~ucapch0/XSAMS/cases/0.2.1/asymos"
 xmlns:sphcs="http://www.ucl.ac.uk/~ucapch0/XSAMS/cases/0.2.1/sphcs"
 xmlns:sphos="http://www.ucl.ac.uk/~ucapch0/XSAMS/cases/0.2.1/sphos"
 xmlns:ltos="http://www.ucl.ac.uk/~ucapch0/XSAMS/cases/0.2.1/ltos"
 xmlns:lpos="http://www.ucl.ac.uk/~ucapch0/XSAMS/cases/0.2.1/lpos"
 xmlns:nltos="http://www.ucl.ac.uk/~ucapch0/XSAMS/cases/0.2.1/nltos"
>
"""

    if HeaderInfo:
        if HeaderInfo.has_key('Truncated'):
            if HeaderInfo['Truncated'] != None: # note: allow 0 percent
                yield """
<!--
   ATTENTION: The amount of data returned has been truncated by the node.
   The data below represent %s percent of all available data at this node that
   matched the query.
-->
""" % HeaderInfo['Truncated']

    LOG('Working on Sources.')
    for Source in XsamsSources(Sources): 
        yield Source

    LOG('Working on Methods, Functions, Environments.')
    for Method in XsamsMethods(Methods): 
        yield Method
    for Function in XsamsFunctions(Functions): 
        yield Function
    for Environment in XsamsEnvironments(Environments): 
        yield Environment

    LOG('Writing States.')
    yield '<Species>\n'
    for Atom in XsamsAtoms(Atoms): 
        yield Atom
    for Molecule in XsamsMolecules(Molecules): 
        yield Molecule
    # old way:
    #for MolState in XsamsMolStates(Molecules, MoleStates, MoleQNs):
    #    yield MolState
    yield '</Species>\n'

    LOG('Writing Processes.')
    yield '<Processes>\n'
    yield '<Radiative>\n'
    for RadTran in XsamsRadTrans(RadTrans): 
        yield RadTran
    for RadCros in XsamsRadCross(RadCross): 
        yield RadCros
    yield '</Radiative>\n'
    for CollTran in XsamsCollTrans(CollTrans): 
        yield CollTran
    for NonRadTran in XsamsNonRadTrans(NonRadTrans): 
        yield NonRadTran
    yield '</Processes>\n'
    yield '</XSAMSData>\n'
    LOG('Done with XSAMS')


#
################# Virtual Observatory TABLE GENERATORS ####################
#
# Obs - not updated to latest versions

def sources2votable(sources):
    """
    Sources to VO
    """
    for source in sources:
        yield ''

def states2votable(states):
    """
    States to VO 
    """
    yield """<TABLE name="states" ID="states">
      <DESCRIPTION>The States that are involved in transitions</DESCRIPTION>
      <FIELD name="species name" ID="specname" datatype="char" arraysize="*"/>
      <FIELD name="energy" ID="energy" datatype="float" unit="1/cm"/>
      <FIELD name="id" ID="id" datatype="int"/>
      <FIELD name="charid" ID="charid" datatype="char" arraysize="*"/>
      <DATA>
        <TABLEDATA>"""

    for state in states:
        yield  '<TR><TD>not implemented</TD><TD>%s</TD><TD>%s</TD><TD>%s</TD></TR>' % (state.energy, state.id, state.charid)
    yield """</TABLEDATA></DATA></TABLE>"""

def transitions2votable(transs, count):
    """
    Transition to VO 
    """
    if type(transs) == type([]):
        n = len(transs)
    else:
        transs.count()
    yield u"""<TABLE name="transitions" ID="transitions">
      <DESCRIPTION>%d transitions matched the query. %d are shown here:</DESCRIPTION>
      <FIELD name="wavelength (air)" ID="airwave" datatype="float" unit="Angstrom"/>
      <FIELD name="wavelength (vacuum)" ID="vacwave" datatype="float" unit="Angstrom"/>
      <FIELD name="log(g*f)"   ID="loggf" datatype="float"/>
      <FIELD name="effective lande factor" ID="landeff" datatype="float"/>
      <FIELD name="radiative gamma" ID="gammarad" datatype="float"/>
      <FIELD name="stark gamma" ID="gammastark" datatype="float"/>
      <FIELD name="waals gamma" ID="gammawaals" datatype="float"/>
      <FIELD name="upper state id" ID="upstateid" datatype="char" arraysize="*"/>
      <FIELD name="lower state id" ID="lostateid" datatype="char" arraysize="*"/>
      <DATA>
        <TABLEDATA>""" % (count or n, n)
    for trans in transs:
        yield  '<TR><TD>%s</TD><TD>%s</TD><TD>%s</TD><TD>%s</TD><TD>%s</TD><TD>%s</TD><TD>%s</TD><TD>%s</TD><TD>%s</TD></TR>\n' % (trans.airwave, trans.vacwave, trans.loggf, 
                                                                                                                                   trans.landeff , trans.gammarad ,trans.gammastark , 
                                                                                                                                   trans.gammawaals , trans.upstateid, trans.lostateid)
    yield """</TABLEDATA></DATA></TABLE>"""


# DO NOT USE THIS, but quoteattr() as imported above
# Returns an XML-escaped version of a given string. The &, < and > characters are escaped.
#def xmlEscape(s):
#    if s:
#        return s.replace('&','&amp;').replace('<','&lt;').replace('>','&gt;')
#    else:
#        return None


def votable(transitions, states, sources, totalcount=None):
    """
    VO base definition
    """

    yield """<?xml version="1.0"?>
<!--
<?xml-stylesheet type="text/xml" href="http://vamdc.fysast.uu.se:8888/VOTable2XHTMLbasic.xsl"?>
-->
<VOTABLE version="1.2" xmlns:xsi="http://www.w3.org/2001/XMLSchema-instance"
 xmlns="http://www.ivoa.net/xml/VOTable/v1.2"
 xmlns:stc="http://www.ivoa.net/xml/STC/v1.30" >
  <RESOURCE name="queryresults">
    <DESCRIPTION>
    </DESCRIPTION>
    <LINK></LINK>
"""
    for source in sources2votable(sources):
        yield source
    for state in states2votable(states):
        yield state
    for trans in transitions2votable(transitions,totalcount):
        yield trans
    yield """
</RESOURCE>
</VOTABLE>
"""

#######################

def transitions2embedhtml(transs,count):
    """
    Converting Transition to html
    """

    if type(transs) == type([]):
        n = len(transs)
    else:
        transs.count()
        n = transs.count()
    yield u"""<TABLE name="transitions" ID="transitions">
      <DESCRIPTION>%d transitions matched the query. %d are shown here:</DESCRIPTION>
      <FIELD name="AtomicNr" ID="atomic" datatype="int"/>
      <FIELD name="Ioniz" ID="ion" datatype="int"/>
      <FIELD name="wavelength (air)" ID="airwave" datatype="float" unit="Angstrom"/>
      <FIELD name="log(g*f)"   ID="loggf" datatype="float"/>
   <!--   <FIELD name="effective lande factor" ID="landeff" datatype="float"/>
      <FIELD name="radiative gamma" ID="gammarad" datatype="float"/>
      <FIELD name="stark gamma" ID="gammastark" datatype="float"/>
      <FIELD name="waals gamma" ID="gammawaals" datatype="float"/>
  -->    <FIELD name="upper state id" ID="upstateid" datatype="char" arraysize="*"/>
      <FIELD name="lower state id" ID="lostateid" datatype="char" arraysize="*"/>
      <DATA>
        <TABLEDATA>"""%(count or n, n)

    for trans in transs:
        yield  '<TR><TD>%s</TD><TD>%s</TD><TD>%s</TD><TD>%s</TD><TD>%s</TD><TD>%s</TD></TR>\n' % (trans.species.atomic, trans.species.ion,
                                                                                                  trans.airwave, trans.loggf,) #trans.landeff , trans.gammarad ,
                                                                                                  #trans.gammastark , trans.gammawaals , xmlEscape(trans.upstateid), xmlEscape(trans.lostateid))
    yield '</TABLEDATA></DATA></TABLE>'

def embedhtml(transitions,totalcount=None):
    """
    Embed html 
    """

    yield """<?xml version="1.0"?>
<!--
<?xml-stylesheet type="text/xml" href="http://vamdc.fysast.uu.se:8888/VOTable2XHTMLbasic.xsl"?>
-->
<VOTABLE version="1.2" xmlns:xsi="http://www.w3.org/2001/XMLSchema-instance"
 xmlns="http://www.ivoa.net/xml/VOTable/v1.2" 
 xmlns:stc="http://www.ivoa.net/xml/STC/v1.30" >
  <RESOURCE name="queryresults">
    <DESCRIPTION>
    </DESCRIPTION>
    <LINK></LINK>
"""
    for trans in transitions2embedhtml(transitions, totalcount):
        yield trans
    yield """
</RESOURCE>
</VOTABLE>
"""
<|MERGE_RESOLUTION|>--- conflicted
+++ resolved
@@ -382,37 +382,14 @@
         yield '<Comments>%s</Comments>' % G('EnvironmentComment')
         yield makeDataType('Temperature', 'EnvironmentTemperature', G)
         yield makeDataType('TotalPressure', 'EnvironmentTotalPressure', G)
-<<<<<<< HEAD
-        yield makeDataType('TotalNumberDensity', 
-            'EnvironmentTotalNumberDensity', G)
-        species=G('EnvironmentSpecies')
-=======
         yield makeDataType('TotalNumberDensity', 'EnvironmentTotalNumberDensity', G)
         species = G('EnvironmentSpecies')
->>>>>>> a16a0fc8
         if species:
             yield '<Composition>'
             if isiterable(species):
                 for Species in species:
                     yield '<Species name="%s" speciesRef="X%s-%s">' % (G('EnvironmentSpeciesName'), NODEID, G('EnvironmentSpeciesRef'))
                     yield
-<<<<<<< HEAD
-                    makeDataType('PartialPressure', 
-                        'EnvironmentSpeciesPartialPressure', G)
-                    yield makeDataType('MoleFraction',
-                        'EnvironmentSpeciesMoleFraction', G)
-                    yield makeDataType('Concentration',
-                        'EnvironmentSpeciesConcentration', G)
-                    yield '</Species>'
-            else:
-                yield '<Species name="%s" speciesRef="X%s-%s">'%(G('EnvironmentSpeciesName'),NODEID,G('EnvironmentSpeciesRef'))
-                yield makeDataType('PartialPressure',
-                    'EnvironmentSpeciesPartialPressure', G)
-                yield makeDataType('MoleFraction',
-                    'EnvironmentSpeciesMoleFraction', G)
-                yield makeDataType('Concentration',
-                    'EnvironmentSpeciesConcentration', G)
-=======
                     makeDataType('PartialPressure', 'EnvironmentSpeciesPartialPressure', G)
                     yield makeDataType('MoleFraction', 'EnvironmentSpeciesMoleFraction', G)
                     yield makeDataType('Concentration', 'EnvironmentSpeciesConcentration', G)
@@ -422,7 +399,6 @@
                 yield makeDataType('PartialPressure', 'EnvironmentSpeciesPartialPressure', G)
                 yield makeDataType('MoleFraction', 'EnvironmentSpeciesMoleFraction', G)
                 yield makeDataType('Concentration', 'EnvironmentSpeciesConcentration', G)
->>>>>>> a16a0fc8
                 yield '</Species>'
             yield '</Composition>'
         yield '</Environment>'
@@ -771,12 +747,8 @@
                                                    G("MoleculeStateID"))
     yield '  <Description/>\n'
     yield '  <MolecularStateCharacterisation>\n'
-<<<<<<< HEAD
-    yield makeDataType('StateEnergy', 'MoleculeStateEnergy', G)
-=======
     yield makeDataType('StateEnergy', 'MoleculeStateEnergy', G,
                 extraAttr={'energyOrigin':'MoleculeStateEnergyOrigin'})
->>>>>>> a16a0fc8
     if G("MoleculeStateCharacTotalStatisticalWeight"):
         yield '  <TotalStatisticalWeight>%s</TotalStatisticalWeight>\n'\
                     % G("MoleculeStateCharacTotalStatisticalWeight")
