--- conflicted
+++ resolved
@@ -1086,11 +1086,10 @@
     """
     Shifting type
     """
-<<<<<<< HEAD
+
     if hasattr(RadTran, "Shiftings"):    
         for Shifting in makeiter(RadTran.Shiftings):
             G = lambda name: GetValue(name, Shifting=Shifting)
-                        
             dic = {}
             nam = G("RadTransShiftingName")
             eref = G("RadTransShiftingEnv")
@@ -1101,15 +1100,14 @@
             if eref:
                 dic["envRef"] = "E%s-%s"  % (NODEID, eref)
             string = makePrimaryType("Shifting", "RadTransShifting", G, extraAttr=dic)
-
             if hasattr(RadTran, "ShiftingParams"):
-                for ShiftingParam in makeiter(RadTran.ShiftingParams):
+                for ShiftingParam in RadTran.ShiftingParams:
                     GS = lambda name: GetValue(name, ShiftingParam=ShiftingParam)
                     string += makePrimaryType("ShiftingParameter", "RadTransShiftingParam", GS, extraAttr={"name":GS("RadTransShiftingParamName")})
-                    val = GS("RadTransShiftingParamValueUnits")
+                    val = GS("RadTransShiftingParamUnits")
 
                     if val:
-                        string += "<Value units=%s>%s</Value>" % (GS("RadTransShiftingParamValueUnits"), GS("RadTransShiftingParamValue" ))
+                        string += "<Value units='%s'>%s</Value>" % (GS("RadTransShiftingParamUnits"), GS("RadTransShiftingParam" ))
                         string += makePrimaryType("Accuracy", "RadTransShiftingParamAcc" , GS, extraAttr={"calibration":GS("RadTransShiftingParamAccCalib" ), "quality":GS("RadTransShiftingParamAccQuality")})
                         systerr = GS("RadTransShiftingParamAccSystematic")
                         if systerr:
@@ -1123,7 +1121,6 @@
                             string += "<StatHigh confidence=%s relative=%s>%s</StatHigh>" % (GS("RadTransShiftingParamAccStatHighConfidence"), GS("RadTransShiftingParamAccStatHighRelative"), systerr)
                             string += "<StatLow confidence=%s relative=%s>%s</StatLow>" % (GS("RadTransShiftingParamAccStatLowConfidence"), GS("RadTransShiftingParamAccStatLowRelative"), systerr)
                         string += "</Accuracy>"
-                        string += "</Value>"
 
                     if hasattr(ShiftingParam, "Fit"):
                         for Fit in makeiter(ShiftingParam.Fits):
@@ -1148,63 +1145,7 @@
                     string += "</ShiftingParameter>"
 
             string += "</Shifting>"
-=======
-    dic = {}
-    nam = G("RadTransShiftingName")
-    eref = G("RadTransShiftingEnv")
-    if nam:
-        dic["name"] = nam
-    else:
-        return ''
-    if eref:
-        dic["envRef"] = "E%s-%s"  % (NODEID, eref)
-    string = makePrimaryType("Shifting", "RadTransShifting", G, extraAttr=dic)
-    if hasattr(RadTran, "ShiftingParams"):
-        for ShiftingParam in RadTran.ShiftingParams:
-            GS = lambda name: GetValue(name, ShiftingParam=ShiftingParam)
-            string += makePrimaryType("ShiftingParameter", "RadTransShiftingParam", GS, extraAttr={"name":GS("RadTransShiftingParamName")})
-            val = GS("RadTransShiftingParamUnits")
-
-            if val:
-                string += "<Value units='%s'>%s</Value>" % (GS("RadTransShiftingParamUnits"), GS("RadTransShiftingParam" ))
-                string += makePrimaryType("Accuracy", "RadTransShiftingParamAcc" , GS, extraAttr={"calibration":GS("RadTransShiftingParamAccCalib" ), "quality":GS("RadTransShiftingParamAccQuality")})
-                systerr = GS("RadTransShiftingParamAccSystematic")
-                if systerr:
-                    string += "<Systematic confidence=%s relative=%s>%s</Systematic>" % (GS("RadTransShiftingParamAccSystematicConfidence"), GS("RadTransShiftingParamAccSystematicRelative"), systerr)
-                staterr = GS("RadTransShiftingParamAccStatistical")
-                if staterr:
-                    string += "<Statistical confidence=%s relative=%s>%s</Statistical>" % (GS("RadTransShiftingParamAccStatisticalConfidence"), GS("RadTransShiftingParamAccStatisticalRelative"), staterr)
-                stathigh = GS("RadTransShiftingParamAccStatHigh")
-                statlow = GS("RadTransShiftingParamAccStatLow")
-                if stathigh and statlow:
-                    string += "<StatHigh confidence=%s relative=%s>%s</StatHigh>" % (GS("RadTransShiftingParamAccStatHighConfidence"), GS("RadTransShiftingParamAccStatHighRelative"), systerr)
-                    string += "<StatLow confidence=%s relative=%s>%s</StatLow>" % (GS("RadTransShiftingParamAccStatLowConfidence"), GS("RadTransShiftingParamAccStatLowRelative"), systerr)
-                string += "</Accuracy>"
-
-            if hasattr(ShiftingParam, "Fit"):
-                for Fit in makeiter(ShiftingParam.Fits):
-                    GSF = lambda name: GetValue(name, Fit=Fit)
-                    string += "<FitParameters functionRef=F%s-%s>" % (NODEID, GSF("RadTransShiftingParamFitFunction"))
-
-                    # hard-code to avoid yet anoter named loop variable
-                    for name, units, desc, llim, ulim in makeloop("RadTransShiftingParamFitArgument", GSF, "Name", "Units", "Description", "LowerLimit", "UpperLimit"):
-                        string += "<FitArgument name='%s' units='%s'>" % (name, units)
-                        string += "<Description>%s</Description>" % desc
-                        string += "<LowerLimit>%s</LowerLimit>" % llim
-                        string += "<UpperLimit>%s</UpperLimit>" % ulim
-                        string += "</FitArgument>"
-                        return string
-
-                    if hasattr(Fit, "Parameters"):
-                        for Parameter in makeiter(Fit.Parameters):
-                            GSFP = lambda name: GetValue(name, Parameter=Parameter)
-                            string += makeNamedDataType("FitParameter", "RadTransShiftingParamFitParameter", GSFP)
-                    string += "</FitParameters>"
-
-            string += "</ShiftingParameter>"
-
-    string += "</Shifting>"
->>>>>>> acf4e9ca
+
     return string
 
 def XsamsRadTrans(RadTrans):
