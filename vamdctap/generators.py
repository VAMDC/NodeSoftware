# -*- coding: utf-8 -*-

import re
import sys
from xml.sax.saxutils import quoteattr

# Get the node-specific parts
from django.conf import settings
from django.utils.importlib import import_module
DICTS=import_module(settings.NODEPKG+'.dictionaries')

# This must always be 
try:
    NODEID = DICTS.RETURNABLES['NodeID']
except:
    NODEID = 'PleaseFillTheNodeID'

def LOG(s):
    if settings.DEBUG: print >> sys.stderr, s.encode('utf-8')

# Helper function to test if an object is a list or tuple
isiterable = lambda obj: hasattr(obj, '__iter__')
escape = lambda s: quoteattr(s)[1:-1]

def countReturnables(regexp):
    """
    count how often a certain matches the keys of the returnables
    """
    r = re.compile(regexp,flags=re.IGNORECASE)
    return len(filter(r.match, DICTS.RETURNABLES.keys()))

# Define some globals that allow skipping parts
# of the generator below.
N_ENV_KWS = countReturnables('^Environment.*')
N_METHOD_KWS = countReturnables('^Method.*')
N_FUNCTION_KWS = countReturnables('^Function.*')
N_MOLESTATE_KWS = countReturnables('^MoleculeState.*')
N_MOLE_KWS = countReturnables('^Molecule.*') - N_MOLESTATE_KWS
N_ATOMSTATE_KWS = countReturnables('^AtomState.*')
N_ATOM_KWS = countReturnables('^Atom.*') - N_ATOMSTATE_KWS
N_COLLTRAN_KWS = countReturnables('Collision.*')
N_RADTRAN_KWS = countReturnables('^RadTran.*')
N_BROAD_KWS = countReturnables('^.*Broadening.*')

def GetValue(name,**kwargs):
    """
    the function that gets a value out of the query set, using the global name
    and the node-specific dictionary.
    """
    try:
        name=DICTS.RETURNABLES[name]
    except:
        return ''     # The value is not in the dictionary for the node.
                      # This is fine.
                      # Note that this is also used by if-clauses below
                      # since the empty string evaluates as False.

    if not name:
        return '' # if the key was in the dict, but the value empty or None

    for key in kwargs:
        # assign the dict-value to a local variable named as the dict-key
        exec('%s=kwargs["%s"]'%(key,key))

    try:
        value = eval(name) # this works, if the dict-value is named
                         # correctly as the query-set attribute
    except Exception,e: 
#        LOG('Exception in generators.py: GetValue()')
#        LOG(str(e))
#        LOG(name)
        value = name      # this catches the case where the dict-value
                        # is a string or mistyped.

    if value==None:
        return ''       # if the database returned NULL

    # turn it into a string, quote it, but skip the quotation marks
    # edit - no, we need to have the object itself sometimes to loop over
    #return quoteattr('%s'%value)[1:-1] # re
    return value

def makeSourceRefs(refs):
    s=''
    if refs:
        if isiterable(refs):
            for ref in refs:
                s+='<SourceRef>B%s-%s</SourceRef>'%(NODEID,ref)
        else: s+='<SourceRef>B%s-%s</SourceRef>'%(NODEID,refs)
    return s

def makeDataType(tagname,keyword,G):
    """
    This is for treating the case where a keyword corresponds to a
    DataType in the schema which can have units, comment, sources etc.
    The dictionary-suffixes are appended and the values retrieved. If the
    sources is iterable, it is looped over.
    """
    value=G(keyword)
    if not value: return ''

    unit=G(keyword+'Unit')
    method=G(keyword+'Method')
    comment=G(keyword+'Comment')
    acc=G(keyword+'Accuracy')
    refs=G(keyword+'Ref')

    s='\n<%s'%tagname
    if method: s+=' methodRef="M%s-%s"'%(NODEID,method)
    s+='>'

    if comment: s+='<Comments>%s</Comments>'%quoteattr('%s'%comment)[1:-1]
    s+=makeSourceRefs(refs)
    s+='<Value units="%s">%s</Value>'%(unit or 'unitless',value)
    if acc: s+='<Accuracy>%s</Accuracy>'%acc
    s+='</%s>'%tagname

    return s

def makeNamedDataType(tagname,keyword,G):
    """
    Similar to makeDataType above, but allows the result of G()
    to be iterable and adds the name-attribute. If the 
    corresponding refs etc are not iterable, they are replicated
    for each tag.
    """
    value=G(keyword)
    if not value: return ''

    unit=G(keyword+'Unit')
    method=G(keyword+'Method')
    comment=G(keyword+'Comment')
    acc=G(keyword+'Accuracy')
    refs=G(keyword+'Ref')
    name=G(keyword+'Name')

# make everything iterable
    value,unit,method,comment,acc,refs,name = [ [x] if not isiterable(x) else x  for x in [value,unit,method,comment,acc,refs,name]]

# if some are shorter than the value list, replicate them
    l = len(value)
    value,unit,method,comment,acc,refs,name = [ x*l if len(x)<l else x for x in [value,unit,method,comment,acc,refs,name]]

    s = ''
    for i,val in enumerate(value):
        s+='\n<%s'%tagname
        if method[i]: s+=' methodRef="M%s-%s"'%(NODEID,method[i])
        if name[i]: s+=' name="%s"'%name[i]
        s+='>'
        if comment[i]: s+='<Comments>%s</Comments>'%escape('%s'%comment[i])
        s+=makeSourceRefs(refs[i])
        s+='<Value units="%s">%s</Value>'%(unit[i] or 'unitless',value[i])
        if acc[i]: s+='<Accuracy>%s</Accuracy>'%acc[i]
        s+='</%s>'%tagname

    return s

def XsamsSources(Sources):
    if not Sources: return
    yield '<Sources>'
    for Source in Sources:
        if hasattr(Source,'XML'):
            try:
                yield Source.XML()
                continue
            except:
                pass

        G = lambda name: GetValue(name, Source=Source)
        yield '<Source sourceID="B%s-%s"><Authors>\n' % (NODEID, G('SourceID'))
        authornames=G('SourceAuthorName')
        # make it always into a list to be looped over, even if
        # only single entry
        try:
            authornames = eval(authornames)
        except:
            pass
        if not isiterable(authornames): authornames=[authornames]
        for author in authornames:
            yield '<Author><Name>%s</Name></Author>\n'%author

        yield """</Authors>
<Title>%s</Title>
<Category>%s</Category>
<Year>%s</Year>
<SourceName>%s</SourceName>
<Volume>%s</Volume>
<PageBegin>%s</PageBegin>
<PageEnd>%s</PageEnd>
<UniformResourceIdentifier>%s</UniformResourceIdentifier>
</Source>\n""" % ( G('SourceTitle'), G('SourceCategory'),
                   G('SourceYear'), G('SourceName'), G('SourceVolume'),
                   G('SourcePageBegin'), G('SourcePageEnd'), G('SourceURI') )
    yield '</Sources>\n'

def XsamsEnvironments(Environments):
    if not isiterable(Environments): return
    yield '<Environments>'
    for Environment in Environments:
        if hasattr(Environment,'XML'):
            try:
                yield Environment.XML()
                continue
            except:
                pass

        G = lambda name: GetValue(name, Environment=Environment)
        yield '<Environment envID="E%s-%s">'%(NODEID,G('EnvironmentID'))
        yield makeSourceRefs(G('EnvironmentRef'))
        yield '<Comments>%s</Comments>'%G('EnvironmentComment')
        yield makeDataType('Temperature','EnvironmentTemperature')
        yield makeDataType('TotalPressure','EnvironmentTotalPressure')
        yield makeDataType('TotalNumberDensity','EnvironmentTotalNumberDensity')
        species=G('EnvironmentSpecies')
        if species:
            yield '<Composition>'
            if isiterable(species):
                for Species in species:
                    yield '<Species name="%s" speciesRef="X%s-%s">'%(G('EnvironmentSpeciesName'),NODEID,G('EnvironmentSpeciesRef'))
                    yield makeDataType('ParitalPressure','EnvironmentSpeciesParitalPressure')
                    yield makeDataType('MoleFraction','EnvironmentSpeciesMoleFraction')
                    yield makeDataType('Concentration','EnvironmentSpeciesConcentration')
                    yield '</Species>'
            else:
                yield '<Species name="%s" speciesRef="X%s-%s">'%(G('EnvironmentSpeciesName'),NODEID,G('EnvironmentSpeciesRef'))
                yield makeDataType('ParitalPressure','EnvironmentSpeciesParitalPressure')
                yield makeDataType('MoleFraction','EnvironmentSpeciesMoleFraction')
                yield makeDataType('Concentration','EnvironmentSpeciesConcentration')
                yield '</Species>'
            yield '</Composition>'
        yield '</Environment>'
    yield '</Environments>'

def XsamsAtomTerm(G):
    """
    The part of XSAMS with the term designation and coupling for atoms.
    Note that this is not a generator but a plain function that returns
    its result.
    """

    #pre-fetch the values that will be tested for below
    coupling=G('AtomStateCoupling')
    l=G('AtomStateL')
    s=G('AtomStateS')
    k=G('AtomStateK')
    s2=G('AtomStateS2')
    j1=G('AtomStateJ1')
    j2=G('AtomStateJ2')

    result = '<AtomicComposition>\n<Comments>%s</Comments>\n' \
            % G('AtomStateCompositionComments')
    result += '<Component><Configuration><ConfigurationLabel>%s' \
              '</ConfigurationLabel></Configuration>\n' \
            %G('AtomStateConfigurationLabel')
    result += '<Term>'

    if coupling == "LS" and l and s:
        result += '<LS><L><Value>%d</Value></L><S>%.1f</S></LS>' % (l, s)

    elif coupling == "JK" and s2 and k:
        result += '<jK><j>%s</j><K> %s</K></jK>' % (s2, k)

    elif coupling == "JJ" and j1 and j2:
        result += '<J1J2><j>%s</j><j>%s</j></J1J2>' % (j1, j2)

    result += '</Term></Component></AtomicComposition>'
    return result

def parityLabel(parity):
    """
    XSAMS whats this as strings "odd" or "even", not numerical

    """
    if parity % 2:
        return 'odd'
    else:
        return 'even'

def XsamsAtoms(Atoms):
    """
    Generator (yield) for the main block of XSAMS for the atoms, with an inner loop for
    the states. The QuerySet that comes in needs to have a nested QuerySet called States
    attached to each entry in Atoms.

    """

    if not isiterable(Atoms): return

    yield '<Atoms>'

    for Atom in Atoms:
        G=lambda name: GetValue(name,Atom=Atom)
        yield """<Atom>
<ChemicalElement>
<NuclearCharge>%s</NuclearCharge>
<ElementSymbol>%s</ElementSymbol>
</ChemicalElement>
<Isotope>
<IsotopeParameters>
<MassNumber>%s</MassNumber>
</IsotopeParameters>
<Ion speciesID="X%s">
<IonCharge>%s</IonCharge>""" % ( G('AtomNuclearCharge'),
	G('AtomSymbol'), G('AtomMassNumber'), G('AtomSpeciesID'), 
	G('AtomIonCharge'))

        for AtomState in Atom.States:
            G=lambda name: GetValue(name, AtomState=AtomState)
            yield """<AtomicState stateID="S%s-%s">
            <Description>%s</Description>
            <AtomicNumericalData>""" % ( G('NodeID'), G('AtomStateID'), G('AtomStateDescription') )
            yield makeDataType('IonizationEnergy','AtomStateIonizationEnergy',G)
            yield makeDataType('StateEnergy','AtomStateEnergy',G)
            yield makeDataType('LandeFactor','AtomStateLandeFactor',G)
            yield '</AtomicNumericalData>'
            if (G('AtomStateParity') or G('AtomStateTotalAngMom')):
                yield '<AtomicQuantumNumbers><Parity>%s</Parity>' \
                  '<TotalAngularMomentum>%s</TotalAngularMomentum>' \
                  '</AtomicQuantumNumbers>' % (G('AtomStateParity'),
                                               G('AtomStateTotalAngMom'))

            yield XsamsAtomTerm(G)
            yield '</AtomicState>'
        yield '<InChIKey>%s</InChIKey>'%G('AtomInchiKey')
        yield """</Ion>
</Isotope>
</Atom>"""
    yield '</Atoms>'

# ATOMS END
#
# MOLECULES START

def XsamsMCSBuild(Molecule):
    """
    Generator for the MolecularChemicalSpecies
    """
    G=lambda name: GetValue(name, Molecule=Molecule)
    yield '<MolecularChemicalSpecies>\n'
    yield '<OrdinaryStructuralFormula><Value>%s</Value>'\
            '</OrdinaryStructuralFormula>\n'\
            % G("MoleculeOrdinaryStructuralFormula")

    yield '<StoichiometricFormula>%s</StoichiometricFormula>\n'\
            % G("MoleculeStoichiometricFormula")
    if G("MoleculeChemicalName"):
        yield '<ChemicalName><Value>%s</Value></ChemicalName>\n'\
            % G("MoleculeChemicalName")
    if G("MoleculeInChI"):
        yield '<InChI>%s</InChI>' % G("MoleculeInChI")
    yield '<InChIKey>%s</InChIKey>\n' % G("MoleculeInChIKey")
    if G("MoleculeMolecularWeight"):
        yield '<StableMolecularProperties>\n'
        yield '<MolecularWeight>\n'
        yield '  <Value units="%s">%s</Value>\n'\
            % (G("MoleculeMolecularWeightUnits"),
               G("MoleculeMolecularWeight"))
        yield '</MolecularWeight>\n'
        yield '</StableMolecularProperties>\n'
    if G("MoleculeComment"):
        yield '<Comment>%s</Comment>\n' % G("MoleculeComment")
    yield '</MolecularChemicalSpecies>\n'

def XsamsMSBuild(MoleculeState):
    G = lambda name: GetValue(name, MoleculeState=MoleculeState)
    yield '<MolecularState stateID="S%s">\n' % G("MoleculeStateStateID")
    yield '  <Description/>\n'
    yield '  <MolecularStateCharacterisation>\n'
<<<<<<< HEAD
    if G("MolecularStateEnergyValue"):
        yield '  <StateEnergy energyOrigin="%s">\n'\
                    % G("MolecularStateEnergyOrigin")
        yield '    <Value units="%s">%s</Value>\n'\
            % (G("MolecularStateEnergyUnit"), G("MolecularStateEnergyValue"))
        yield '  </StateEnergy>\n'
    if G("MolecularStateCharacTotalStatisticalWeight"):
        yield '  <TotalStatisticalWeight>%s</TotalStatisticalWeight>\n'\
                    % G("MolecularStateCharacTotalStatisticalWeight")
=======
    yield '  <StateEnergy energyOrigin="%s">\n'\
                % G("MoleculeStateEnergyOrigin")
    yield '    <Value units="%s">%s</Value>\n'\
            % (G("MoleculeStateEnergyUnit"), G("MoleculeStateEnergyValue"))
    yield '  </StateEnergy>\n'
    yield '  <TotalStatisticalWeight>%s</TotalStatisticalWeight>\n'\
                % G("MoleculeStateCharacTotalStatisticalWeight")
>>>>>>> e4c37102
    yield '  </MolecularStateCharacterisation>\n'
    if G("MoleculeStateQuantumNumbers"):
        for MSQNs in XsamsMSQNsBuild(G("MoleculeStateQuantumNumbers")):
            yield MSQNs
    yield '</MolecularState>\n'

def XsamsMSQNsBuild(MolQNs):
    G = lambda name: GetValue(name, MolQN=MolQN)
    MolQN = MolQNs[0]; case = G('MolQnCase')
    yield '<%s:QNs>\n' % case
    for MolQN in MolQNs:
        qn_attr = ''
        if G('MolQnAttribute'):
            qn_attr = ' %s' % G('MolQnAttribute')
        yield '<%s:%s%s>%s</%s:%s>\n' % (G('MolQnCase'), G('MolQnLabel'),
            qn_attr, G('MolQnValue'), G('MolQnCase'), G('MolQnLabel'))
    yield '</%s:QNs>\n' % case

def XsamsMolecules(Molecules):
    if not Molecules: return
    yield '<Molecules>\n'
    for Molecule in Molecules:
        G = lambda name: GetValue(name, Molecule=Molecule)
        yield '<Molecule speciesID="X%s">\n' % G("MoleculeID")
        # write the MolecularChemicalSpecies description:
        for MCS in XsamsMCSBuild(Molecule):
            yield MCS
        if Molecule.States:
            for MoleculeState in Molecule.States:
                for MS in XsamsMSBuild(MoleculeState):
                    yield MS
        yield '</Molecule>\n'
    yield '</Molecules>\n'

###############
# END SPECIES
# BEGIN PROCESSES
#################

def makeBroadeningType(G,btype='Natural'):
    env = G('RadTransBroadening%sEnvironment'%btype)
    meth = G('RadTransBroadening%sMethod'%btype)
    comm = G('RadTransBroadening%sComment'%btype)
    s = '<%sBroadening'%btype
    if meth: s += ' methodRef="%s"'%meth
    if env: s += ' envRef="%s"'%env
    s += '>'
    if comm: s +='<Comments>%s</Comments>'%comm
    s += makeSourceRefs(G('RadTransBroadening%sRef'%btype))

    # in principle we should loop over lineshapes but
    # lets not do so unless somebody actually has several lineshapes
    # per broadening type
    s += '<Lineshape name="%s">'%G('RadTransBroadening%sLineshapeName'%btype)
    s += makeNamedDataType('LineshapeParameter','RadTransBroadening%sLineshapeParameter'%btype,G)
    s += '</Lineshape>'
    s += '</%sBroadening>'%btype
    return s

def XsamsRadTranBroadening(G):
    """
    helper function for line broadening, called from RadTrans
    """
    s = '<Broadenings>'
    s +='<Comments>%s</Comments>'%G('RadTransBroadeningComment')
    s += makeSourceRefs(G('RadTransBroadeningRef'))
    if countReturnables('RadTransBroadeningStark'):
        s += makeBroadeningType(G,btype='Stark')
    if countReturnables('RadTransBroadeningVanDerWaals'):
        s += makeBroadeningType(G,btype='VanDerWaals')
    if countReturnables('RadTransBroadeningNatural'):
        s += makeBroadeningType(G,btype='Natural')
    if countReturnables('RadTransBroadeningInstrument'):
        s += makeBroadeningType(G,btype='Instrument')
    s += '</Broadenings>\n'
    return s

def XsamsRadTranShifting(G):
    return '<Shiftings/>'

def XsamsRadTrans(RadTrans):
    """
    Generator for the XSAMS radiative transitions.
    """

    if not isiterable(RadTrans): return

    yield '<Radiative>\n'
    for RadTran in RadTrans:
        G=lambda name: GetValue(name,RadTran=RadTran)
        yield '<RadiativeTransition>\n<EnergyWavelength>\n'
        yield makeDataType('Wavelength','RadTransWavelength',G)
        yield makeDataType('Wavenumber','RadTransWavenumber',G)
        yield makeDataType('Frequency','RadTransFrequency',G)
        yield makeDataType('Energy','RadTransEnergy',G)
        yield '</EnergyWavelength>\n'

        initial = G('RadTransInitialStateRef')
        if initial: yield '<InitialStateRef>S%s</InitialStateRef>\n' % initial
        final = G('RadTransFinalStateRef')
        if final: yield '<FinalStateRef>S%s</FinalStateRef>\n' % final

        yield '<Probability>'
        yield
        makeDataType('Log10WeightedOscillatorStrength','RadTransProbabilityLog10WeightedOscillatorStrength',G)
        yield makeDataType('TransitionProbabilityA','RadTransProbabilityA',G)
        yield
        makeDataType('EffectiveLandeFactor','RadTransEffectiveLandeFactor',G)
        yield '</Probability>\n'

        if hasattr(RadTran,'XML_Broadening'):
            yield RadTran.XML_Broadening()
        else:
            yield XsamsRadTranBroadening(G)
        yield XsamsRadTranShifting(G)
        yield '</RadiativeTransition>\n'

    yield '</Radiative>\n'

def XsamsFunctions(Functions):
    if not isiterable(Functions): return
    yield '<Functions>'
    for Function in Functions:
        if hasattr(Function,'XML'):
            try:
                yield Function.XML()
                continue
            except:
                pass
    yield '</Functions>'

def XsamsMethods(Methods):
    """
    Generator for the methods block of XSAMS
    """
    if not Methods: return
    yield '<Methods>\n'
    for Method in Methods:
        G=lambda name: GetValue(name,Method=Method)
        yield """<Method methodID="%s">
<Category>%s</Category>
<Description>%s</Description>
</Method>
"""%(G('MethodID'),G('MethodCategory'),G('MethodDescription'))
    yield '</Methods>\n'


def Xsams(HeaderInfo=None, Sources=None, Methods=None, Functions=None, Environments=None,
          Atoms=None, Molecules=None, CollTrans=None, RadTrans=None,
          ):
    """
    The main generator function of XSAMS. This one calls all the
    sub-generators above. It takes the query sets that the node's
    setupResult() has constructed as arguments with given names.
    This function is to be passed to the HTTP-respose object directly
    and not to be looped over beforehand.
    """

    yield """<?xml version="1.0" encoding="UTF-8"?>
<XSAMSData xmlns="http://xsams.svn.sourceforge.net/viewvc/xsams/branches/vamdc-working"
    xmlns:xsi="http://www.w3.org/2001/XMLSchema-instance"
    xsi:schemaLocation="http://xsams.svn.sourceforge.net/viewvc/xsams/branches/vamdc-working http://xsams.svn.sourceforge.net/viewvc/xsams/branches/vamdc-working/xsams.xsd"
 xmlns:dcs="http://www.ucl.ac.uk/~ucapch0/XSAMS/cases/0.2.1/dcs"  
 xmlns:hunda="http://www.ucl.ac.uk/~ucapch0/XSAMS/cases/0.2.1/hunda" 
 xmlns:hundb="http://www.ucl.ac.uk/~ucapch0/XSAMS/cases/0.2.1/hundb"
 xmlns:ltcs="http://www.ucl.ac.uk/~ucapch0/XSAMS/cases/0.2.1/ltcs"
 xmlns:nltcs="http://www.ucl.ac.uk/~ucapch0/XSAMS/cases/0.2.1/nltcs"
 xmlns:stcs="http://www.ucl.ac.uk/~ucapch0/XSAMS/cases/0.2.1/stcs"
 xmlns:lpcs="http://www.ucl.ac.uk/~ucapch0/XSAMS/cases/0.2.1/lpcs"
 xmlns:asymcs="http://www.ucl.ac.uk/~ucapch0/XSAMS/cases/0.2.1/asymcs"
 xmlns:asymos="http://www.ucl.ac.uk/~ucapch0/XSAMS/cases/0.2.1/asymos"
 xmlns:sphcs="http://www.ucl.ac.uk/~ucapch0/XSAMS/cases/0.2.1/sphcs"
 xmlns:sphos="http://www.ucl.ac.uk/~ucapch0/XSAMS/cases/0.2.1/sphos"
 xmlns:ltos="http://www.ucl.ac.uk/~ucapch0/XSAMS/cases/0.2.1/ltos"
 xmlns:lpos="http://www.ucl.ac.uk/~ucapch0/XSAMS/cases/0.2.1/lpos"
 xmlns:nltos="http://www.ucl.ac.uk/~ucapch0/XSAMS/cases/0.2.1/nltos"
>
"""

    if HeaderInfo:
        if HeaderInfo.has_key('Truncated'):
            if HeaderInfo['Truncated'] != None: # note: allow 0 percent
                yield """
<!--
   ATTENTION: The amount of data returned has been truncated by the node.
   The data below represent %s percent of all available data at this node that
   matched the query.
-->
""" % HeaderInfo['Truncated']

    LOG('Working on Sources.')
    for Source in XsamsSources(Sources): yield Source

    LOG('Working on Methods, Functions, Environments.')
    for Method in XsamsMethods(Methods): yield Method
    for Function in XsamsFunctions(Functions): yield Function
    for Environment in XsamsEnvironments(Environments): yield Environment

    LOG('Writing States.')
    yield '<Species>\n'
    for Atom in XsamsAtoms(Atoms): yield Atom
    for Molecule in XsamsMolecules(Molecules): yield Molecule
    # old way:
    #for MolState in XsamsMolStates(Molecules, MoleStates, MoleQNs):
    #    yield MolState
    yield '</Species>\n'

    LOG('Writing Processes.')
    yield '<Processes>\n'
    for RadTran in XsamsRadTrans(RadTrans): yield RadTran
    #for CollTrans in XsamsCollTrans(CollTrans): yield CollTrans
    yield '</Processes>\n'
    yield '</XSAMSData>\n'
    LOG('Done with XSAMS')






##########################################################
######## VO TABLE GENERATORS ####################

def sources2votable(sources):
    for source in sources:
        yield ''

def states2votable(states):
    yield """<TABLE name="states" ID="states">
      <DESCRIPTION>The States that are involved in transitions</DESCRIPTION>
      <FIELD name="species name" ID="specname" datatype="char" arraysize="*"/>
      <FIELD name="energy" ID="energy" datatype="float" unit="1/cm"/>
      <FIELD name="id" ID="id" datatype="int"/>
      <FIELD name="charid" ID="charid" datatype="char" arraysize="*"/>
      <DATA>
        <TABLEDATA>"""

    for state in states:
        yield  '<TR><TD>not implemented</TD><TD>%s</TD><TD>%s</TD><TD>%s</TD></TR>'%(state.energy,state.id,state.charid)

    yield """</TABLEDATA></DATA></TABLE>"""

def transitions2votable(transs,count):
    if type(transs)==type([]):
        n = len(transs)
    else:
        transs.count()
    yield u"""<TABLE name="transitions" ID="transitions">
      <DESCRIPTION>%d transitions matched the query. %d are shown here:</DESCRIPTION>
      <FIELD name="wavelength (air)" ID="airwave" datatype="float" unit="Angstrom"/>
      <FIELD name="wavelength (vacuum)" ID="vacwave" datatype="float" unit="Angstrom"/>
      <FIELD name="log(g*f)"   ID="loggf" datatype="float"/>
      <FIELD name="effective lande factor" ID="landeff" datatype="float"/>
      <FIELD name="radiative gamma" ID="gammarad" datatype="float"/>
      <FIELD name="stark gamma" ID="gammastark" datatype="float"/>
      <FIELD name="waals gamma" ID="gammawaals" datatype="float"/>
      <FIELD name="upper state id" ID="upstateid" datatype="char" arraysize="*"/>
      <FIELD name="lower state id" ID="lostateid" datatype="char" arraysize="*"/>
      <DATA>
        <TABLEDATA>"""%(count or n,n)

    for trans in transs:
        yield  '<TR><TD>%s</TD><TD>%s</TD><TD>%s</TD><TD>%s</TD><TD>%s</TD><TD>%s</TD><TD>%s</TD><TD>%s</TD><TD>%s</TD></TR>\n'%(trans.airwave, trans.vacwave, trans.loggf, trans.landeff , trans.gammarad ,trans.gammastark , trans.gammawaals , trans.upstateid, trans.lostateid)

    yield """</TABLEDATA></DATA></TABLE>"""


# DO NOT USE THIS, but quoteattr() as imported above
# Returns an XML-escaped version of a given string. The &, < and > characters are escaped.
#def xmlEscape(s):
#    if s:
#        return s.replace('&','&amp;').replace('<','&lt;').replace('>','&gt;')
#    else:
#        return None


def votable(transitions,states,sources,totalcount=None):
    yield """<?xml version="1.0"?>
<!--
<?xml-stylesheet type="text/xml" href="http://vamdc.fysast.uu.se:8888/VOTable2XHTMLbasic.xsl"?>
-->
<VOTABLE version="1.2" xmlns:xsi="http://www.w3.org/2001/XMLSchema-instance"
 xmlns="http://www.ivoa.net/xml/VOTable/v1.2"
 xmlns:stc="http://www.ivoa.net/xml/STC/v1.30" >
  <RESOURCE name="queryresults">
    <DESCRIPTION>
    </DESCRIPTION>
    <LINK></LINK>
"""
    for source in sources2votable(sources):
        yield source
    for state in states2votable(states):
        yield state
    for trans in transitions2votable(transitions,totalcount):
        yield trans
    yield """
</RESOURCE>
</VOTABLE>
"""
#######################

def transitions2embedhtml(transs,count):
    if type(transs)==type([]):
        n = len(transs)
    else:
        transs.count()
        n = transs.count()
    yield u"""<TABLE name="transitions" ID="transitions">
      <DESCRIPTION>%d transitions matched the query. %d are shown here:</DESCRIPTION>
      <FIELD name="AtomicNr" ID="atomic" datatype="int"/>
      <FIELD name="Ioniz" ID="ion" datatype="int"/>
      <FIELD name="wavelength (air)" ID="airwave" datatype="float" unit="Angstrom"/>
      <FIELD name="log(g*f)"   ID="loggf" datatype="float"/>
   <!--   <FIELD name="effective lande factor" ID="landeff" datatype="float"/>
      <FIELD name="radiative gamma" ID="gammarad" datatype="float"/>
      <FIELD name="stark gamma" ID="gammastark" datatype="float"/>
      <FIELD name="waals gamma" ID="gammawaals" datatype="float"/>
  -->    <FIELD name="upper state id" ID="upstateid" datatype="char" arraysize="*"/>
      <FIELD name="lower state id" ID="lostateid" datatype="char" arraysize="*"/>
      <DATA>
        <TABLEDATA>"""%(count or n,n)

    for trans in transs:
        yield  '<TR><TD>%s</TD><TD>%s</TD><TD>%s</TD><TD>%s</TD><TD>%s</TD><TD>%s</TD></TR>\n'%(trans.species.atomic, trans.species.ion,trans.airwave, trans.loggf,) #trans.landeff , trans.gammarad ,trans.gammastark , trans.gammawaals , xmlEscape(trans.upstateid), xmlEscape(trans.lostateid))
    yield '</TABLEDATA></DATA></TABLE>'

def embedhtml(transitions,totalcount=None):
    yield """<?xml version="1.0"?>
<!--
<?xml-stylesheet type="text/xml" href="http://vamdc.fysast.uu.se:8888/VOTable2XHTMLbasic.xsl"?>
-->
<VOTABLE version="1.2" xmlns:xsi="http://www.w3.org/2001/XMLSchema-instance"
 xmlns="http://www.ivoa.net/xml/VOTable/v1.2" 
 xmlns:stc="http://www.ivoa.net/xml/STC/v1.30" >
  <RESOURCE name="queryresults">
    <DESCRIPTION>
    </DESCRIPTION>
    <LINK></LINK>
"""
    for trans in transitions2embedhtml(transitions,totalcount):
        yield trans
    yield """
</RESOURCE>
</VOTABLE>
"""
<|MERGE_RESOLUTION|>--- conflicted
+++ resolved
@@ -366,7 +366,6 @@
     yield '<MolecularState stateID="S%s">\n' % G("MoleculeStateStateID")
     yield '  <Description/>\n'
     yield '  <MolecularStateCharacterisation>\n'
-<<<<<<< HEAD
     if G("MolecularStateEnergyValue"):
         yield '  <StateEnergy energyOrigin="%s">\n'\
                     % G("MolecularStateEnergyOrigin")
@@ -376,15 +375,6 @@
     if G("MolecularStateCharacTotalStatisticalWeight"):
         yield '  <TotalStatisticalWeight>%s</TotalStatisticalWeight>\n'\
                     % G("MolecularStateCharacTotalStatisticalWeight")
-=======
-    yield '  <StateEnergy energyOrigin="%s">\n'\
-                % G("MoleculeStateEnergyOrigin")
-    yield '    <Value units="%s">%s</Value>\n'\
-            % (G("MoleculeStateEnergyUnit"), G("MoleculeStateEnergyValue"))
-    yield '  </StateEnergy>\n'
-    yield '  <TotalStatisticalWeight>%s</TotalStatisticalWeight>\n'\
-                % G("MoleculeStateCharacTotalStatisticalWeight")
->>>>>>> e4c37102
     yield '  </MolecularStateCharacterisation>\n'
     if G("MoleculeStateQuantumNumbers"):
         for MSQNs in XsamsMSQNsBuild(G("MoleculeStateQuantumNumbers")):
