--- conflicted
+++ resolved
@@ -182,11 +182,7 @@
     if method:
         result.append( ' methodRef="M%s-%s"' % (NODEID, method) )
     for k, v in extraAttr.items():
-<<<<<<< HEAD
-        if v:
-=======
         if v or v==0:
->>>>>>> 24e908fb
             result.append( ' %s="%s"'% (k, v) )
 
     result.append( '>' )
@@ -266,9 +262,9 @@
     result = []
     for i,ac in enumerate( acc_list ):
         result.append('<Accuracy')
-        if len(acc_conf) > i and acc_conf[i]: result.append(' confidenceInterval="%s"' % acc_conf[i])
-        if len(acc_typ) > i and acc_typ[i]: result.append(' type="%s"' % acc_typ[i])
-        if len(acc_rel) > i and acc_rel[i]: result.append(' relative="%s"' % acc_rel[i])
+        if acc_conf[i]: result.append( ' confidenceInterval="%s"'%acc_conf[i] )
+        if acc_typ[i]: result.append( ' type="%s"'%acc_typ[i] )
+        if acc_rel[i]: result.append( ' relative="true"')
         result.append( '>%s</Accuracy>'%ac )
 
     return ''.join(result)
@@ -938,14 +934,9 @@
     Generator for MolecularState tag
     """
     G = lambda name: GetValue(name, MoleculeState=MoleculeState)
-<<<<<<< HEAD
-    yield makePrimaryType("MolecularState", "MoleculeState", G, extraAttr={"stateID":"S%s-%s" % (G('NodeID'), G('MoleculeStateID')),
-                                                                     "fullyAssigned":G("MoleculeStateFullyAssigned")})
-=======
     yield makePrimaryType("MolecularState", "MoleculeState", G,
             extraAttr={"stateID":'S%s-%s' % (G('NodeID'), G('MoleculeStateID')),
                        "fullyAssigned":G("MoleculeStateFullyAssigned")})
->>>>>>> 24e908fb
     yield makeOptionalTag("Description","MoleculeStateDescription",G)
 
     yield '  <MolecularStateCharacterisation>'
