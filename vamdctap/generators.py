--- conflicted
+++ resolved
@@ -678,17 +678,10 @@
             yield '<AtomicComposition>'
 
             yield makePrimaryType("AtomicComposition", "AtomicStateComposition", G)
-<<<<<<< HEAD
-            
-            for AtomicComponent in makeiter(Atom.Component):
-                GA = lambda name: GetValue(name, AtomicComponent=AtomicComponent)
-                yield makeAtomComponent(GA)
-=======
             if hasattr(Atom,'Component'):
                 for AtomicComponent in makeiter(Atom.Component):
                     GA = lambda name: GetValue(name, AtomicComponent=AtomicComponent)
                     yield makeAtomComponent(GA)
->>>>>>> 84e0d159
 
             yield '</AtomicComposition>'
 
