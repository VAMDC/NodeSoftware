# -*- coding: utf-8 -*-

import re
import sys
from xml.sax.saxutils import quoteattr

# Get the node-specific parts
from django.conf import settings
from django.utils.importlib import import_module
DICTS = import_module(settings.NODEPKG + '.dictionaries')

# This must always be set.
try:
    NODEID = DICTS.RETURNABLES['NodeID']
except:
    NODEID = 'PleaseFillTheNodeID'

import logging
log = logging.getLogger('vamdc.tap.generator')

# Helper function to test if an object is a list or tuple
isiterable = lambda obj: hasattr(obj, '__iter__')
escape = lambda s: quoteattr(s)[1:-1]

def countReturnables(regexp):
    """
    count how often a certain matches the keys of the returnables
    """
    r = re.compile(regexp, flags=re.IGNORECASE)
    return len(filter(r.match, DICTS.RETURNABLES.keys()))

# Define some globals that allow skipping parts
# of the generator below.
N_ENV_KWS = countReturnables('^Environment.*')
N_METHOD_KWS = countReturnables('^Method.*')
N_FUNCTION_KWS = countReturnables('^Function.*')
N_MOLESTATE_KWS = countReturnables('^MoleculeState.*')
N_MOLE_KWS = countReturnables('^Molecule.*') - N_MOLESTATE_KWS
N_ATOMSTATE_KWS = countReturnables('^AtomState.*')
N_ATOM_KWS = countReturnables('^Atom.*') - N_ATOMSTATE_KWS
N_COLLTRAN_KWS = countReturnables('Collision.*')
N_RADTRAN_KWS = countReturnables('^RadTran.*')
N_BROAD_KWS = countReturnables('^.*Broadening.*')

def makeiter(obj):
    """
    Return an iterable, no matter what
    """
    if not obj:
        return []
    if not isiterable(obj):
        return [obj]
    return obj 

def makeloop(G, *args):
    """    
    Creates a nested list of lists. All arguments should be valid dictionary
    keywords and will be fed to G. They are expected to return iterables of equal lengths.
    The generator yields a list of current element of each argument-list in order, so one can do e.g.

       for name, unit in makeloop(G, 'AtomStateName', 'AtomStateUnit'):
          ...
    """
    if not args:
        yield []
    Nargs = len(args)
    lis = []
    for arg in args:
        lis.append(makeiter(G(arg)))        
    try:
        Nlis = lis[0].count()
    except TypeError:
        Nlis = len(lis[0])
    for i in range(Nlis):
        tlist = []
        for k in range(Nargs):
            try:
                tlist.append(lis[k][i])
            except Exception:
                tlist.append("")            
        yield tlist
    
    #yield [[part[i] for part in lis] for i in range(Nlis)]

def GetValue(name, **kwargs):
    """
    the function that gets a value out of the query set, using the global name
    and the node-specific dictionary.
    """
    try:
        name = DICTS.RETURNABLES[name]
    except Exception:
        # The value is not in the dictionary for the node.  This is
        # fine.  Note that this is also used by if-clauses below since
        # the empty string evaluates as False.
        return '' 

    if not name:
        # the key was in the dict, but the value was empty or None.
        return '' 

    for key in kwargs:
        # assign the dict-value to a local variable named as the dict-key
        exec('%s=kwargs["%s"]' % (key, key))

    try:
        # here, the RHS of the RETURNABLES dict is executed.
        value = eval(name) # this works, if the dict-value is named
                           # correctly as the query-set attribute
    except Exception: 
#        log.debug('Exception in generators.py: GetValue()')
#        log.debug(str(e))
#        log.debug(name)
        # this catches the case where the dict-value is a string or mistyped.
        value = name      
    if value == None:
        # the database returned NULL
        return '' 

    # turn it into a string, quote it, but skip the quotation marks
    # edit - no, we need to have the object itself sometimes to loop over
    #return quoteattr('%s'%value)[1:-1] # re
    return value

def makeSourceRefs(refs):
    """
    Create a SourceRef tag entry
    """
    s = ''
    if refs:
        if isiterable(refs):
            for ref in refs:
                s += '<SourceRef>B%s-%s</SourceRef>' % (NODEID, ref)
        else: s += '<SourceRef>B%s-%s</SourceRef>' % (NODEID, refs)
    return s

def makePartitionfunc(keyword, G):
    """
    Create the Partionfunction tag element.
    """
    value = G(keyword)
    if not value: 
        return ''
    
    temperature = G(keyword + 'T')
    partitionfunc = G(keyword)
    
    string = '<PartitionFunction>\n'
    string += '  <T units="K">\n'
    string += '     <Datalist>\n'
    for temp in temperature: 
        string += ' %s' % temp   
    string += '\n     </Datalist>\n'
    string += '  </T>\n'
    string += '  <Q>\n'
    string += '     <Datalist>\n'
    for q in partitionfunc: 
        string += ' %s' % q
    string += '\n     </Datalist>\n'
    string += '  </Q>\n'
    string += '</PartitionFunction>\n'

    return string

def makePrimaryType(tagname, keyword, G, extraAttr=None):
    """
    Build the Primary-type base tags. Note that this method does NOT
    close the tag, </tagname> must be added manually by the calling function.

    extraAttr is a dictionary of attributes-value pairs to add to the tag.
    """
    method = G("%sMethod" % keyword)
    comment = G("%sComment" % keyword)
    refs = G(keyword + 'Ref')

    string = "\n<%s" % tagname
    if method: 
        string += ' methodRef="M%s-%s"' % (NODEID, method)
    if extraAttr:
        for k, v in extraAttr.items():
            string += ' %s="%s"'% (k, G(v))
    string += '>'
    if comment:
        string += '<Comments>%s</Comments>' % quoteattr('%s' % comment)[1:-1]    
    string += makeSourceRefs(refs)    

    return string 

def makeDataType(tagname, keyword, G, extraAttr=None, extraElem=None):
    """
    This is for treating the case where a keyword corresponds to a
    DataType in the schema which can have units, comment, sources etc.
    The dictionary-suffixes are appended and the values retrieved. If the
    sources is iterable, it is looped over.

    #This extends the PrimaryType with some often-seen arguments. 

    """

    #string = makePrimaryType(tagname, keyword, G, extraAttr=extraAttr)

    # value = G(keyword)
    # if not value: 
    #     return ''

    # unit = G(keyword + 'Unit')    
    # acc = G(keyword + 'Accuracy')

    # string += '<Value units="%s">%s</Value>' % (unit or 'unitless', value)
    # if acc: 
    #     string += '<Accuracy>%s</Accuracy>' % acc
    # string += '</%s>' % tagname

    # if extraElem:
    #     for k, v in extraElem. items():
    #         string += '<%s>%s</%s>' % (k, G(v), k)

    value = G(keyword)
    if not value: 
        return ''
    
    unit = G(keyword + 'Unit')
    method = G(keyword + 'Method')
    comment = G(keyword + 'Comment')
    acc = G(keyword + 'Accuracy')
    refs = G(keyword + 'Ref')

    string = '\n<%s' % tagname
    if method: 
        string += ' methodRef="M%s-%s"' % (NODEID, method)
    if extraAttr:
        for k, v in extraAttr.items():
            string += ' %s="%s"'% (k, G(v))
    string += '>'

    if comment: 
        string += '<Comments>%s</Comments>' % quoteattr('%s' % comment)[1:-1]
    string += makeSourceRefs(refs)
    string += '<Value units="%s">%s</Value>' % (unit or 'unitless', value)
    if acc: 
        string += '<Accuracy>%s</Accuracy>' % acc
    string += '</%s>' % tagname

    if extraElem:
        for k, v in extraElem. items():
            string += '<%s>%s</%s>' % (k, G(v), k)

    return string

def makeArgumentType(tagname, keyword, G):
    """
    Build ArgumentType
    """
    string = "<%s name='%s' units='%s'>" % (tagname, G("%sName" % keyword), G("%sUnits" % keyword)) 
    string += "<Description>%s</Description>" % G("%sDescription" % keyword)
    string += "<LowerLimit>%s</LowerLimit>" % G("%sLowerLimit" % keyword)
    string += "<UpperLimit>%s</UpperLimit>" % G("%sUpperLimit" % keyword)    
    string += "</%s>" % tagname
    return string 

def makeDataFuncType(tagname, keyword, G):
    """
    Build the DataFuncType.
    """
    string = makePrimaryType(tagname, keyword, G, extraAttr={"name":G("%sName" % keyword)})

    val = G("%sValueUnits" % keyword)
    par = G("%sParameters" % keyword)
    
    if val:
        string += "<Value units=%s>%s</Value>" % (G("%sValueUnits" % keyword), G("%sValue" % keyword))
        string += makePrimaryType("Accuracy", "%sAccuracy" % keyword, G, extraAttr={"calibration":G("%sAccuracyCalibration" % keyword), "quality":G("%sAccuracyQuality" % keyword)})
        systerr = G("%sAccuracySystematic" % keyword)
        if systerr:
            string += "<Systematic confidence=%s relative=%s>%s</Systematic>" % (G("%sAccuracySystematicConfidence" % keyword), G("%sAccuracySystematicRelative" % keyword), systerr)
        staterr = G("%sAccuracyStatistical" % keyword)   
        if staterr:
            string += "<Statistical confidence=%s relative=%s>%s</Statistical>" % (G("%sAccuracyStatisticalConfidence" % keyword), G("%sAccuracyStatisticalRelative" % keyword), staterr)
        stathigh = G("%sAccuracyStatHigh" % keyword)
        statlow = G("%sAccuracyStatLow" % keyword)
        if stathigh and statlow:
            string += "<StatHigh confidence=%s relative=%s>%s</StatHigh>" % (G("%sAccuracyStatHighConfidence" % keyword), G("%sAccuracyStatHighRelative" % keyword), systerr)    
            string += "<StatLow confidence=%s relative=%s>%s</StatLow>" % (G("%sAccuracyStatLowConfidence" % keyword), G("%sAccuracyStatLowRelative" % keyword), systerr)
        string += "</Accuracy>"
        string += "</Value>"
    if par: 
        for FitParameter in makeiter(par):
            GP = eval("lambda name: GetValue(name, %sFitParameter=%sFitParameter)" % (keyword, keyword))
            string += "<FitParameters functionRef=F%s>" % GP("%sFitParametersFunctionRef" % keyword)
            fitargs = eval("%s.FitParametersArguments" % keyword)
            for FitArgument in makeiter(fitargs):
                GPA = eval("lambda name: GetValue(name, %sFitParameterArgument=%sFitParameterArgument)" % (keyword, keyword))
                string += makeArgumentType("FitArgument", "%sFitArgument" % keyword, GPA)    
            fitpars = eval("%s.FitParameter" % keyword)
            for FitParameter in makeiter(fitpars):
                GPP = eval("lambda name: GetValue(name, %sFitParameterParameter=%sFitParameterParameter)" % (keyword, keyword))
                string += makeNamedDataType("FitParameter", "%sFitParameter" % keyword, GPP)            
            string += "</FitParameters>"    
    string += "</%s>" % tagname
    return string 

def makeNamedDataType(tagname, keyword, G):
    """
    Similar to makeDataType above, but allows the result of G()
    to be iterable and adds the name-attribute. If the 
    corresponding refs etc are not iterable, they are replicated
    for each tag.
    """
    value = G(keyword)
    if not value: 
        return ''

    unit = G(keyword + 'Unit')
    method = G(keyword + 'Method')
    comment = G(keyword + 'Comment')
    acc = G(keyword + 'Accuracy')
    refs = G(keyword + 'Ref')
    name = G(keyword + 'Name')

# make everything iterable
    value, unit, method, comment, acc, refs, name = [[x] if not isiterable(x) else x  for x in [value, unit, method, comment, acc, refs, name]]

# if some are shorter than the value list, replicate them
    l = len(value)
    value, unit, method, comment, acc, refs, name = [ x*l if len(x)<l else x for x in [value, unit, method, comment, acc, refs, name]]

    string = ''
    for i, val in enumerate(value):
        string += '\n<%s' % tagname
        if method[i]: 
            string += ' methodRef="M%s-%s"' % (NODEID, method[i])
        string += '>'
        if name[i]: 
            string += '<Name>%s</Name>' % name[i]
        if comment[i]: 
            string += '<Comments>%s</Comments>' % escape('%s' % comment[i])
        string += makeSourceRefs(refs[i])
        string += '<Value units="%s">%s</Value>' % (unit[i] or 'unitless', value[i])
        if acc[i]: 
            string += '<Accuracy>%s</Accuracy>' % acc[i]
        string += '</%s>' % tagname

    return string

def checkXML(obj):
    """
    If the queryset has an XML method, use that and
    skip the hard-coded implementation.
    """
    if hasattr(obj,'XML'):
        try:
            return True, obj.XML()
        except Exception:
            pass
    return False, None 

def XsamsSources(Sources):
    """
    Create the Source tag structure (a bibtex entry)
    """

    if not Sources: 
        return
    yield '<Sources>'
    for Source in Sources:
        cont, ret = checkXML(Source)
        if cont:
            yield ret
            continue 
        G = lambda name: GetValue(name, Source=Source)
        yield '<Source sourceID="B%s-%s"><Authors>\n' % (NODEID, G('SourceID'))
        authornames = G('SourceAuthorName')
        # make it always into a list to be looped over, even if
        # only a single entry
        try:
            authornames = eval(authornames)
        except:
            pass
        if not isiterable(authornames): 
            authornames = [authornames]
        for author in authornames:
            yield '<Author><Name>%s</Name></Author>\n' % author

        yield """</Authors>
<Title>%s</Title>
<Category>%s</Category>
<Year>%s</Year>
<SourceName>%s</SourceName>
<Volume>%s</Volume>
<PageBegin>%s</PageBegin>
<PageEnd>%s</PageEnd>
<UniformResourceIdentifier>%s</UniformResourceIdentifier>
</Source>\n""" % ( G('SourceTitle'), G('SourceCategory'),
                   G('SourceYear'), G('SourceName'), G('SourceVolume'),
                   G('SourcePageBegin'), G('SourcePageEnd'), G('SourceURI') )
    yield '</Sources>\n'

def XsamsEnvironments(Environments):
    if not isiterable(Environments): 
        return
    yield '<Environments>'
    for Environment in Environments:
        cont, ret = checkXML(Environment)
        if cont:
            yield ret
            continue 

        G = lambda name: GetValue(name, Environment=Environment)
        yield '<Environment envID="E%s-%s">' % (NODEID, G('EnvironmentID'))
        yield makeSourceRefs(G('EnvironmentRef'))
        yield '<Comments>%s</Comments>' % G('EnvironmentComment')
        yield makeDataType('Temperature', 'EnvironmentTemperature', G)
        yield makeDataType('TotalPressure', 'EnvironmentTotalPressure', G)
        yield makeDataType('TotalNumberDensity', 'EnvironmentTotalNumberDensity', G)
        species = G('EnvironmentSpecies')

        if species:
            yield '<Composition>'            
            for EnvSpecies in makeiter(species):
                GS = lambda name: GetValue(name, EnvSpecies=EnvSpecies)
                yield '<Species name="%s" speciesRef="X%s-%s">' % (G('EnvironmentSpeciesName'), NODEID, GS('EnvironmentSpeciesRef'))
                yield makeDataType('PartialPressure', 'EnvironmentSpeciesPartialPressure', GS)
                yield makeDataType('MoleFraction', 'EnvironmentSpeciesMoleFraction', GS)
                yield makeDataType('Concentration', 'EnvironmentSpeciesConcentration', GS)
                yield '</Species>'
            yield '</Composition>'
        yield '</Environment>'
    yield '</Environments>\n'

def XsamsAtomTerm(G):
    """
    The part of XSAMS describing the term designation and coupling for atoms.

    SR - This is not really strictly correct according to schema - LS/JK/JJ are not
         exclusive to each other in the xsams schema.
    """
    coupling = G('AtomStateCoupling')
    if not coupling: 
        return ''
    l = G('AtomStateL')
    s = G('AtomStateS')
    k = G('AtomStateK')
    s2 = G('AtomStateS2')
    j1 = G('AtomStateJ1')
    j2 = G('AtomStateJ2')

    result = '<Term>'
    if coupling == "LS" and l and s:
        result += '<LS><L><Value>%d</Value></L><S>%.1f</S></LS>' % (l, s)

    elif coupling == "JK" and s2 and k:
        result += '<jK><j>%s</j><K> %s</K></jK>' % (s2, k)

    elif coupling == "JJ" and j1 and j2:
        result += '<J1J2><j>%s</j><j>%s</j></J1J2>' % (j1, j2)

    result += '</Term>'
    return result

def parityLabel(parity):
    """
    XSAMS whats this as strings "odd" or "even", not numerical

    """
    try: 
        parity = float(parity)
    except Exception: 
        return parity

    if parity % 2:
        return 'odd'
    else:
        return 'even'

def makeTermType(tag, keyword, G):
    """
    Construct the Term xsams structure.

    This version is more generic than XsamsTerm function
    and don't enforce LS/JK/LK to be exclusive to one another (as 
    dictated by current version of xsams schema)
    """
    string = "<%s>" % tag
    
    l = G("%sLSLValue" % keyword)
    s = G("%sS" % keyword)
    if l and s:
        string += "<LS>"
        string += "<L><Value>%s</Value><Symbol>%s</Symbol></L>" % (l, G("%sLSLSymbol" % keyword))        
        string += "<S>%s</S>" % s
        string += "<Multiplicity>%s</Multiplicity>" % G("%sLSMultiplicity" % keyword)
        string += "<Seniority>%s</Seniority>" % G("%sLSSenionrity" % keyword)
        string += "</LS>"
        
    jj = makeiter(G("%sJJ" % keyword))
    if jj:
        string += "<jj>"        
        for j in jj:
            string += "<j>%s</j>" % j
        string += "</jj>"
    j1j2 = makeiter(G("%sJ1J2" % keyword))
    if j1j2:
        string += "<j1j2>"
        for j in j1j2:
            string += "<j>%s</j>" % j
        string += "</j1j2>"
    K = G("%sK" % keyword)
    if K:
        string += "<jK>"
        j = G("%sJKJ" % keyword)
        if j:
            string += "<j>%s</j>" % j
        S2 = G("sJKS" % keyword)
        if S2:
            string += "<S2>%s</S2>" % S2
        string += "<K>%s</K>" % K
        string += "</jK>"
    l = G("%sLKLValue" % keyword)
    k = G("%sLKKValue" % keyword)
    if l and k:
        string += "<LK>"
        string += "<L><Value>%s</Value><Symbol>%s</Symbol></L>" % (l, G("%sLKLSymbol" % keyword))        
        string += "<K>%s</K>" % k
        string += "<S2>%s</S2>" % G("%sLKS2" % keyword)
        string += "</LK>"
    tlabel = G("%sTermLabel" % keyword)
    if tlabel:
        string += "<TermLabel>%s</TermLabel>" % tlabel
    string += "</%s>" % tag
    return string     

def makeShellType(tag, keyword, G):
    """
    Creates the Atom shell type.
    """
    sid = G("%sShellID" % keyword)
    string = "<%s" % tag
    if sid:
        string += " shellid=%s" % sid
    string += ">"
    string += "<PrincipalQuantumNumber>%s</PrincipalQuantumNumber>" % G("%sShellPrincipalQuantumNumber" % keyword)
    
    string += "<OrbitalAngularMomentum>"
    string += "<Value>%s</Value>" % G("%sShellOrbitalAngularMomentumValue" % keyword)
    symb = G("%sShellOrbitalAngularMomentumSymbol" % keyword)
    if symb:
        string += "<Symbol>%s</Symbol>" % symb
    string += "</OrbitalAngularMomentum>"
    string += "<NumberOfElectrons>%s</NumberOfElectrons>" % G("%sShellNumberOfElectrons" % keyword)            
    string += "<Parity>%s</Parity>" % G("%sShellParity" % keyword)
    string += "<Kappa>%s</Kappa>" % G("%sShellKappa" % keyword)
    string += "<TotalAngularMomentum>%s</TotalAngularMomentum>" % G("%sShellTotalAngularMomentum" % keyword)
    string += makeTermType("ShellTerm", "%sShellTerm" % keyword, G)
    string += "</%s>" % keyword
    return string 


def makeAtomComponent(Atom, G):
    """
    This constructs the Atomic Component structure.
    
    Atom - the current Atom queryset
    G - the shortcut to the GetValue function
    """

    string = "<Component>"

    if hasattr(Atom, "SuperShells"):
        for AtomStateComponentSuperShell in makeiter(Atom.SuperShells):
            GA = lambda name: GetValue(name, AtomStateComponentSuperShell=AtomStateComponentSuperShell)
            string += "<SuperShell>"
            string += "<PrincipalQuantumNumber>%s</PrincipalQuantumNumber>" % GA("AtomStateComponentSuperShellPrincipalQuantumNumber")
            string += "<NumberOfElectrons>%s</NumberOfElectrons>" % GA("AtomStateComponentSuperShellNumberOfElectrons")
            string += "</SuperShell>"

    string += "<Configuration>"
    string += "<AtomicCore>"
    ecore = G("AtomStateComponentConfigurationAtomicCoreElementCore")
    if ecore:
        string += "<ElementCore>%s</ElementCore>" % ecore
    conf = G("AtomStateComponentConfigurationAtomicCoreConfiguration")
    if conf:
        # TODO: The format of the Configuration tab is not yet 
        # finalized in XSAMS! 
        string += "<Configuration>%s</Configuration>" % conf
    string += makeTermType("Term", "AtomStateComponentConfigurationAtomicCoreTerm", G)
    tangmom = G("AtomStateComponentConfigurationAtomicCoreTotalAngularMomentum")
    if tangmom:
        string += "<TotalAngularMomentum>%s</TotalAngularMomentum>" % tangmom    
    string += "</AtomicCore>"

    if hasattr(Atom, "Shells"):
        for AtomShell in makeiter(Atom.Shells):
            GS = lambda name: GetValue(name, AtomShell=AtomShell)    
            string += makeShellType("Shell", "AtomStateComponentConfigurationShell", GS)
            
    if hasattr(Atom, "ShellPair"):
        for AtomShellPair in makeiter(Atom.ShellPairs):
            GS = lambda name: GetValue(name, AtomShellPair=AtomShellPair)
            string += "<ShellPair shellPairID=%s>" % GS("AtomStateComponentConfigurationShellPairID")
            string += makeShellType("Shell1", "AtomStateComponentConfigurationShellPairShell1", GS)
            string += makeShellType("Shell2", "AtomStateComponentConfigurationShellPairShell2", GS)
            string += makeTermType("ShellPairTerm", "AtomStateComponentConfigurationShellPairTerm", GS)
            string += "</ShellPair>"
    clabel = G("AtomStateComponentConfigurationLabel") 
    if clabel:
        string += "<ConfigurationLabel>%s</ConfigurationLabel>" % clabel
    string += "</Configuration>"

    string += makeTermType("Term", "AtomStateComponentTerm", G)    
    string += "<MixingCoefficient mixingclass=%s>%s</MixingCoefficient>" % (G("AtomStateComponentMixingCoefficientMixingClass"), G("AtomStateComponentMixingCoefficient"))
    coms = G("AtomStateComponentComments")
    if coms:
        string += "<Comments>%s</Comments>" % coms

    string += "</Component>"
    return string 

def XsamsAtoms(Atoms):
    """
    Generator (yield) for the main block of XSAMS for the atoms, with an inner
    loop for the states. The QuerySet that comes in needs to have a nested
    QuerySet called States attached to each entry in Atoms.

    """

    if not isiterable(Atoms): 
        return
    if not Atoms.count(): 
        return

    yield '<Atoms>'

    for Atom in Atoms:
        cont, ret = checkXML(Atom)
        if cont:
            yield ret
            continue 

        G = lambda name: GetValue(name, Atom=Atom)
        yield """<Atom>
<ChemicalElement>
<NuclearCharge>%s</NuclearCharge>
<ElementSymbol>%s</ElementSymbol>
</ChemicalElement>""" % (G('AtomNuclearCharge'), G('AtomSymbol'))

        yield """<Isotope>
<IsotopeParameters>
<MassNumber>%s</MassNumber>%s""" % (G('AtomMassNumber'), makeDataType('Mass', 'AtomMass', G))
        nucspin = G('AtomNuclearSpin')
        if nucspin: 
            yield '<NuclearSpin>%s</NuclearSpin>' % nucspin
        yield '</IsotopeParameters>'

        yield '<Ion speciesID="X%s-%s"><IonCharge>%s</IonCharge>' % (NODEID, G('AtomSpeciesID'), G('AtomIonCharge'))
        if not hasattr(Atom,'States'): 
            Atom.States = []
        for AtomState in Atom.States:
            cont, ret = checkXML(AtomState)
            if cont:
                yield ret
                continue 
            G = lambda name: GetValue(name, AtomState=AtomState)
            yield """<AtomicState stateID="S%s-%s">""" % (G('NodeID'), G('AtomStateID'))
            comm = G('AtomStateDescription')
            if comm: 
                yield '<Comments>%s</Comments>' % comm
            yield makeSourceRefs(G('AtomStateRef'))
            desc = G('AtomStateDescription')
            if desc: 
                yield '<Description>%s</Description>' % desc

            yield '<AtomicNumericalData>'
            yield makeDataType('StateEnergy', 'AtomStateEnergy', G)
            yield makeDataType('IonizationEnergy', 'AtomStateIonizationEnergy', G)
            yield makeDataType('LandeFactor', 'AtomStateLandeFactor', G)
            yield makeDataType('QuantumDefect', 'AtomStateQuantumDefect', G)
            yield makeDataType('TotalLifeTime', 'AtomStateLifeTime', G)
            yield makeDataType('Polarizability', 'AtomStatePolarizability', G)
            statweig = G('AtomStateStatisticalWeight')
            if statweig: 
                yield '<StatisticalWeight></StatisticalWeight>' % statweig
            yield makeDataType('HyperfineConstantA', 'AtomStateHyperfineConstantA', G)
            yield makeDataType('HyperfineConstantB', 'AtomStateHyperfineConstantB', G)
            yield '</AtomicNumericalData><AtomicQuantumNumbers>'
            p, j, k, hfm, mqn = G('AtomStateParity'), G('AtomStateTotalAngMom'), \
                                G('AtomStateKappa'), G('AtomStateHyperfineMomentum'), \
                                G('AtomStateMagneticQuantumNumber')
            if p: 
                yield '<Parity>%s</Parity>' % parityLabel(p)
            if j: 
                yield '<TotalAngularMomentum>%s</TotalAngularMomentum>' % j
            if k: 
                yield '<Kappa>%s</Kappa>' % k
            if hfm: 
                yield '<HyperfineMomentum>%s</HyperfineMomentum>' % hfm
            if mqn: 
                yield '<MagneticQuantumNumber>%s</MagneticQuantumNumber>' % mqn
            yield '</AtomicQuantumNumbers>'

<<<<<<< HEAD
            yield makePrimaryType("AtomicComposition", "AtomicStateComposition", G)
=======
>>>>>>> ec4e4c5e
            if hasattr(Atom,'Component'):
                yield makePrimaryType("AtomicComposition", "AtomicStateComposition", G)
                for AtomicComponent in makeiter(Atom.Component):
                    GA = lambda name: GetValue(name, AtomicComponent=AtomicComponent)
                    yield makeAtomComponent(GA)

                yield '</AtomicComposition>'

            yield '</AtomicState>'
        yield '<InChI>%s</InChI>' % G('AtomInchi')
        yield '<InChIKey>%s</InChIKey>' % G('AtomInchiKey')
        yield """</Ion>
</Isotope>
</Atom>"""
    yield '</Atoms>'

# ATOMS END
#
# MOLECULES START

def XsamsMCSBuild(Molecule):
    """
    Generator for the MolecularChemicalSpecies
    """
    G = lambda name: GetValue(name, Molecule=Molecule)
    yield '<MolecularChemicalSpecies>\n'
    yield '<OrdinaryStructuralFormula><Value>%s</Value>'\
            '</OrdinaryStructuralFormula>\n'\
            % G("MoleculeOrdinaryStructuralFormula")

    yield '<StoichiometricFormula>%s</StoichiometricFormula>\n'\
            % G("MoleculeStoichiometricFormula")
    if G("MoleculeChemicalName"):
        yield '<ChemicalName><Value>%s</Value></ChemicalName>\n'\
            % G("MoleculeChemicalName")
    if G("MoleculeInChI"):
        yield '<InChI>%s</InChI>' % G("MoleculeInChI")
    yield '<InChIKey>%s</InChIKey>\n' % G("MoleculeInChIKey")

    yield makePartitionfunc("MoleculePartitionFunction", G)

    yield '<StableMolecularProperties>\n%s</StableMolecularProperties>\n' % makeDataType('MolecularWeight', 'MoleculeMolecularWeight', G)
    if G("MoleculeComment"):
        yield '<Comment>%s</Comment>\n' % G("MoleculeComment")
    yield '</MolecularChemicalSpecies>\n'

def XsamsMSQNsBuild(MolQNs):
    """
    Generator for MoleculeQnAttribute tag

    THIS NEEDS REWRITING TO NEW CASES
    see cases/import.xsd for a list of namespaces
    they can also be given in-line like in tests/valid/cbc_casensinplace.xml
    """
    G = lambda name: GetValue(name, MolQN=MolQN)
    MolQN = MolQNs[0]; case = G('MoleculeQnCase')
    yield '<%s:QNs>\n' % case
    for MolQN in MolQNs:
        qn_attr = ''
        if G('MoleculeQnAttribute'):
            qn_attr = ' %s' % G('MoleculeQnAttribute')
        yield '<%s:%s%s>%s</%s:%s>\n' % (G('MoleculeQnCase'), G('MoleculeQnLabel'),
            qn_attr, G('MoleculeQnValue'), G('MoleculeQnCase'), G('MoleculeQnLabel'))
    yield '</%s:QNs>\n' % case

def XsamsMSBuild(MoleculeState):
    """
    Generator for MolecularState tag
    """
    G = lambda name: GetValue(name, MoleculeState=MoleculeState)
    yield '<MolecularState stateID="S%s-%s">\n' % (G('NodeID'),
                                                   G("MoleculeStateID"))
    yield '  <Description/>\n'
    yield '  <MolecularStateCharacterisation>\n'
    yield makeDataType('StateEnergy', 'MoleculeStateEnergy', G,
                extraAttr={'energyOrigin':'MoleculeStateEnergyOrigin'})
    if G("MoleculeStateCharacTotalStatisticalWeight"):
        yield '  <TotalStatisticalWeight>%s</TotalStatisticalWeight>\n'\
                    % G("MoleculeStateCharacTotalStatisticalWeight")
    yield '  </MolecularStateCharacterisation>\n'
    if G("MoleculeStateQuantumNumbers"):
        for MSQNs in XsamsMSQNsBuild(G("MoleculeStateQuantumNumbers")):
            yield MSQNs
    yield '</MolecularState>\n'

def XsamsMolecules(Molecules):
    """
    Generator for Molecules tag 
    """
    if not Molecules: return
    yield '<Molecules>\n'
    for Molecule in Molecules:
        cont, ret = checkXML(Molecule)
        if cont:
            yield ret
            continue 
        G = lambda name: GetValue(name, Molecule=Molecule)
        yield '<Molecule speciesID="X%s">\n' % G("MoleculeID")

        # write the MolecularChemicalSpecies description:
        for MCS in XsamsMCSBuild(Molecule):
            yield MCS

        if not hasattr(Molecule,'States'): 
            Molecule.States = []
        for MoleculeState in Molecule.States:
            for MS in XsamsMSBuild(MoleculeState):
                yield MS
        yield '</Molecule>\n'
    yield '</Molecules>\n'

###############
# END SPECIES
# BEGIN PROCESSES
#################

def makeBroadeningType(G, name='Natural'):
    """
    Create the Broadening tag
    """

    lsparams = makeNamedDataType('LineshapeParameter','RadTransBroadening%sLineshapeParameter' % name, G)
    if not lsparams: 
        return ''

    env = G('RadTransBroadening%sEnvironment' % name)
    meth = G('RadTransBroadening%sMethod' % name)
    comm = G('RadTransBroadening%sComment' % name)
    s = '<Broadening name="%s"' % name.lower()
    if meth: 
        s += ' methodRef="%s"' % meth
    if env: 
        s += ' envRef="E%s"' % env
    s += '>'
    if comm: 
        s +='<Comments>%s</Comments>' % comm
    s += makeSourceRefs(G('RadTransBroadening%sRef' % name))

    # in principle we should loop over lineshapes but
    # lets not do so unless somebody actually has several lineshapes
    # per broadening type
    s += '<Lineshape name="%s">' % G('RadTransBroadening%sLineshapeName' % name)
    s += lsparams
    s += '</Lineshape>'
    s += '</Broadening>'
    return s

def XsamsRadTranBroadening(G):
    """
    helper function for line broadening, called from RadTrans

    allwoed names are: pressure, instrument, doppler, natural
    """
    s=''
    if countReturnables('RadTransBroadeningNatural'):
        s += makeBroadeningType(G, name='Natural')
    if countReturnables('RadTransBroadeningInstrument'):
        s += makeBroadeningType(G, name='Instrument')
    if countReturnables('RadTransBroadeningDoppler'):
        s += makeBroadeningType(G, name='Doppler')
    if countReturnables('RadTransBroadeningPressure'):
        s += makeBroadeningType(G, name='Pressure')
    return s

def XsamsRadTranShifting(G):
    """
    Shifting type
    """
    s=''
    dic = {}
    nam = G("RadiativeTransitionShiftingName")
    eref = G("RadiativeTransitionShiftingEnvRef")
    if nam:
        dic["name"] = nam
    if eref:
<<<<<<< HEAD
        dic["envRef"] = "E%s"  % eref    
    s = makePrimaryType("Shifting", "RadiativeTransitionShifting", G, extraAttr=dic)
=======
        dic["envRef"] = "E%s"  % eref
    s += makePrimaryType("Shifting", "RadiativeTransitionShifting", G, extraAttr=dic)
>>>>>>> ec4e4c5e
    shiftpar = G("RadiativeTransitionShiftingShiftingParameter")
    for ShiftingParameter in makeiter(shiftpar):
        GS = lambda name: GetValue(name, ShiftingParameter=ShiftingParameter)
        s += makeDataFuncType("ShiftingParameter", "RadiativeTransitionShiftingShiftingParameter", GS)
<<<<<<< HEAD
    s += "</Shifting>"
    return s
=======
    if s: s += "</Shifting>"
>>>>>>> ec4e4c5e

def XsamsRadTrans(RadTrans):
    """
    Generator for the XSAMS radiative transitions.
    """
    if not isiterable(RadTrans): 
        return

    for RadTran in RadTrans:
        cont, ret = checkXML(RadTran)
        if cont:
            yield ret
            continue 

        G = lambda name: GetValue(name, RadTran=RadTran)
        yield '<RadiativeTransition>'
        comm = G('RadTransComments')
        if comm: 
            yield '<Comments>%s</Comments>' % comm
        yield makeSourceRefs(G('RadTransRefs'))
        yield '<EnergyWavelength>'
        yield makeDataType('Wavelength', 'RadTransWavelength', G)
        yield makeDataType('Wavenumber', 'RadTransWavenumber', G)
        yield makeDataType('Frequency', 'RadTransFrequency', G)
        yield makeDataType('Energy', 'RadTransEnergy', G)
        yield '</EnergyWavelength>'

        initial = G('RadTransInitialStateRef')
        if initial: 
            yield '<InitialStateRef>S%s-%s</InitialStateRef>\n' % (NODEID, initial)
        final = G('RadTransFinalStateRef')
        if final: 
            yield '<FinalStateRef>S%s-%s</FinalStateRef>\n' % (NODEID, final)
        species = G('RadTransSpeciesRef')
        if species: 
            yield '<SpeciesRef>X%s-%s</SpeciesRef>\n' % (NODEID, species)

        yield '<Probability>'
        yield makeDataType('TransitionProbabilityA', 'RadTransProbabilityA', G)
        yield makeDataType('OscillatorStrength', 'RadTransProbabilityOscillatorStrength', G)
        yield makeDataType('LineStrength', 'RadTransProbabilityLineStrength', G)
        yield makeDataType('WeightedOscillatorStrength', 'RadTransProbabilityWeightedOscillatorStrength', G)
        yield makeDataType('Log10WeightedOscillatorStrength', 'RadTransProbabilityLog10WeightedOscillatorStrength', G)
        yield makeDataType('IdealisedIntensity', 'RadTransProbabilityIdealisedIntensity', G)
        multipole = G('RadTransProbabilityMultipole')
        if multipole: 
            yield '<Multipole>%s</Multipole>' % multipole
        yield makeDataType('EffectiveLandeFactor', 'RadTransEffectiveLandeFactor', G)
        yield '</Probability>\n'

        if hasattr(RadTran, 'XML_Broadening'):
            yield RadTran.XML_Broadening()
        else:
            yield XsamsRadTranBroadening(G)
        if hasattr(RadTran, 'XML_Shifting'):
            yield RadTran.XML_Shifting()
        else:
            yield XsamsRadTranShifting(G)
        yield '</RadiativeTransition>\n'

def makeDataSeriesType(tagname, keyword, G):
    """
    Creates the dataseries type
    """
    dic = {}
    xpara = G("%sParameter" % keyword)
    if xpara:
        dic["parameter"] = xpara
    xunits = G("%sUnits" % keyword)
    if xunits:
        dic["units"] = xunits
    xid = G("CrossSetion%sID" % keyword)
    if xid:
        dic["id"] = xid        
    yield makePrimaryType("%s" % tagname, "%s" % keyword, G, extraAttr=dic)

    dlist = G("%sDataList" % keyword)
    if dlist:
        yield "<DataList n='%s' units='%s'>%s</DataList>" % (G("%sDataListN" % keyword), G("%sDataListUnits" % keyword), dlist)
    csec = G("%sLinearSequenceA0" % keyword) and G("%sLinearSequenceA1" % keyword)
    if csec:
        dic = {"a0":G("%sLinearSequenceA0" % keyword), "a1":G("%sLinearSequenceA1" % keyword)}
        nx = G("%sLinearSequenceN" % keyword)
        if nx:
            dic["n"] = nx
        xunits = G("%sLinearSequenceUnits" % keyword)
        if xunits:
            dic["units"] = xunits
        yield makePrimaryType("LinearSequence", "%sLinearSequence" % keyword, G, extraAttr=dic)        
        yield("</LinearSequence>")
    dfile = G("%sDataFile" % keyword)
    if dfile:
        yield "<DataFile>%s</DataFile>" % dfile
    elist = G("%sErrorList" % keyword)            
    if elist:
        yield "<ErrorList n='%s' units='%s'>%s</ErrorList>" % (G("%sErrorListN" % keyword), G("%sErrorListUnits" % keyword), G("%sErrorList" % keyword))
    err = G("%sError" % keyword)
    if err:
        yield "<Error>%s</Error>" % err        

    yield "</%s>" % tagname


def XsamsRadCross(RadCross):
    """
    for the Radiative/CrossSection part

    querysets and nested querysets:

    RadCros
      RadCros.BandAssignments
        BandAssignment.Modes
          Mode.DeltaVs

    loop varaibles:
      
    RadCros
      RadCrosBandAssignment
        RadCrosBandAssigmentMode
          RadCrosBandAssignmentModeDeltaV
    
    """
    
    if not isiterable(RadCross):
        return

    yield "<Collisions>"
    for RadCros in RadCross:
        cont, ret = checkXML(RadCros)
        if cont:
            yield ret
            continue 

        # create header

        G = lambda name: GetValue(name, RadCros=RadCros)
        dic = {}
        envRef = G("CrossSectionEnvironmentRef")
        if envRef:
            dic["envRef"] = "E%s" % envRef
        ID = G("RadCrosID")
        if ID:
            dic["id": ID]
        yield makePrimaryType("CrossSection", G, "CrossSection", extraAttr=dic)
        yield "<Description>%s</Description>" % G("CrossSectionDescription")

        yield makeDataSeriesType("X", "CrossSectionX", G)
        yield makeDataSeriesType("Y", "CrossSectionY", G)

        species = G("CrossSectionSpeciesRef")
        state = G("CrossSectionStateRef")
        if species or state: 
            yield "<Species>"
            if species:
                yield "<SpeciesRef>X%s</SpeciesRef>" % species
            if state:
                yield "<StateRef>S%s</StateRef>" % state            
            yield "</Species>"
            
        for RadCrosBand in makeiter(RadCros.BandAssignments):

            cont, ret = checkXML(RadCrosBand)
            if cont:
                yield ret
                continue 

            GC = lambda name: GetValue(name, RadCrosBand=RadCrosBand)
            yield makePrimaryType("BandAssignment", "CrossSectionBandAssignment", GC, extraAttr={"name":"CrossSectionBandAssignmentName"})
            
            yield makeDataType("BandCentre", "CrossSectionBandAssigmentBandCentre", GC)
            yield makeDataType("BandWidth", "CrossSectionBandAssignmentBandWidth", GC)

            for RadCrosBandAssignmentMode in RadCrosBand.Modes:

                cont, ret = checkXML(RadCrosBandAssignmentMode)
                if cont:
                    yield ret
                    continue 

                GCM = lambda name: GetValue(name, RadCrosBandAssigmentMode=RadCrosBandAssignmentMode)
                yield makePrimaryType("Modes", "CrossSectionBandAssignmentModes", GCM, extraAttr={"name":"CrossSectionBandAssignmentModesName"})
                for RadCrosBandAssignmentModeDeltaV in RadCrosBandAssignmentMode.DeltaVs:

                    cont, ret = checkXML(RadCrosBandAssignmentModeDeltaV)
                    if cont:
                        yield ret
                        continue 

                    GCMV = lambda name: GetValue(name, RadCrosBandAssignmentModeDeltaV=RadCrosBandAssignmentModeDeltaV)
                    string = "DeltaV", 
                    mid = GCMV("CrossSectionBandAssignmentModesDeltaVModeID")
                    if mid:
                        string += " modeID=V%s" % mid
                    yield "<%s>%s</DeltaV>" % (string, GCMV("CrossSectionBandAssignmentModelsDeltaV"))                    
                yield "</Modes>"
            yield "</BandAssignment>"
        yield "</CrossSection>"


def XsamsCollTrans(CollTrans):
    """
    Collisional transitions. 
    
    QuerySets and nested querysets: 

    CollTran 
      CollTran.Reactants
      CollTran.IntermediateStates
      CollTran.Products
      CollTran.DataSets
        DataSet.FitData
          FitData.Arguments
          FitData.Parameters
        DataSet.TabulatedData
          TabulatedData.X

     Matching loop variables to use:

     CollTran
       CollTranReactant
       CollTranIntermediateState
       CollTranProduct
       CollTranDataSet
         CollTranDataSetFitData
           CollTranDataSetFitDataArgument
           CollTranDataSetFitDataParameter
         CollTranDataetTabulatedData
           CollTranDataetTabulatedDataX

    """

    if not isiterable(CollTrans):
        return
    yield "<Collisions>"
    for CollTran in CollTrans:

        cont, ret = checkXML(CollTran)
        if cont:
            yield ret
            continue 

        # create header
        G = lambda name: GetValue(name, CollTran=CollTran)
        yield makePrimaryType("CollisionalTransition", "CollisionalTransition")

        yield "<ProcessClass>"
        udef = G("CollisionalTransitionUserDefinition")
        code = G("CollisionalTransitionCode")
        iaea = G("CollisionalTransitionIAEACode")
        if udef:
            yield "<UserDefinition>%s</UserDefinition>" % udef
        if code:
            yield "<Code>%s</Code>" % code
        if iaea:
            yield "<IAEACode>%s</IAEACode>" % iaea
        yield "</ProcessClass>"

        for CollTranReactant in CollTran.Reactants:

            cont, ret = checkXML(CollTranReactant)
            if cont:
                yield ret
                continue 

            GR = lambda name: GetValue(name, CollTranReactant=CollTranReactant)
            yield "<Reactant>"
            species = GR("CollisionalTransitionSpeciesRef")
            if species:
                yield "<SpeciesRef>X%s</SpeciesRef>" % species
            state = GR("CollisionalTransitionStateRef")
            if state:
                yield "<StateRef>S%s</StateRef>" % state            
            yield "</Reactant>"

        for CollTranIntermediateState in CollTran.IntermediateStates:

            cont, ret = checkXML(CollTranIntermediateState)
            if cont:
                yield ret
                continue 

            GI = lambda name: GetValue(name, CollTranIntermediateState=CollTranIntermediateState)
            yield "<IntermediateState>"
            if species:
                yield "<SpeciesRef>X%s</SpeciesRef>" % species
            state = GI("CollisionalTransitionIntermediateStateRef")            
            if state: 
                yield "<StateRef>S%s</StateRef>" % state
            species = GI("CollisionalTransitionIntermediateSpeciesRef")
            yield "</IntermediateState>"

        for CollTranProduct in CollTran.Products:

            cont, ret = checkXML(CollTranProduct)
            if cont:
                yield ret
                continue 

            GP = lambda name: GetValue(name, CollTranProduct=CollTranProduct)
            yield "<Product>"
            if species:
                yield "<SpeciesRef>X%s</SpeciesRef>" % species        
            state = GP("CollisionalTransitionProductStateRef")
            if state: 
                yield "<StateRef>S%s</StateRef>" % state
            species = GP("CollisionalTransitionProductSpeciesRef")     
            yield "</Product>"

        yield makeDataType("Threshold", "CollisionalTransitionThreshold", G)

        yield "<DataSets>"
        for CollTranDataSet in CollTran.DataSets:

            cont, ret = checkXML(CollTranDataSet)
            if cont:
                yield ret
                continue 

            GD = lambda name: GetValue(name, CollTranDataSet=CollTranDataSet)

            yield makePrimaryType("DataSet", "CollisionalTransitionDataSet", GD, extraArgs={"dataDescription":GD("CollisionalTransitionDataSetDataDescription")})

            # Fit data
            
            for CollTranDataSetFitData in CollTranDataSet.FitData:

                cont, ret = checkXML(CollTranDataSetFitData)
                if cont:
                    yield ret
                    continue 

                GDF = lambda name: GetValue(name, CollTranDataSetFitData=CollTranDataSetFitData)                

                yield makePrimaryType("FitData", "CollisionalTransitionDataSetFitData", GDF)                

                fref = GDF("CollisionalTransitionDataSetFitDataFunctionRef")
                if fref:
                    yield "<FitParameters functionRef=F%s>" % fref
                else:
                    yield "<FitParameters>"
                for CollTranDataSetFitDataArgument in CollTranDataSetFitData.Arguments:                    

                    cont, ret = checkXML(CollTranDataSetFitDataArgument)
                    if cont:
                        yield ret
                        continue 

                    GDFA = lambda name: GetValue(name, CollTranDataSetFitDataArgument=CollTranDataSetFitDataArgument)
                    yield "<FitArgument name='%s' units='%s'>" % (GDFA("CollisionalTransitionDataSetFitDataArgumentName"), GDFA("CollisionalTransitionDataSetFitDataArgumentUnits"))
                    desc = GDFA("CollisionalTransitionDataSetFitDataArgumentDescription")
                    if desc:
                        yield "<Description>%s</Description>" % desc
                    lowlim = GDFA("CollisionalTransitionDataSetFitDataArgumentLowerLimit")
                    if lowlim: 
                        yield "<LowerLimit>%s</LowerLimit>" % lowlim
                    hilim = GDFA("CollisionalTransitionDataSetFitDataArgumentUpperLimit")
                    if hilim:
                        yield "<UpperLimit>%s</UpperLimit>"
                    yield "</FitArgument>"
                for CollTranDataSetFitDataParameter in CollTranDataSetFitData.Parameters:
                    
                    cont, ret = checkXML(CollTranDataSetFitDataParameter)
                    if cont:
                        yield ret
                        continue 

                    GDFP = lambda name: GetValue(name, CollTranDataSetFitDataParameter=CollTranDataSetFitDataParameter)
                    yield makeNamedDataType("FitParameter", "CollisionalTransitionDataSetFitDataParameter", GDFP)                                    
                yield "</FitParameters>"
                
                accur = GDF("CollisionalTransitionDataSetFitDataAccuracy")
                if accur:
                    yield "<Accuracy>%s</Accuracy>" % accur
                physun = GDF("CollisionalTransitionDataSetFitDataPhysicalUncertainty")
                if physun:
                    yield "<PhysicalUncertainty>%s</PhysicalUncertainty>" % physun
                pdate = GDF("CollisionalTransitionDataSetFitDataProductionDate")
                if pdate:
                    yield "<ProductionDate>%s</ProductionDate>" % pdate
                yield "</FitData>"

            # Tabulated data

            for CollTranDataSetTabulatedData in CollTranDataSet.TabulatedData:

                cont, ret = checkXML(CollTranDataSetTabulatedData)
                if cont:
                    yield ret
                    continue 

                GDT = lambda name: GetValue(name, CollTranDataSetTabulatedData=CollTranDataSetTabulatedData)

                yield makePrimaryType("TabulatedData", "CollisionalTransitionDataSetTabulatedData")
                
                yield "<DataXY>"

                # handle X components of XY
                for CollTranDataSetTabulatedDataX in CollTranDataSetTabulatedData.X:

                    cont, ret = checkXML(CollTranDataSetTabulatedDataX)
                    if cont:
                        yield ret
                        continue 

                    GDTX = lambda name: GetValue(name, CollTranDataSetTabulatedDataX=CollTranDataSetTabulatedDataX)                
                    Nx = GDTX("CollisionalTransitionDataSetTabulatedDataXDataListN")           # number of X points (should be identical for all elements in this element)
                    xunits = GDTX("CollisionalTransitionDataSetTabulatedDataXDataListUnits")   
                    yield "<X units='%s' parameter='%s'" % (Nx, xunits)
                    yield "<DataList n='%s' units='%s'>%s</DataList>" % (Nx, xunits, GDTX("CollisionalTransitionDataSetTabulatedDataXDataList"))
                    yield "<Error> n='%s' units='%s'>%s</Error>" % (Nx, xunits, GDTX("CollisionalTransitionDataSetTabulatedDataXDataListError"))
                    yield "<NegativeError> n='%s' units='%s'>%s</NegativeError>" % (Nx, xunits, GDTX("CollisionalTransitionDataSetTabulatedDataXDataListNegativeError"))
                    yield "<PositiveError> n='%s' units='%s'>%s</PositiveError>" % (Nx, xunits, GDTX("CollisionalTransitionDataSetTabulatedDataXDataListPositiveError"))
                    yield "<DataDescription>%s</DataDescription>" % GDTX("CollisionalTransitionDataSetTabulatedDataXDataListDescription")
                    yield "</X>"                    
                # handle Y component of XY
                Ny = GDT("CollisionalTransitionDataSetTabulatedDataYDataListN")           # number of Y points (should be identical for all elements in this element)
                yunits = GDT("CollisionalTransitionDataSetTabulatedDataYDataListUnits")   
                yield "<Y units='%s' parameter='%s'" % (Ny, yunits)
                yield "<DataList n='%s' units='%s'>%s</DataList>" % (Ny, yunits, GDT("CollisionalTransitionDataSetTabulatedDataYDataList"))
                yield "<Error> n='%s' units='%s'>%s</Error>" % (Ny, yunits, GDT("CollisionalTransitionDataSetTabulatedDataYDataListError"))
                yield "<NegativeError> n='%s' units='%s'>%s</NegativeError>" % (Ny, yunits, GDT("CollisionalTransitionDataSetTabulatedDataYDataListNegativeError"))
                yield "<PositiveError> n='%s' units=%s>'%s'</PositiveError>" % (Nx, yunits, GDT("CollisionalTransitionDataSetTabulatedDataYDataListPositiveError"))
                yield "<DataDescription>%s</DataDescription>" % GDT("CollisionalTransitionDataSetTabulatedDataYDataListDescription")
                yield "</Y>"
               
                yield "</DataXY>"

                tabref = GDT("CollisionalTransitionDataSetTabulatedDataReferenceFrame")
                if tabref: 
                    yield "<ReferenceFrame>%s</ReferenceFrame>" % tabref
                physun = GDT("CollisionalTransitionDataSetTabulatedDataPhysicalUncertainty")
                if physun:
                    yield "<PhysicalUncertainty>%s</PhysicalUncertainty>" % physun
                pdate = GDT("CollisionalTransitionDataSetTabulatedDataProductionDate")
                if pdate:
                    yield "<ProductionDate>%s</ProductionDate>" % pdate

                yield "</TabulatedData>"            
            
            yield "</DataSet>"
        yield "</DataSets>"
        yield "</CollisionalTransition>"
    yield '</Collisions>'

def XsamsNonRadTrans(NonRadTrans):
    """
    non-radiative transitions
    """
    if not isiterable(NonRadTrans):
        return 

    yield "<NonRadiative>"
    for NonRadTran in NonRadTrans:
        
        cont, ret = checkXML(NonRadTran)
        if cont:
            yield ret
            continue 

        G = lambda name: GetValue(name, NonRadTran=NonRadTran)        
        yield makePrimaryType("NonRadiativeTransition", "NonRadiativeTransition", G)
        
        yield "<InitialStateRef>S%s</InitialStateRef>" % G("NonRadiativeTransitionInitialStateRef")
        fstate = G("NonRadiativeTransitionFinalStateRef")
        if fstate:
            yield "<FinalStateRef>S%s</FinalStateRef>" % fstate
        fspec = G("NonRadiativeTransitionSpeciesRef")
        if fspec:
            yield "<SpeciesRef>X%s</SpeciesRef>" % fspec
        yield makeDataType("Probability", "NonRadiativeTransitionProbability", G)
        yield makeDataType("NonRadiativeWidth", "NonRadiativeTransitionNonWidth", G)
        yield makeDataType("TransitionEnergy", "NonRadiativeTransitionEnergy", G)
        typ = G("NonRadiativeTransitionType")
        if typ:
            yield "<Type>%s</Type>" % typ
            
        yield "</NonRadiativeTransition>"

    yield "</NonRadiative>"


def makeFunctionArgument(fargobj, tagname="Y"):
    """
    fargobj - an object representing 
    an argument for the function. The object should 
    have properties named for the elements needed
    in the tag, such as Name, Units etc. 
    """
    if not fargobj:
        # create a dummy object             
        class Dum(object):
            pass
        fargobj = Dum()
    name = fargobj.__dict__.get("Name", "")
    units = fargobj.__dict__.get("Units", "")
    value = fargobj.__dict__.get("Value", "")
    description = fargobj.__dict__.get("Description", "")
    lower_limit = fargobj.__dict__.get("LowerLimit", "")
    upper_limit = fargobj.__dict__.get("UpperLimit", "")
    return """<%s name=%s, units=%s>
%s
<Description>%s</Description>
<LowerLimit>%s</LowerLimit>
<UpperLimit>%s</UpperLimit>
</%s> 
""" % (tagname, name, units, value, description, lower_limit, upper_limit, tagname)

def XsamsFunctions(Functions):
    """
    Generator for the Functions tag
    """
    if not isiterable(Functions): 
        return
    yield '<Functions>\n'
    for Function in Functions:

        cont, ret = checkXML(Function)
        if cont:
            yield ret
            continue 

        G = lambda name: GetValue(name, Function=Function)
        yield makePrimaryType("Function", "Function", extraAttr={"functionID":"F%s-%s" % (NODEID, G("FunctionID"))})

        yield "<Name>%s</Name>" % G("FunctionName")
        yield "<Expression computerLanguage=%s>%s</Expression>\n" % (G("FunctionComputerLanguage"), G("FunctionExpression"))
        yield "<Y name='%s', units='%s'>" % (G("FunctionYName"), G("FunctionYUnits"))
        desc = G("FunctionYDescription")
        if desc:
            yield "<Description>%s</Description>" % desc
        lowlim = G("FunctionYLowerLimit")
        if lowlim: 
            yield "<LowerLimit>%s</LowerLimit>" % lowlim
        hilim = G("FunctionYUpperLimit")
        if hilim:
            yield "<UpperLimit>%s</UpperLimit>"
        yield "</Y>"

        yield "<Arguments>\n"
        for FunctionArgument in Function.Arguments:

            cont, ret = checkXML(FunctionArgument)
            if cont:
                yield ret
                continue 

            GA = lambda name: GetValue(name, FunctionArgument=FunctionArgument)
            yield "<Argument name='%s', units='%s'>" % (GA("FunctionArgumentName"), GA("FunctionArgumentUnits"))
            desc = GA("FunctionArgumentDescription")
            if desc: 
                yield "<Description>%s</Description>" % desc
            lowlim = G("FunctionYLowerLimit")
            if lowlim: 
                yield "<LowerLimit>%s</LowerLimit>" % lowlim
            hilim = G("FunctionYUpperLimit")
            if hilim:
                yield "<UpperLimit>%s</UpperLimit>"
            yield "</Argument>\n"
        yield "</Arguments>"

        yield "<Parameters>\n"
        for FunctionParameter in Function.Parameter:

            cont, ret = checkXML(FunctionParameter)
            if cont:
                yield ret
                continue 

            GP = lambda name: GetValue(name, FunctionParameter=FunctionParameter)
            yield "<Parameter name='%s', units='%s'>" % (GP("FunctionParameterName"), GP("FunctionParameterUnits"))
            desc = GP("FunctionParameterDescription")
            if desc:
                yield "<Description>%s</Description>" % desc
            yield "</Parameter>\n"
        yield "</Parameters>"

        yield """<ReferenceFrame>%s</ReferenceFrame>
<Description>%s</Description>
<SourceCodeURL>%s</SourceCodeURL>
""" % (G("FunctionReferenceFrame"), G("FunctionDescription"), G("FunctionSourceCodeURL"))        
    yield '</Functions>'

def XsamsMethods(Methods):
    """
    Generator for the methods block of XSAMS
    """
    if not Methods: 
        return
    yield '<Methods>\n'
    for Method in Methods:

        cont, ret = checkXML(Method)
        if cont:
            yield ret
            continue 

        G = lambda name: GetValue(name, Method=Method)
        yield """<Method methodID="M%s-%s">
<Category>%s</Category>
<Description>%s</Description>
""" % (NODEID, G('MethodID'), G('MethodCategory'), G('MethodDescription'))

        methodsourcerefs = G('MethodSourceRef')
        # make it always into a list to be looped over, even if
        # only single entry
        try:
            methodsourcerefs = eval(methodsourcerefs)
        except:
            pass
        if not isiterable(methodsourcerefs): 
            methodsourcerefs = [methodsourcerefs]
        for sourceref in methodsourcerefs:
            yield '<SourceRef>B%s-%s</SourceRef>\n'% (NODEID, sourceref)
        yield '</Method>'
    yield '</Methods>\n'

def generatorError(where):
    log.critical('Generator error in%s!' % where, exc_info=sys.exc_info())
    return where

def Xsams(HeaderInfo=None, Sources=None, Methods=None, Functions=None,
    Environments=None, Atoms=None, Molecules=None, CollTrans=None,
    RadTrans=None, RadCross=None, NonRadTrans=None):
    """
    The main generator function of XSAMS. This one calls all the
    sub-generators above. It takes the query sets that the node's
    setupResult() has constructed as arguments with given names.
    This function is to be passed to the HTTP-respose object directly
    and not to be looped over beforehand.
    """

    yield """<?xml version="1.0" encoding="UTF-8"?>
<XSAMSData xmlns="http://vamdc.org/xml/xsams/0.2"
xmlns:xsi="http://www.w3.org/2001/XMLSchema-instance"
xsi:schemaLocation="http://vamdc.org/xml/xsams/0.2 ../../xsams.xsd">
"""

    if HeaderInfo:
        if HeaderInfo.has_key('Truncated'):
            if HeaderInfo['Truncated'] != None: # note: allow 0 percent
                yield """
<!--
   ATTENTION: The amount of data returned has been truncated by the node.
   The data below represent %s percent of all available data at this node that
   matched the query.
-->
""" % HeaderInfo['Truncated']

    errs=''

    log.debug('Working on Sources.')
    try:
        for Source in XsamsSources(Sources): 
            yield Source
    except: errs+=generatorError(' Sources')

    log.debug('Working on Methods, Functions, Environments.')
    try:
        for Method in XsamsMethods(Methods):
            yield Method
    except: errs+=generatorError(' Methods')

    try:
        for Function in XsamsFunctions(Functions):
            yield Function
    except: errs+=generatorError(' Functions')

    try:
        for Environment in XsamsEnvironments(Environments):
            yield Environment
    except: errs+=generatorError(' Environments')

    yield '<Species>\n'
    log.debug('Working on Atoms.')
    try:
        for Atom in XsamsAtoms(Atoms):
            yield Atom
    except: errs+=generatorError(' Atoms')

    log.debug('Working on Molecules.')
    try:
        for Molecule in XsamsMolecules(Molecules):
            yield Molecule
    except: errs+=generatorError(' Molecules')

    yield '</Species>\n'

    log.debug('Writing Processes.')
    yield '<Processes>\n'
    yield '<Radiative>\n'
    try:
        for RadTran in XsamsRadTrans(RadTrans):
            yield RadTran
    except: 
        errs+=generatorError(' RadTran')


    try:
        for RadCros in XsamsRadCross(RadCross):
            yield RadCros
    except: errs+=generatorError(' RadCross')

    yield '</Radiative>\n'

    try:
        for CollTran in XsamsCollTrans(CollTrans):
            yield CollTran
    except: errs+=generatorError(' CollTran')

    try:
        for NonRadTran in XsamsNonRadTrans(NonRadTrans):
            yield NonRadTran
    except: errs+=generatorError(' NonRadTran')

    yield '</Processes>\n'
    if errs: yield """<!--
           ATTENTION: There was an error in making the XML output and at least one item in the following parts was skipped: %s
-->
                 """ % errs

    yield '</XSAMSData>\n'
    log.debug('Done with XSAMS')


#
################# Virtual Observatory TABLE GENERATORS ####################
#
# Obs - not updated to latest versions

def sources2votable(sources):
    """
    Sources to VO
    """
    for source in sources:
        yield ''

def states2votable(states):
    """
    States to VO 
    """
    yield """<TABLE name="states" ID="states">
      <DESCRIPTION>The States that are involved in transitions</DESCRIPTION>
      <FIELD name="species name" ID="specname" datatype="char" arraysize="*"/>
      <FIELD name="energy" ID="energy" datatype="float" unit="1/cm"/>
      <FIELD name="id" ID="id" datatype="int"/>
      <FIELD name="charid" ID="charid" datatype="char" arraysize="*"/>
      <DATA>
        <TABLEDATA>"""

    for state in states:
        yield  '<TR><TD>not implemented</TD><TD>%s</TD><TD>%s</TD><TD>%s</TD></TR>' % (state.energy, state.id, state.charid)
    yield """</TABLEDATA></DATA></TABLE>"""

def transitions2votable(transs, count):
    """
    Transition to VO 
    """
    if type(transs) == type([]):
        n = len(transs)
    else:
        transs.count()
    yield u"""<TABLE name="transitions" ID="transitions">
      <DESCRIPTION>%d transitions matched the query. %d are shown here:</DESCRIPTION>
      <FIELD name="wavelength (air)" ID="airwave" datatype="float" unit="Angstrom"/>
      <FIELD name="wavelength (vacuum)" ID="vacwave" datatype="float" unit="Angstrom"/>
      <FIELD name="log(g*f)"   ID="loggf" datatype="float"/>
      <FIELD name="effective lande factor" ID="landeff" datatype="float"/>
      <FIELD name="radiative gamma" ID="gammarad" datatype="float"/>
      <FIELD name="stark gamma" ID="gammastark" datatype="float"/>
      <FIELD name="waals gamma" ID="gammawaals" datatype="float"/>
      <FIELD name="upper state id" ID="upstateid" datatype="char" arraysize="*"/>
      <FIELD name="lower state id" ID="lostateid" datatype="char" arraysize="*"/>
      <DATA>
        <TABLEDATA>""" % (count or n, n)
    for trans in transs:
        yield  '<TR><TD>%s</TD><TD>%s</TD><TD>%s</TD><TD>%s</TD><TD>%s</TD><TD>%s</TD><TD>%s</TD><TD>%s</TD><TD>%s</TD></TR>\n' % (trans.airwave, trans.vacwave, trans.loggf, 
                                                                                                                                   trans.landeff , trans.gammarad ,trans.gammastark , 
                                                                                                                                   trans.gammawaals , trans.upstateid, trans.lostateid)
    yield """</TABLEDATA></DATA></TABLE>"""


# DO NOT USE THIS, but quoteattr() as imported above
# Returns an XML-escaped version of a given string. The &, < and > characters are escaped.
#def xmlEscape(s):
#    if s:
#        return s.replace('&','&amp;').replace('<','&lt;').replace('>','&gt;')
#    else:
#        return None


def votable(transitions, states, sources, totalcount=None):
    """
    VO base definition
    """

    yield """<?xml version="1.0"?>
<!--
<?xml-stylesheet type="text/xml" href="http://vamdc.fysast.uu.se:8888/VOTable2XHTMLbasic.xsl"?>
-->
<VOTABLE version="1.2" xmlns:xsi="http://www.w3.org/2001/XMLSchema-instance"
 xmlns="http://www.ivoa.net/xml/VOTable/v1.2"
 xmlns:stc="http://www.ivoa.net/xml/STC/v1.30" >
  <RESOURCE name="queryresults">
    <DESCRIPTION>
    </DESCRIPTION>
    <LINK></LINK>
"""
    for source in sources2votable(sources):
        yield source
    for state in states2votable(states):
        yield state
    for trans in transitions2votable(transitions,totalcount):
        yield trans
    yield """
</RESOURCE>
</VOTABLE>
"""

#######################

def transitions2embedhtml(transs,count):
    """
    Converting Transition to html
    """

    if type(transs) == type([]):
        n = len(transs)
    else:
        transs.count()
        n = transs.count()
    yield u"""<TABLE name="transitions" ID="transitions">
      <DESCRIPTION>%d transitions matched the query. %d are shown here:</DESCRIPTION>
      <FIELD name="AtomicNr" ID="atomic" datatype="int"/>
      <FIELD name="Ioniz" ID="ion" datatype="int"/>
      <FIELD name="wavelength (air)" ID="airwave" datatype="float" unit="Angstrom"/>
      <FIELD name="log(g*f)"   ID="loggf" datatype="float"/>
   <!--   <FIELD name="effective lande factor" ID="landeff" datatype="float"/>
      <FIELD name="radiative gamma" ID="gammarad" datatype="float"/>
      <FIELD name="stark gamma" ID="gammastark" datatype="float"/>
      <FIELD name="waals gamma" ID="gammawaals" datatype="float"/>
  -->    <FIELD name="upper state id" ID="upstateid" datatype="char" arraysize="*"/>
      <FIELD name="lower state id" ID="lostateid" datatype="char" arraysize="*"/>
      <DATA>
        <TABLEDATA>"""%(count or n, n)

    for trans in transs:
        yield  '<TR><TD>%s</TD><TD>%s</TD><TD>%s</TD><TD>%s</TD><TD>%s</TD><TD>%s</TD></TR>\n' % (trans.species.atomic, trans.species.ion,
                                                                                                  trans.airwave, trans.loggf,) #trans.landeff , trans.gammarad ,
                                                                                                  #trans.gammastark , trans.gammawaals , xmlEscape(trans.upstateid), xmlEscape(trans.lostateid))
    yield '</TABLEDATA></DATA></TABLE>'

def embedhtml(transitions,totalcount=None):
    """
    Embed html 
    """

    yield """<?xml version="1.0"?>
<!--
<?xml-stylesheet type="text/xml" href="http://vamdc.fysast.uu.se:8888/VOTable2XHTMLbasic.xsl"?>
-->
<VOTABLE version="1.2" xmlns:xsi="http://www.w3.org/2001/XMLSchema-instance"
 xmlns="http://www.ivoa.net/xml/VOTable/v1.2" 
 xmlns:stc="http://www.ivoa.net/xml/STC/v1.30" >
  <RESOURCE name="queryresults">
    <DESCRIPTION>
    </DESCRIPTION>
    <LINK></LINK>
"""
    for trans in transitions2embedhtml(transitions, totalcount):
        yield trans
    yield """
</RESOURCE>
</VOTABLE>
"""
<|MERGE_RESOLUTION|>--- conflicted
+++ resolved
@@ -698,10 +698,6 @@
                 yield '<MagneticQuantumNumber>%s</MagneticQuantumNumber>' % mqn
             yield '</AtomicQuantumNumbers>'
 
-<<<<<<< HEAD
-            yield makePrimaryType("AtomicComposition", "AtomicStateComposition", G)
-=======
->>>>>>> ec4e4c5e
             if hasattr(Atom,'Component'):
                 yield makePrimaryType("AtomicComposition", "AtomicStateComposition", G)
                 for AtomicComponent in makeiter(Atom.Component):
@@ -877,23 +873,14 @@
     if nam:
         dic["name"] = nam
     if eref:
-<<<<<<< HEAD
-        dic["envRef"] = "E%s"  % eref    
-    s = makePrimaryType("Shifting", "RadiativeTransitionShifting", G, extraAttr=dic)
-=======
         dic["envRef"] = "E%s"  % eref
     s += makePrimaryType("Shifting", "RadiativeTransitionShifting", G, extraAttr=dic)
->>>>>>> ec4e4c5e
     shiftpar = G("RadiativeTransitionShiftingShiftingParameter")
     for ShiftingParameter in makeiter(shiftpar):
         GS = lambda name: GetValue(name, ShiftingParameter=ShiftingParameter)
         s += makeDataFuncType("ShiftingParameter", "RadiativeTransitionShiftingShiftingParameter", GS)
-<<<<<<< HEAD
     s += "</Shifting>"
     return s
-=======
-    if s: s += "</Shifting>"
->>>>>>> ec4e4c5e
 
 def XsamsRadTrans(RadTrans):
     """
