--- conflicted
+++ resolved
@@ -222,16 +222,12 @@
     # if some are shorter than the value list, replicate them
     l = len(value)
     value, unit, method, comment, acc, refs, name = [ x*l if len(x)<l else x for x in [value, unit, method, comment, acc, refs, name]]
-    
+
     for k, v in extraAttr.items():
         if not isiterable(v): v=[v]*l
         elif len(v)<l: v*=l
         extraAttr[k] = v
-<<<<<<< HEAD
-    
-=======
-
->>>>>>> 1353e379
+
     string = ''
     for i, val in enumerate(value):
         string += '\n<%s' % tagname
@@ -1147,63 +1143,6 @@
     """
     Shifting type
     """
-<<<<<<< HEAD
-    dic = {}
-    nam = G("RadTransShiftingName")
-    eref = G("RadTransShiftingEnv")
-    if nam:
-        dic["name"] = nam
-    else:
-        return ''
-    if eref:
-        dic["envRef"] = "E%s-%s"  % (NODEID, eref)
-    string = makePrimaryType("Shifting", "RadTransShifting", G, extraAttr=dic)
-    if hasattr(RadTran, "ShiftingParams"):
-        for ShiftingParam in RadTran.ShiftingParams:
-            GS = lambda name: GetValue(name, ShiftingParam=ShiftingParam)
-            string += makePrimaryType("ShiftingParameter", "RadTransShiftingParam", GS, extraAttr={"name":GS("RadTransShiftingParamName")})
-            val = GS("RadTransShiftingParamUnits")
-
-            if val:
-                string += "<Value units='%s'>%s</Value>" % (GS("RadTransShiftingParamUnits"), GS("RadTransShiftingParam" ))
-                string += makePrimaryType("Accuracy", "RadTransShiftingParamAcc" , GS, extraAttr={"calibration":GS("RadTransShiftingParamAccCalib" ), "quality":GS("RadTransShiftingParamAccQuality")})
-                systerr = GS("RadTransShiftingParamAccSystematic")
-                if systerr:
-                    string += "<Systematic confidence=%s relative=%s>%s</Systematic>" % (GS("RadTransShiftingParamAccSystematicConfidence"), GS("RadTransShiftingParamAccSystematicRelative"), systerr)
-                staterr = GS("RadTransShiftingParamAccStatistical")
-                if staterr:
-                    string += "<Statistical confidence=%s relative=%s>%s</Statistical>" % (GS("RadTransShiftingParamAccStatisticalConfidence"), GS("RadTransShiftingParamAccStatisticalRelative"), staterr)
-                stathigh = GS("RadTransShiftingParamAccStatHigh")
-                statlow = GS("RadTransShiftingParamAccStatLow")
-                if stathigh and statlow:
-                    string += "<StatHigh confidence=%s relative=%s>%s</StatHigh>" % (GS("RadTransShiftingParamAccStatHighConfidence"), GS("RadTransShiftingParamAccStatHighRelative"), systerr)
-                    string += "<StatLow confidence=%s relative=%s>%s</StatLow>" % (GS("RadTransShiftingParamAccStatLowConfidence"), GS("RadTransShiftingParamAccStatLowRelative"), systerr)
-                string += "</Accuracy>"
-
-            if hasattr(ShiftingParam, "Fit"):
-                for Fit in makeiter(ShiftingParam.Fits):
-                    GSF = lambda name: GetValue(name, Fit=Fit)
-                    string += "<FitParameters functionRef=F%s-%s>" % (NODEID, GSF("RadTransShiftingParamFitFunction"))
-
-                    # hard-code to avoid yet anoter named loop variable
-                    for name, units, desc, llim, ulim in makeloop("RadTransShiftingParamFitArgument", GSF, "Name", "Units", "Description", "LowerLimit", "UpperLimit"):
-                        string += "<FitArgument name='%s' units='%s'>" % (name, units)
-                        string += "<Description>%s</Description>" % desc
-                        string += "<LowerLimit>%s</LowerLimit>" % llim
-                        string += "<UpperLimit>%s</UpperLimit>" % ulim
-                        string += "</FitArgument>"
-                        return string
-
-                    if hasattr(Fit, "Parameters"):
-                        for Parameter in makeiter(Fit.Parameters):
-                            GSFP = lambda name: GetValue(name, Parameter=Parameter)
-                            string += makeNamedDataType("FitParameter", "RadTransShiftingParamFitParameter", GSFP)
-                    string += "</FitParameters>"
-
-            string += "</ShiftingParameter>"
-
-    string += "</Shifting>"
-=======
     string = ""
     if hasattr(RadTran, "Shiftings"):
         for Shifting in makeiter(RadTran.Shiftings):
@@ -1264,7 +1203,6 @@
 
             string += "</Shifting>"
 
->>>>>>> 1353e379
     return string
 
 def XsamsRadTrans(RadTrans):
@@ -2120,4 +2058,4 @@
     yield """
 </RESOURCE>
 </VOTABLE>
-"""
+"""