--- conflicted
+++ resolved
@@ -273,18 +273,11 @@
 
 def makeDataSeriesAccuracyType(keyword, G):
     """
-<<<<<<< HEAD
     build the elenments for accuracy belonging 
     to a data series.
     """
     string = makePrimaryType("Accuracy", keyword + "Accuracy", G, extraAttr={"type":"AccuracyType", 
-=======
-    build the elenments for accuracy belonging
-    to a data series.
-    """
-    string = makePrimaryType("Accuracy", keyword + "Accuracy", G, extraAttr={"type":"AccuracyType",
->>>>>>> 0aede94d
-                                                                 "relative":"AccuracyRelative"})
+                                                                             "relative":"AccuracyRelative"})
     if G(keyword + "ErrorList"):
         string += "<ErrorList count='%s'>%s</ErrorList>" % (G(keyword + "ErrorListN"), " ".join([makeiter(G(keyword + "ErrorList"))]))
     elif G(keyword + "ErrorFile"):
@@ -292,11 +285,7 @@
     elif G(keyword + "ErrorValue"):
         string += "<ErrorValue>%s</ErrorValue" % G(keyword + "ErrorValue")
     string += "</Accuracy>"
-<<<<<<< HEAD
     return string 
-=======
-    return string
->>>>>>> 0aede94d
 
 def makeEvaluation(keyword, G):
     """
@@ -1612,7 +1601,6 @@
 
                         # handle X components
                         yield makePrimaryType("X", "CollisionTabulatedDataX", GDT)
-<<<<<<< HEAD
                         yield "<DataDescription>%s</DataDescription>" % GDT("CollisionTabulatedDataXDescription")                        
                         
                         if GDT("CollisionTabulatedDataXDataList"):
@@ -1630,25 +1618,6 @@
                         yield makePrimaryType("Y", "CollisionTabulatedDataY", GDT)
                         yield "<DataDescription>%s</DataDescription>" % GDT("CollisionTabulatedDataYDescription")                        
                         
-=======
-                        yield "<DataDescription>%s</DataDescription>" % GDT("CollisionTabulatedDataXDescription")
-
-                        if GDT("CollisionTabulatedDataXDataList"):
-                            yield "<DataList count='%s'>%s</DataList>" % (GDT("CollisionTabulatedDataXDataListN"), " ".join(makeiter(GDT("CollisionTabulatedDataXDataList"))))
-                        elif GDT("CollisionTabulatedDataXLinearSequence"):
-                            yield "<LinearSequence count='%s' initial='%s' increment='%s'/>" % (GDT("CollisionTabulatedDataXLinearSequenceN"),
-                                                                                                GDT("CollisionTabulatedDataXLinearSequenceInitial"),
-                                                                                                GDT("CollisionTabulatedDataXLinearSequenceIncrement"))
-                        elif GDT("CollisionTabulatedDataXDataFile"):
-                            yield "<DataFile>%s</DataFile>" % GDT("CollisionTabulatedDataXDataFile")
-                        yield makeDataSeriesAccuracyType("CollisionTabulatedDataX", GDT)
-                        yield "</X>"
-
-                        # handle Y components
-                        yield makePrimaryType("Y", "CollisionTabulatedDataY", GDT)
-                        yield "<DataDescription>%s</DataDescription>" % GDT("CollisionTabulatedDataYDescription")
-
->>>>>>> 0aede94d
                         if GDT("CollisionTabulatedDataYDataList"):
                             yield "<DataList count='%s'>%s</DataList>" % (GDT("CollisionTabulatedDataYDataListN"), " ".join(makeiter(GDT("CollisionTabulatedDataYDataList"))))
                         elif GDT("CollisionTabulatedDataYLinearSequence"):
@@ -1657,15 +1626,10 @@
                                                                                                 GDT("CollisionTabulatedDataYLinearSequenceIncrement"))
                         elif GDT("CollisionTabulatedDataYDataFile"):
                             yield "<DataFile>%s</DataFile>" % GDT("CollisionTabulatedDataYDataFile")
-<<<<<<< HEAD
+
                         yield makeDataSeriesAccuracyType("CollisionTabulatedDataY", GDT)                                                
                         yield "</Y>"
                         
-=======
-                        yield makeDataSeriesAccuracyType("CollisionTabulatedDataY", GDT)
-                        yield "</Y>"
-
->>>>>>> 0aede94d
 
                         tabref = GDT("CollisionTabulatedDataReferenceFrame")
                         if tabref:
