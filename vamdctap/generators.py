--- conflicted
+++ resolved
@@ -52,7 +52,6 @@
         return [obj]
     return obj 
 
-<<<<<<< HEAD
 def makeloop(keyword, G, *args):
     """    
     Creates a nested list of lists. All arguments should be valid dictionary
@@ -61,17 +60,6 @@
 
        for name, unit in makeloop('TabulatedData', G, 'Name', 'Unit'):
           ...
-=======
-def makeloop(G, *args):
-    """
-    Creates a nested list of lists. All arguments should be valid dictionary
-    keywords and will be fed to G. They are expected to return iterables of equal lengths.
-    The generator yields the current element of each list in order, so one can do e.g.
-      for val in makeloop(G, 'AtomStateName', 'AtomStateUnit', ...):
-
-    
-
->>>>>>> 454c8dc3
     """
     if not args:
         return []
@@ -83,23 +71,15 @@
         Nlis = lis[0].count()
     except TypeError:
         Nlis = len(lis[0])
+    olist = [[] for i in range(Nargs)]
     for i in range(Nlis):
-<<<<<<< HEAD
-        tlist = []
         for k in range(Nargs):
             try:
-                tlist.append(lis[k][i])
+                olist[k].append(lis[k][i])
             except Exception:
-                tlist.append("")            
-        return tlist
+                olist[k].append("")
+    return olist
     
-    #return [[part[i] for part in lis] for i in range(Nlis)]
-=======
-        # this might raise an exception if elements don't have the same
-        # length. This is fine since it means invalid input data. 
-        return [part[i] for part in lis]
->>>>>>> 454c8dc3
-
 def GetValue(name, **kwargs):
     """
     the function that gets a value out of the query set, using the global name
