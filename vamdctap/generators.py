--- conflicted
+++ resolved
@@ -932,24 +932,6 @@
     """
     Generator for MolecularState tag
     """
-<<<<<<< HEAD
-    G = lambda name: GetValue(name, MoleculeState=MoleculeState)
-    yield '<MolecularState stateID="S%s-%s">' % (G('NodeID'),
-                                                 G("MoleculeStateID"))
-    yield makeOptionalTag('Description','MoleculeStateDescription',G)
-    yield '<MolecularStateCharacterisation>'
-    yield makeDataType('StateEnergy', 'MoleculeStateEnergy', G,
-                extraAttr={'energyOrigin':G('MoleculeStateEnergyOrigin')})
-    if G("MoleculeStateTotalStatisticalWeight"):
-        yield '<TotalStatisticalWeight>%s</TotalStatisticalWeight>'\
-                    % G("MoleculeStateTotalStatisticalWeight")
-    if G("MoleculeStateNuclearStatisticalWeight"):
-        yield '<NuclearStatisticalWeight>%s</NuclearStatisticalWeight>'\
-                    % G("MoleculeStateNuclearStatisticalWeight")
-    if G("MoleculeStateNuclearSpinIsomer"):
-        yield '<NuclearSpinIsomer>%s</NuclearSpinIsomer>\n'\
-                    % G("MoleculeStateNuclearSpinIsomer")
-=======
     G = lambda name: GetValue(name, MoleculeState=MoleculeState)    
     makePrimaryType("MolecularState", "MoleculeState", G, extraAttr={"stateID":'"S%s-%s"' % (G('NodeID'), G('MoleculeStateID')),
                                                                      "fullyAssigned":G("MoleculeStateFullyAssigned")})
@@ -961,7 +943,6 @@
     yield makeOptionalTag("TotalStatisticalWeight", "MoleculeStateTotalStatisticalWeight", G)
     yield makeOptionalTag("NuclearStatisticalWeight", "MoleculeStateNuclearStatisticalWeight", G)
     yield makeOptionalTag("NuclearSpinIsomer", "MoleculeStateNuclearSpinIsomer", G)
->>>>>>> 36fe882f
     if G("MoleculeStateLifeTime"):
         # note: currently only supporting 0..1 lifetimes (xsams dictates 0..3)
         # the decay attr is a string, either: 'total', 'totalRadiative' or 'totalNonRadiative'
