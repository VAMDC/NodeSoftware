# -*- coding: utf-8 -*-


import sys
from datetime import datetime
from xml.sax.saxutils import escape

# Get the node-specific parts
from django.conf import settings
from django.utils.importlib import import_module
DICTS = import_module(settings.NODEPKG + '.dictionaries')
from caselessdict import CaselessDict
RETURNABLES = CaselessDict(DICTS.RETURNABLES)

# This must always be set.
try:
    NODEID = RETURNABLES['NodeID']
except:
    NODEID = 'PleaseFillTheNodeID'

try:
    XSAMS_VERSION = RETURNABLES['XSAMSVersion']
except:
    XSAMS_VERSION = '0.3'
try:
    SCHEMA_LOCATION = RETURNABLES['SchemaLocation']
except:
    SCHEMA_LOCATION = 'http://vamdc.org/xml/xsams/%s'%XSAMS_VERSION

import logging
log = logging.getLogger('vamdc.tap.generator')

# Helper function to test if an object is a list or tuple
isiterable = lambda obj: hasattr(obj, '__iter__')

def makeiter(obj, length=0):
    """
    Return an iterable, no matter what
    """
    if not obj:
        # we can specify the length of our default return list
        return [None] * length
    if not isiterable(obj):
        return [obj]
    return obj

def makeloop(keyword, G, *args):
    """
    Creates a nested list of lists. All arguments should be valid dictionary
    keywords and will be fed to G. They are expected to return iterables of equal lengths.
    The generator yields a list of current element of each argument-list in order, so one can do e.g.

       for name, unit in makeloop('TabulatedData', G, 'Name', 'Unit'):
          ...
    """
    if not args:
        return []
    Nargs = len(args)
    lis = []
    for arg in args:
        lis.append(makeiter(G("%s%s" % (keyword, arg))))
    try:
        Nlis = lis[0].count()
    except TypeError:
        Nlis = len(lis[0])
    olist = [[] for i in range(Nargs)]
    for i in range(Nlis):
        for k in range(Nargs):
            try:
                olist[k].append(lis[k][i])
            except Exception:
                olist[k].append("")
    return olist

def GetValue(name, **kwargs):
    """
    the function that gets a value out of the query set, using the global name
    and the node-specific dictionary.
    """
    #log.debug("getvalue, name : "+name)
    try:
        name = RETURNABLES[name]
    except Exception, e:
        # The value is not in the dictionary for the node.  This is
        # fine.  Note that this is also used by if-clauses below since
        # the empty string evaluates as False.
        #log.debug(e)
        return ''

    # whenever the right-hand-side is not a string, treat
    # it as if the node has prepared the thing beforehand
    # for example a list of constant strings
    if type(name) != str:
        return name


    # now ew get the current object
    # from which to get the attributes.
    objname,obj = kwargs.popitem()
    exec('%s=obj'%objname)
    try:
        # here, the RHS of the RETURNABLES dict is executed.
        #log.debug(" try eval : " + name)
        value = eval(name) # this works, if the dict-value is named
                           # correctly as the query-set attribute
    except Exception, e:
        # this catches the case where the dict-value is a string or mistyped.
        #log.debug('Exception in generators.py: GetValue()')
        value = name

    if value == None:
        # the database returned NULL
        return ''
    elif value == 0:
        if isinstance(value, float): return '0.0'
        else: return '0'

    return value

def makeOptionalTag(tagname, keyword, G, extraAttr={}):
    content = G(keyword)
    
    if not content:
        return ''
    elif isiterable(content):
        s = []
        for c in content:
            s.append( '<%s>%s</%s>'%(tagname,content,tagname) )
        return ''.join(s)
    else:
        extra = "".join([' %s="%s"'% (k, v) for k, v in extraAttr.items()])
        return '<%s%s>%s</%s>'%(tagname, extra, content,tagname)

def makeSourceRefs(refs):
    """
    Create a SourceRef tag entry
    """
    s = []
    if refs:
        if isiterable(refs):
            for ref in refs:
                s.append( '<SourceRef>B%s-%s</SourceRef>' % (NODEID, ref) )
        else: s.append( '<SourceRef>B%s-%s</SourceRef>' % (NODEID, refs) )
    return ''.join(s)

def makePartitionfunc(keyword, G):
    """
    Create the Partionfunction tag element.
    """
    value = G(keyword)
    if not value:
        return ''

    temperature = G(keyword + 'T')
    partitionfunc = G(keyword)

    string = '<PartitionFunction>\n'
    string += '  <T units="K">\n'
    string += '     <DataList>\n'
    for temp in temperature:
        string += ' %s' % temp
    string += '\n     </DataList>\n'
    string += '  </T>\n'
    string += '  <Q>\n'
    string += '     <DataList>\n'
    for q in partitionfunc:
        string += ' %s' % q
    string += '\n     </DataList>\n'
    string += '  </Q>\n'
    string += '</PartitionFunction>\n'

    return string

def makePrimaryType(tagname, keyword, G, extraAttr={}):
    """
    Build the Primary-type base tags. Note that this method does NOT
    close the tag, </tagname> must be added manually by the calling function.

    extraAttr is a dictionary of attributes-value pairs to add to the tag.
    """
    method = G("%sMethod" % keyword)
    comment = G("%sComment" % keyword)
    refs = G(keyword + 'Ref') # Sources

    result = ["\n<%s" % tagname]
    if method:
        result.append( ' methodRef="M%s-%s"' % (NODEID, method) )

    for k, v in extraAttr.items():
        result.append( ' %s="%s"'% (k, v) )

    result.append( '>' )
    if comment:
        result.append( '<Comments>%s</Comments>' % escape(comment))
    result.append( makeSourceRefs(refs) )

    return ''.join(result)

def makeRepeatedDataType(tagname, keyword, G, extraAttr={}):
    """
    Similar to makeDataType above, but allows the result of G()
    to be iterable and adds the name-attribute. If the
    corresponding refs etc are not iterable, they are replicated
    for each tag.
    """
    value = G(keyword)
    if not value:
        return ''

    unit = G(keyword + 'Unit')
    method = G(keyword + 'Method')
    comment = G(keyword + 'Comment')
    acc = G(keyword + 'Accuracy')
    refs = G(keyword + 'Ref')
    name = G(keyword + 'Name')

    # make everything iterable
    value, unit, method, comment, acc, refs, name = [[x] if not isiterable(x) else x  for x in [value, unit, method, comment, acc, refs, name]]

    # if some are shorter than the value list, replicate them
    l = len(value)
    value, unit, method, comment, acc, refs, name = [ x*l if len(x)<l else x for x in [value, unit, method, comment, acc, refs, name]]

    for k, v in extraAttr.items():
        if not isiterable(v): v=[v]*l
        elif len(v)<l: v*=l
        extraAttr[k] = v

    string = ''
    for i, val in enumerate(value):
        string += '\n<%s' % tagname
        for k, v in extraAttr.items():
            if v[i]: string += ' %s="%s"'%(k,v[i])
        if name[i]:
            string += ' name="%s"' % name[i]
        if method[i]:
            string += ' methodRef="M%s-%s"' % (NODEID, method[i])
        string += '>'
        if comment[i]:
            string += '<Comments>%s</Comments>' % escape('%s' % comment[i])
        string += makeSourceRefs(refs[i])
        string += '<Value units="%s">%s</Value>' % (unit[i] or 'unitless', value[i])
        if acc[i]:
            string += '<Accuracy>%s</Accuracy>' % acc[i]
        string += '</%s>' % tagname

    return string

# an alias for compatibility reasons
makeNamedDataType = makeRepeatedDataType

def makeAccuracy(keyword, G):
    """
    build the elements for accuracy that belong
    to DataType.
    """
    acc = G(keyword + 'Accuracy')
    if not acc:
        return ''
    acc_list = makeiter(acc)
    nacc = len(acc_list)
    acc_conf = makeiter( G(keyword + 'AccuracyConfidence'), nacc )
    acc_rel = makeiter( G(keyword + 'AccuracyRelative'), nacc )
    acc_typ = makeiter( G(keyword + 'AccuracyType'), nacc )

    result = []
    for i,ac in enumerate( acc_list ):
        result.append('<Accuracy')
        if acc_conf[i]: result.append( ' confidenceInterval="%s"'%acc_conf )
        if acc_typ[i]: result.append( ' type="%s"'%acc_typ )
        if acc_rel[i]: result.append( ' relative="true"')
        result.append( '>%s</Accuracy>'%ac )

    return ''.join(result)

def makeDataSeriesAccuracyType(keyword, G):
    """
    build the elenments for accuracy belonging
    to a data series.
    """
    string = makePrimaryType("Accuracy", keyword + "Accuracy", G,
                    extraAttr={"type":G(keyword+"AccuracyType"),
                               "relative":G(keyword+"AccuracyRelative")})
    if G(keyword + "ErrorList"):
        string += "<ErrorList count='%s'>%s</ErrorList>" % (G(keyword + "ErrorListN"), " ".join([makeiter(G(keyword + "ErrorList"))]))
    elif G(keyword + "ErrorFile"):
        string += "<ErrorFile>%s</ErrorFile>" % G(keyword + "ErrorFile")
    elif G(keyword + "ErrorValue"):
        string += "<ErrorValue>%s</ErrorValue" % G(keyword + "ErrorValue")
    string += "</Accuracy>"
    if '<Error' in string: # check if there actually is some content
        return string
    else:
        return ''

def makeEvaluation(keyword, G):
    """
    build the elements for evaluation that belong
    to DataType.
    """
    evs = G(keyword + 'Eval')
    if not evs:
        return ''
    ev_list = makeiter(evs)
    nevs = len(ev_list)
    ev_meth = makeiter( G(keyword + 'EvalMethod'), nevs )
    ev_reco = makeiter( G(keyword + 'EvalRecommended'), nevs )
    ev_refs = G(keyword + 'EvalRef', nevs)
    ev_comm = G(keyword + 'EvalComment', nevs)

    result = []
    for i,ev in enumerate( makeiter(evs) ):
        result.append('<Evaluation')
        if ev_meth[i]: result.append( ' methodRef="%s"'%ev_meth )
        if ev_reco[i]: result.append( ' recommended="true"' )
        result.append( '>' )
        result.append( makeSourceRefs(ev_refs) )
        if ev_comm: result.append('<Comments>%s</Comments>'%ev_comm)
        result.append('<Quality>%s</Quality></Evaluation>'%ev)

    return ''.join(result)

def makeDataType(tagname, keyword, G, extraAttr={}, extraElem={}):
    """
    This is for treating the case where a keyword corresponds to a
    DataType in the schema which can have units, comment, sources etc.
    The dictionary-suffixes are appended and the values retrieved. If the
    sources is iterable, it is looped over.

    """

    value = G(keyword)
    if not value:
        return ''
    if isiterable(value):
        return makeRepeatedDataType(tagname, keyword, G)

    unit = G(keyword + 'Unit')
    method = G(keyword + 'Method')
    comment = G(keyword + 'Comment')
    refs = G(keyword + 'Ref')

    result = ['\n<%s' % tagname]
    if method:
        result.append( ' methodRef="M%s-%s"' % (NODEID, method) )
    for k, v in extraAttr.items():
        result.append( ' %s="%s"'% (k, v) )
    result.append( '>' )

    if comment:
        result.append( '<Comments>%s</Comments>' % escape(comment))
    result.append( makeSourceRefs(refs) )
    result.append( '<Value units="%s">%s</Value>' % (unit or 'unitless', value) )

    result.append( makeAccuracy( keyword, G) )
    result.append( makeEvaluation( keyword, G) )
    result.append( '</%s>' % tagname )

    for k, v in extraElem.items():
        result.append( '<%s>%s</%s>' % (k, v, k) )

    return ''.join(result)

def makeArgumentType(tagname, keyword, G):
    """
    Build ArgumentType

    """
    string = "<%s name='%s' units='%s'>" % (tagname, G("%sName" % keyword), G("%sUnits" % keyword))
    string += "<Description>%s</Description>" % G("%sDescription" % keyword)
    string += "<LowerLimit>%s</LowerLimit>" % G("%sLowerLimit" % keyword)
    string += "<UpperLimit>%s</UpperLimit>" % G("%sUpperLimit" % keyword)
    string += "</%s>" % tagname
    return string


def checkXML(obj,methodName='XML'):
    """
    If the queryset has an XML method, use that and
    skip the hard-coded implementation.
    """
    try:
        return True, getattr(obj,methodName, None)() #This calls the method!
    except:
        return False, None

def SelfSource(tap):
    now = datetime.now()
    stamp = now.date().isoformat() + '-%s-%s-%s'%(now.hour,now.minute,now.second)
    result = ['<Source sourceID="B%s-%s">'%(NODEID,stamp)]
    result.append("""
    <Comments>
    This Source is a self-reference.
    It represents the database and the query that produced the xml document.
    The sourceID contains a timestamp.
    The full URL is given in the tag UniformResourceIdentifier but you need
    to unescape ampersands and angle brackets to re-use it.
    Query was: %s
    </Comments>"""%escape(tap.query))
    result.append('<Year>%s</Year>'%now.year)
    result.append('<Category>database</Category>')
    result.append('<UniformResourceIdentifier>')
    result.append(escape(tap.fullurl))
    result.append('</UniformResourceIdentifier>')
    result.append('<ProductionDate>%s</ProductionDate>'%now.date().isoformat())
    result.append('<Authors><Author><Name>N.N.</Name></Author></Authors>')
    result.append('</Source>')
    return ''.join(result)

def XsamsSources(Sources, tap):
    """
    Create the Source tag structure (a bibtex entry)
    """

    yield '<Sources>'
    yield SelfSource(tap)

    if not Sources:
        yield '</Sources>'
        return

    for Source in Sources:
        cont, ret = checkXML(Source)
        if cont:
            yield ret
            continue
        G = lambda name: GetValue(name, Source=Source)
        yield '<Source sourceID="B%s-%s"><Authors>\n' % (NODEID, G('SourceID'))
        authornames = makeiter( G('SourceAuthorName') )
        for authorname in authornames:
            if authorname:
                yield '<Author><Name>%s</Name></Author>\n' % authorname

        yield """</Authors>
<Title>%s</Title>
<Category>%s</Category>
<Year>%s</Year>""" % ( G('SourceTitle'), G('SourceCategory'),
                       G('SourceYear') )

        yield makeOptionalTag('SourceName','SourceName',G)
        yield makeOptionalTag('Volume','SourceVolume',G)
        yield makeOptionalTag('PageBegin','SourcePageBegin',G)
        yield makeOptionalTag('PageEnd','SourcePageEnd',G)
        yield makeOptionalTag('ArticleNumber','SourceArticleNumber',G)
        yield makeOptionalTag('UniformResourceIdentifier','SourceURI',G)
        yield makeOptionalTag('DigitalObjectIdentifier','SourceDOI',G)
        yield makeOptionalTag('Comments','SourceComments',G)
        yield '</Source>\n'
    yield '</Sources>\n'

def XsamsEnvironments(Environments):
    if not isiterable(Environments):
        return
    yield '<Environments>'
    for Environment in Environments:
        cont, ret = checkXML(Environment)
        if cont:
            yield ret
            continue

        G = lambda name: GetValue(name, Environment=Environment)
        yield '<Environment envID="E%s-%s">' % (NODEID, G('EnvironmentID'))
        yield makeSourceRefs(G('EnvironmentRef'))
        yield '<Comments>%s</Comments>' % G('EnvironmentComment')
        yield makeDataType('Temperature', 'EnvironmentTemperature', G)
        yield makeDataType('TotalPressure', 'EnvironmentTotalPressure', G)
        yield makeDataType('TotalNumberDensity', 'EnvironmentTotalNumberDensity', G)
        if hasattr(Environment, "Species"):
            yield '<Composition>'
            for EnvSpecies in makeiter(Environment.Species):
                GS = lambda name: GetValue(name, EnvSpecies=EnvSpecies)
                speciesRef = GS('EnvironmentSpeciesRef')
                if speciesRef:
                    yield '<Species name="%s" speciesRef="X%s-%s">' % (GS('EnvironmentSpeciesName'), NODEID, speciesRef)
                else:
                    yield '<Species name="%s">' % (GS('EnvironmentSpeciesName'))
                yield makeDataType('PartialPressure', 'EnvironmentSpeciesPartialPressure', GS)
                yield makeDataType('MoleFraction', 'EnvironmentSpeciesMoleFraction', GS)
                yield makeDataType('Concentration', 'EnvironmentSpeciesConcentration', GS)
                yield '</Species>'
            yield '</Composition>'
        yield '</Environment>\n'
    yield '</Environments>\n'

def parityLabel(parity):
    """
    XSAMS whats this as strings "odd" or "even", not numerical

    """
    try:
        parity = int(parity)
    except Exception:
        return parity

    if parity % 2:
        return 'odd'
    else:
        return 'even'

def makeTermType(tag, keyword, G):
    """
    Construct the Term xsams structure.

    This version is more generic than XsamsTerm function
    and don't enforce LS/JK/LK to be exclusive to one another (as
    dictated by current version of xsams schema)
    """
    string = "<%s>" % tag

    l = G("%sLSL" % keyword)
    lsym = G("%sLSLSymbol" % keyword)
    s = G("%sLSS" % keyword)
    mult = G("%sLSMultiplicity" % keyword)
    senior = G("%sLSSeniority" % keyword)

    if l and s:
        string += "<LS>"
        string += "<L><Value>%s</Value>"% l
        if lsym: string += "<Symbol>%s</Symbol>" % lsym
        string += "</L><S>%s</S>" % s
        if mult: string += "<Multiplicity>%s</Multiplicity>" % mult
        if senior: string += "<Seniority>%s</Seniority>" % senior
        string += "</LS>"

    jj = makeiter(G("%sJJ" % keyword))
    if jj:
        string += "<jj>"
        for j in jj:
            string += "<j>%s</j>" % j
        string += "</jj>"
    j1j2 = makeiter(G("%sJ1J2" % keyword))
    if j1j2:
        string += "<j1j2>"
        for j in j1j2:
            string += "<j>%s</j>" % j
        string += "</j1j2>"
    K = G("%sK" % keyword)
    if K:
        string += "<jK>"
        j = G("%sJKJ" % keyword)
        if j:
            string += "<j>%s</j>" % j
        S2 = G("%sJKS" % keyword)
        if S2:
            string += "<S2>%s</S2>" % S2
        string += "<K>%s</K>" % K
        string += "</jK>"
    l = G("%sLKL" % keyword)
    k = G("%sLKK" % keyword)
    if l and k:
        string += "<LK>"
        string += "<L><Value>%s</Value><Symbol>%s</Symbol></L>" % (l, G("%sLKLSymbol" % keyword))
        string += "<K>%s</K>" % k
        string += "<S2>%s</S2>" % G("%sLKS2" % keyword)
        string += "</LK>"
    tlabel = G("%sLabel" % keyword)
    if tlabel:
        string += "<TermLabel>%s</TermLabel>" % tlabel
    string += "</%s>" % tag
    return string

def makeShellType(tag, keyword, G):
    """
    Creates the Atom shell type.
    """
    sid = G("%sID" % keyword)
    string = "<%s" % tag
    if sid:
        string += ' shellid"=%s-%s"' % (NODEID, sid)
    string += ">"
    string += "<PrincipalQuantumNumber>%s</PrincipalQuantumNumber>" % G("%sPrincipalQN" % keyword)

    string += "<OrbitalAngularMomentum>"
    string += "<Value>%s</Value>" % G("%sOrbitalAngMom" % keyword)
    symb = G("%sOrbitalAngMomSymbol" % keyword)
    if symb:
        string += "<Symbol>%s</Symbol>" % symb
    string += "</OrbitalAngularMomentum>"
    string += "<NumberOfElectrons>%s</NumberOfElectrons>" % G("%sNumberOfElectrons" % keyword)
    string += "<Parity>%s</Parity>" % G("%sParity" % keyword)
    string += "<Kappa>%s</Kappa>" % G("%sKappa" % keyword)
    string += "<TotalAngularMomentum>%s</TotalAngularMomentum>" % G("%sTotalAngularMomentum" % keyword)
    string += makeTermType("ShellTerm", "%sTerm" % keyword, G)
    string += "</%s>" % keyword
    return string


def makeAtomStateComponents(AtomState):
    """
    This constructs the Atomic Component structure.

    Atom - the current Atom queryset
    """
    if not hasattr(AtomState,'Components'):
        return ''

    string = ""
    for Component in makeiter(AtomState.Components):
        G = lambda name: GetValue(name, Component=Component)

        string += "<Component>"

        if hasattr(Component, "SuperShells"):
            string += "<SuperConfiguration>"
            for SuperShell in makeiter(Component.SuperShells):
                GA = lambda name: GetValue(name, SuperShell=SuperShell)
                string += "<SuperShell>"
                string += "<PrincipalQuantumNumber>%s</PrincipalQuantumNumber>" % GA("AtomStateSuperShellPrincipalQN")
                string += "<NumberOfElectrons>%s</NumberOfElectrons>" % GA("AtomStateSuperShellNumberOfElectrons")
                string += "</SuperShell>"
            string += "</SuperConfiguration>"

        string += "<Configuration>"
        string += "<AtomicCore>"
        ecore = G("AtomStateElementCore")
        if ecore:
            string += "<ElementCore>%s</ElementCore>" % ecore
        conf = G("AtomStateConfiguration")
        if conf:
            # TODO: The format of the Configuration tab is not yet
            # finalized in XSAMS!
            string += "<Configuration>%s</Configuration>" % conf
        string += makeTermType("Term", "AtomStateCoreTerm", G)
        tangmom = G("AtomStateCoreTotalAngMom")
        if tangmom:
            string += "<TotalAngularMomentum>%s</TotalAngularMomentum>" % tangmom
        string += "</AtomicCore>"

        if hasattr(Component, "Shells"):
            string += "<Shells>"
            for AtomShell in makeiter(Component.Shells):
                GS = lambda name: GetValue(name, AtomShell=AtomShell)
                string += makeShellType("Shell", "AtomStateShell", GS)

            if hasattr(Component, "ShellPair"):
                for AtomShellPair in makeiter(Component.ShellPairs):
                    GS = lambda name: GetValue(name, AtomShellPair=AtomShellPair)
                    string += '<ShellPair shellPairID="%s-%s">' % (NODEID, GS("AtomStateShellPairID"))
                    string += makeShellType("Shell1", "AtomStateShellPairShell1", GS)
                    string += makeShellType("Shell2", "AtomStateShellPairShell2", GS)
                    string += makeTermType("ShellPairTerm", "AtomStateShellPairTerm", GS)
                string += "</ShellPair>"

            string += "</Shells>"

        clabel = G("AtomStateConfigurationLabel")
        if clabel:
            string += "<ConfigurationLabel>%s</ConfigurationLabel>" % clabel
        string += "</Configuration>"

        string += makeTermType("Term", "AtomStateTerm", G)
        mixCoe = G("AtomStateMixingCoeff")
        if mixCoe:
            string += '<MixingCoefficient mixingClass="%s">%s</MixingCoefficient>' % (G("AtomStateMixingCoeffClass"), mixCoe)
        coms = G("AtomStateComponentComment")
        if coms:
            string += "<Comments>%s</Comments>" % coms

        string += "</Component>"

    return string

def XsamsAtoms(Atoms):
    """
    Generator (yield) for the main block of XSAMS for the atoms, with an inner
    loop for the states. The QuerySet that comes in needs to have a nested
    QuerySet called States attached to each entry in Atoms.

    """

    if not Atoms: return
    yield '<Atoms>'
    for Atom in makeiter(Atoms):
        cont, ret = checkXML(Atom)
        if cont:
            yield ret
            continue

        G = lambda name: GetValue(name, Atom=Atom)
        yield """<Atom>
<ChemicalElement>
<NuclearCharge>%s</NuclearCharge>
<ElementSymbol>%s</ElementSymbol>
</ChemicalElement><Isotope>""" % (G('AtomNuclearCharge'), G('AtomSymbol'))

        amn = G('AtomMassNumber') #this is mandatory if <IsotopeParameters> is to be filled at all
        if amn:
            yield '<IsotopeParameters><MassNumber>%s</MassNumber>%s' \
                    % (G('AtomMassNumber'), makeDataType('Mass', 'AtomMass', G))
            yield makeOptionalTag('NuclearSpin','AtomNuclearSpin',G)
            yield '</IsotopeParameters>'

        yield '<Ion speciesID="X%s-%s"><IonCharge>%s</IonCharge>' \
                % (NODEID, G('AtomSpeciesID'), G('AtomIonCharge'))
        yield makeOptionalTag('IsoelectronicSequence','AtomIsoelectronicSequence',G)
        if not hasattr(Atom,'States'):
            Atom.States = []
        for AtomState in Atom.States:
            cont, ret = checkXML(AtomState)

            if cont:
                yield ret
                continue
            G = lambda name: GetValue(name, AtomState=AtomState)
            yield '<AtomicState stateID="S%s-%s">'% (G('NodeID'), G('AtomStateID'))
            yield makeSourceRefs(G('AtomStateRef'))
            yield makeOptionalTag('Description','AtomStateDescription',G)
            yield '<AtomicNumericalData>'
            yield makeDataType('StateEnergy', 'AtomStateEnergy', G)
            yield makeDataType('IonizationEnergy', 'AtomStateIonizationEnergy', G)
            yield makeDataType('LandeFactor', 'AtomStateLandeFactor', G)
            yield makeDataType('QuantumDefect', 'AtomStateQuantumDefect', G)
            yield makeRepeatedDataType('LifeTime', 'AtomStateLifeTime', G, extraAttr={"decay":G("AtomStateLifeTimeDecay")})
            yield makeDataType('Polarizability', 'AtomStatePolarizability', G)
            statweig = G('AtomStateStatisticalWeight')
            if statweig:
                yield '<StatisticalWeight>%s</StatisticalWeight>' % statweig
            yield makeDataType('HyperfineConstantA', 'AtomStateHyperfineConstantA', G)
            yield makeDataType('HyperfineConstantB', 'AtomStateHyperfineConstantB', G)
            yield '</AtomicNumericalData><AtomicQuantumNumbers>'

            p, j, k, hfm, mqn = G('AtomStateParity'), G('AtomStateTotalAngMom'), \
                                G('AtomStateKappa'), G('AtomStateHyperfineMomentum'), \
                                G('AtomStateMagneticQuantumNumber')
            if p:
                yield '<Parity>%s</Parity>' % parityLabel(p)
            if j:
                yield '<TotalAngularMomentum>%s</TotalAngularMomentum>' % j
            if k:
                yield '<Kappa>%s</Kappa>' % k
            if hfm:
                yield '<HyperfineMomentum>%s</HyperfineMomentum>' % hfm
            if mqn:
                yield '<MagneticQuantumNumber>%s</MagneticQuantumNumber>' % mqn
            yield '</AtomicQuantumNumbers>'

            cont, ret = checkXML(AtomState,'CompositionXML')
            if cont:
                yield ret
            else:
                if hasattr(AtomState, "Components"):
                    yield makePrimaryType("AtomicComposition", "AtomicStateComposition", G)
                    yield makeAtomStateComponents(AtomState)
                    yield '</AtomicComposition>'

            yield '</AtomicState>'
        G = lambda name: GetValue(name, Atom=Atom) # reset G() to Atoms, not AtomStates
        yield '<InChI>%s</InChI>' % G('AtomInchi')
        yield '<InChIKey>%s</InChIKey>' % G('AtomInchiKey')
        yield """</Ion>
</Isotope>
</Atom>"""
    yield '</Atoms>'

# ATOMS END
#
# MOLECULES START
def makeNormalMode(G):

    elstate = G('MoleculeNormalModeElectronicState')
    pointgr = G('MoleculeNormalModePointGroupSymmetry')
    id = G('MoleculeNormalModeID')
    extraAttr = {}
    if elstate: extraAttr['electronicStateRef'] = "S%s-%s" % (NODEID, elstate)
    if pointgr: extraAttr['pointGroupSymmetry'] = pointgr
    if id: extraAttr['id'] = "V%s-%s" % (NODEID, id)
    result = [ makePrimaryType('NormalMode', 'MoleculeNormalMode', G, extraAttr=extraAttr) ]
    result.append( makeDataType('HarmonicFrequency','MoleculeNormalModeHarmonicFrequency',G) )
    result.append( makeDataType('Intensity','MoleculeNormalModeIntensity',G) )
<<<<<<< HEAD

    vsrefs = G('MoleculeNormalModeDisplacementVectorSourceRef')
=======
    
    vsrefs = G('MoleculeNormalModeDisplacementVectorRef')
>>>>>>> abd32445
    unit = G('MoleculeNormalModeDisplacementVectorsUnit')
    x3s = G('MoleculeNormalModeDisplacementVectorX3')
    y3s = G('MoleculeNormalModeDisplacementVectorY3')
    z3s = G('MoleculeNormalModeDisplacementVectorZ3')
    extraAttr = {}
    if unit: extraAttr['units'] = unit
    vsrefs, x3s, y3s, z3s = \
        map(makeiter, [vsrefs, x3s, y3s, z3s])

    if len(x3s)>0:
        result.append( makePrimaryType('DisplacementVectors','MoleculeNormalModeDisplacementVectors',G, extraAttr=extraAttr) )

        for i,x3 in enumerate(x3s):
            result.append('<Vector')
            try: result.append(' ref="%s"'%vsrefs[i])
            except: pass
            try: result.append(' x3="%s"'%x3)
            except: pass
            try: result.append(' y3="%s"'%y3s[i])
            except: pass
            try: result.append(' z3="%s"'%z3s[i])
            except: pass
            result.append('></Vector>')

        result.append('</DisplacementVectors>')

    result.append('</NormalMode>')
    return ''.join(result)

def XsamsMCSBuild(Molecule):
    """
    Generator for the MolecularChemicalSpecies
    """
    G = lambda name: GetValue(name, Molecule=Molecule)
    yield '<MolecularChemicalSpecies>\n'
    yield '<OrdinaryStructuralFormula><Value>%s</Value>'\
            '</OrdinaryStructuralFormula>\n'\
            % G("MoleculeOrdinaryStructuralFormula")

    yield '<StoichiometricFormula>%s</StoichiometricFormula>\n'\
            % G("MoleculeStoichiometricFormula")
    yield makeOptionalTag('IonCharge', 'MoleculeIonCharge', G)
    if G("MoleculeChemicalName"):
        yield '<ChemicalName><Value>%s</Value></ChemicalName>\n'\
            % G("MoleculeChemicalName")
    if G("MoleculeInChI"):
        yield '<InChI>%s</InChI>' % G("MoleculeInChI")
    yield '<InChIKey>%s</InChIKey>\n' % G("MoleculeInChIKey")

    yield makePartitionfunc("MoleculePartitionFunction", G)

    cont, ret = checkXML(G("MoleculeStructure"), 'CML')
    if cont:
        yield '<MoleculeStructure>\n'
        yield ret
        yield '</MoleculeStructure>\n'

    cont, ret = checkXML(G('NormalModes'))
    if cont:
        yield '<NormalModes>\n'
        yield ret
        yield '</NormalModes>\n'
    elif hasattr(Molecule, 'NormalModes'):
        yield '<NormalModes>\n'
        for NormalMode in Molecule.NormalModes:
            GN = lambda name: GetValue(name, NormalMode=NormalMode)
            yield makeNormalMode(GN)
        yield '</NormalModes>\n'

    yield '<StableMolecularProperties>\n%s</StableMolecularProperties>\n' % makeDataType('MolecularWeight', 'MoleculeMolecularWeight', G)
    if G("MoleculeComment"):
        yield '<Comment>%s</Comment>\n' % G("MoleculeComment")
    yield '</MolecularChemicalSpecies>\n'

def makeCaseQNs(G):
    """
    Build the Case tag with the QNs

    Note: order of QNs matters in xsams. 
    """
    case = G('MoleculeQNCase')
    if not case: return ''
    
    result = [
        '<Case xsi:type="case:Case" caseID="%s" xmlns:case="http://vamdc.org/xml/xsams/%s/cases/%s">' % (case, XSAMS_VERSION, case),           
        '<case:QNs>',
        makeOptionalTag('case:ElecStateLabel', 'MoleculeQNElecStateLabel', G)]
    elecSym, elecSymGroup = G("MoleculeQNelecSym"), G("MoleculeQNelecSymGroup")
    if elecSym:
        if elecSymGroup: 
            result.append('<case:elecSym group="%s">%s</case:elecSym>' % (elecSymGroup, elecSym))
        else: 
            result.append('<case:elecSym>%s</case:elecSym>' % elecSym)
    result.extend([       
            makeOptionalTag('case:elecInv', 'MoleculeQNelecInv', G),
            makeOptionalTag('case:elecRefl', 'MoleculeQNelecRefl', G),
            makeOptionalTag('case:Lambda', 'MoleculeQNLambda', G),
            makeOptionalTag('case:Sigma', 'MoleculeQNSigma', G),        
            makeOptionalTag('case:Omega', 'MoleculeQNOmega', G),
            makeOptionalTag('case:S', 'MoleculeQNS', G)])
    result.extend(['<case:vi mode="%s">%s</case:vi>' % 
                   (makeiter(G("MoleculeQNviMode"))[i],val) 
                   for val, i in enumerate(makeiter(G("MoleculeQNvi")))])
    result.extend(['<case:li mode="%s">%s</case:li>' % 
                   (makeiter(G("MoleculeQNliMode"))[i],val) 
                   for val, i in enumerate(makeiter(G("MoleculeQNli")))])
    result.extend([
            makeOptionalTag('case:v', 'MoleculeQNv', G),
            makeOptionalTag('case:l', 'MoleculeQNl', G),    
            makeOptionalTag('case:vibInv', 'MoleculeQNvibInv', G),                     
            makeOptionalTag('case:vibRefl', 'MoleculeQNvibRefl', G)])
    vibSym, vibSymGroup = G("MoleculeQNvibSym"), G("MoleculeQNvibSymGroup")
    if vibSym:
        if vibSymGroup: 
            result.append('<case:vibSym group="%s">%s</case:vibSym>' % (vibSymGroup,vibSym))
        else: 
            result.append('<case:vibSym>%s</case:vibSym>' % vibSym)
    result.extend([            
            makeOptionalTag('case:v1', 'MoleculeQNv1', G),
            makeOptionalTag('case:v2', 'MoleculeQNv2', G),
            makeOptionalTag('case:l2', 'MoleculeQNl2', G),
            makeOptionalTag('case:v3', 'MoleculeQNv3', G),
            makeOptionalTag('case:J', 'MoleculeQNJ', G),            
            makeOptionalTag('case:K', 'MoleculeQNK', G),
            makeOptionalTag('case:N', 'MoleculeQNN', G),            
            makeOptionalTag('case:Ka', 'MoleculeQNKa', G),
            makeOptionalTag('case:Kc', 'MoleculeQNKc', G)])
    rotSym, rotSymGroup = G("MoleculeQNrotSym"), G("MoleculeQNrotSymGroup")
    if rotSym:
        if rotSymGroup: 
            result.append('<case:rotSym group="%s">%s</case:rotSym>' % (rotSymGroup,rotSym))
        else: 
            result.append('<case:rotSym>%s</case:rotSym>' % rotSym)
    rovibSym, rovibSymGroup = G("MoleculeQNrovibSym"), G("MoleculeQNrovibSymGroup")
    if rovibSym:
        if rovibSymGroup: 
            result.append('<case:rovibSym group="%s">%s</case:rovibSym>' % (rovibSymGroup,rovibSym))
        else: 
            result.append('<case:rovibSym>%s</case:rovibSym>' % rotSym)
    result.extend([            
            makeOptionalTag('case:I', 'MoleculeQNI', G, extraAttr={"nuclearSpinRef":G("MoleculeQNInuclSpin")}),
            makeOptionalTag('case:SpinComponentLabel', 'MoleculeQNSpinComponentLabel', G)])
    result.extend(['<case:Fj j="%s" nuclearSpinRef="%s">%s</case:Fj>' % 
                   (makeiter(G("MoleculeQNFjj"))[i], makeiter(G("MoleculeQNFjnuclSpin"))[i], val)
                   for i, val in enumerate(makeiter(G("MoleculeQNFj")))])
    result.extend([
            makeOptionalTag('case:F1', 'MoleculeQNF1', G, extraAttr={"nuclearSpinRef":G("MoleculeQNF1nuclSpin")}),
            makeOptionalTag('case:F2', 'MoleculeQNF1', G, extraAttr={"nuclearSpinRef":G("MoleculeQNF2nuclSpin")}),
            makeOptionalTag('case:F', 'MoleculeQNF', G, extraAttr={"nuclearSpinRef":G("MoleculeQNFnuclSpin")})])
    result.extend(['<case:r name="%s">%s</case:r>'%(makeiter(G("MoleculeQNrName"))[i],val)
                   for i,val in enumerate(makeiter(G("MoleculeQNr")))])
    result.extend([
            makeOptionalTag('case:parity', 'MoleculeQNparity', G),            
            makeOptionalTag('case:kronigParity', 'MoleculeQNkronigParity', G),            
            makeOptionalTag('case:asSym', 'MoleculeQNasSym', G),
            "</case:QNs",
            "</Case>"])
    return "".join(result)

def XsamsMSBuild(MoleculeState):
    """
    Generator for MolecularState tag
    """
<<<<<<< HEAD
    G = lambda name: GetValue(name, MoleculeState=MoleculeState)    
    makePrimaryType("MolecularState", "MoleculeState", G, extraAttr={"stateID":'"S%s-%s"' % (G('NodeID'), G('MoleculeStateID')),
                                                                     "fullyAssigned":G("MoleculeStateFullyAssigned")})
    yield makeOptionalTag("Description","MoleculeStateDescription",G)

    yield '  <MolecularStateCharacterisation>'
=======
    G = lambda name: GetValue(name, MoleculeState=MoleculeState)
    yield '<MolecularState stateID="S%s-%s">' % (G('NodeID'),
                                                 G("MoleculeStateID"))
    yield makeOptionalTag('Description','MoleculeStateDescription',G)
    yield '<MolecularStateCharacterisation>'
>>>>>>> abd32445
    yield makeDataType('StateEnergy', 'MoleculeStateEnergy', G,
                extraAttr={'energyOrigin':G('MoleculeStateEnergyOrigin')})
    yield makeOptionalTag("TotalStatisticalWeight", "MoleculeStateTotalStatisticalWeight", G)
    yield makeOptionalTag("NuclearStatisticalWeight", "MoleculeStateNuclearStatisticalWeight", G)
    yield makeOptionalTag("NuclearSpinIsomer", "MoleculeStateNuclearSpinIsomer", G)
    if G("MoleculeStateLifeTime"):
        # note: currently only supporting 0..1 lifetimes (xsams dictates 0..3)
        # the decay attr is a string, either: 'total', 'totalRadiative' or 'totalNonRadiative'
        yield makeDataType('LifeTime','MoleculeStateLifeTime', G, extraAttrs={'decay':G('MoleculeStateLifeTimeDecay')})
    if hasattr(MoleculeState, "Parameters"):
        for Parameter in makeiter(MoleculeState.Parameters):
            cont, ret = checkXML(Parameter)
            if cont:
                yield ret
                continue
            GP = lambda name: GetValue(name, Parameter=Parameter)
            yield makePrimaryType("Parameters","MoleculeStateParameters", GP)
            if GP("MoleculeStateParametersValueData"):
                yield makeDataType("ValueData", "MoleculeStateParametersValueData", GP)
            if GP("MoleculeStateParametersVectorData"):
                yield makePrimaryType("VectorData", "MoleculeStateParametersVectorData", GP, extraAttr={"units":GP("MoleculeStateParametersVectorUnits")})
                if hasattr(Parameter, "Vector"):
                    for VectorValue in makeiter(Parameter.Vector):
                        GPV = lambda name: GetValue(name, VectorValue)
                        yield makePrimaryType("Vector", "MoleculeStateParameterVector", GPV,
                                              extraAttr={"ref":GPV("MoleculeStateParameterVectorRef"),
                                                         "x3":GPV("MoleculeStateParameterVectorX3"),
                                                         "y3":GPV("MoleculeStateParameterVectorY3"),
                                                         "z3":GPV("MoleculeStateParameterVectorZ3")})
                        yield "</Vector>"
                yield "</VectorData>"
            if GP("MoleculeStateParametersMatrixData"):
                yield makePrimaryType("MatrixData", "MoleculeStateParametersMatrixData", GP,
                                      extraAttr={"units":GP("MoleculeStateParametersMatrixUnits"),
                                                 "nrows":GPV("MoleculeStateParametersMatrixNrows"),
                                                 "ncols":GP("MoleculeStateParametersMatrixNcols"),
                                                 "form":GP("MoleculeStateParametersMatrixForm"),
                                                 "values":GP("MoleculeStateParametersMatrixValues")})
                yield "<RowRefs>%s</RowRefs>" % GP("MoleculeStateParametersMatrixDataRowRefs") # space-separated list of strings
                yield "<ColRefs>%s</ColRefs>" % GP("MoleculeStateParametersMatrixDataColRefs") # space-separated list of strings
                yield "<Matrix>%s</Matrix>" % GP("MoleculeStateParametersMatrixDataMatrix") # space-separated list of strings
                yield "</MatrixData>"
            yield "</Parameters>"
    yield '  </MolecularStateCharacterisation>\n'
    yield makeOptionalTag("Parity", "MoleculeStateParity", G)
    
    cont, ret = checkXML(G("MoleculeStateQuantumNumbers"))
    if cont:
        yield ret
    else:
        yield makeCaseQNs(G)

    # commented out at the moment, need to confer on names to use, and rework makeCaseQNs(). /SR    
    #if hasattr(MoleculeState, "StateExpansions"):
    #    for StateExpansion in makeiter(MoleculeState.StateExpansions):
    #        cont, ret = checkXML(StateExpansion)
    #        if cont:
    #            yield ret
    #            continue            
    #        GE = lambda name: GetValue(name, StateExpansion=StateExpansion)            
    #        yield makePrimaryType("StateExpansion", "MoleculeStateExpansion", GE)
    #        if hasattr(StateExpansion, "BasisStates"):
    #            for BasisState in makeiter(StateExpansion.BasisStates):
    #                GEB = lambda name: GetValue(name, BasisState=BasisState)
    #                makeCaseQNs(GEB) # this needs to accept a different tag name too ...?
    #        yield "</StateExpansion>"

    yield '</MolecularState>'

def XsamsMolecules(Molecules):
    """
    Generator for Molecules tag
    """
    if not Molecules: return
    yield '<Molecules>\n'
    for Molecule in makeiter(Molecules):
        cont, ret = checkXML(Molecule)
        if cont:
            yield ret
            continue
        G = lambda name: GetValue(name, Molecule=Molecule)
        yield '<Molecule speciesID="X%s-%s">\n' % (NODEID,G("MoleculeSpeciesID"))

        # write the MolecularChemicalSpecies description:
        for MCS in XsamsMCSBuild(Molecule):
            yield MCS

        if not hasattr(Molecule,'States'):
            Molecule.States = []
        for MoleculeState in Molecule.States:
            for MS in XsamsMSBuild(MoleculeState):
                yield MS
        yield '</Molecule>\n'
    yield '</Molecules>\n'


def XsamsSolids(Solids):
    """
    Generator for Solids tag
    """
    if not Solids:
        return
    yield "<Solids>"
    for Solid in makeiter(Solids):
        cont, ret = checkXML(Solid)
        if cont:
            yield ret
            continue
        G = lambda name: GetValue(name, Solid=Solid)
        makePrimaryType("Solid", "Solid", G, extraAttr={"speciesID":"S%s-%s" % (NODEID, G("SolidSpeciesID"))})
        if hasattr(Solid, "Layers"):
            for Layer in makeiter(Solid.Layers):
                GL = lambda name: GetValue(name, Layer=Layer)
                yield "<Layer>"
                yield "<MaterialName>%s</MaterialName>" % GL("SolidLayerName")
                if hasattr(Solid, "Components"):
                    makePrimaryType("MaterialComposition", "SolidLayerComponent")
                    for Component in makeiter(Layer.Components):
                        GLC = lambda name: GetValue(name, Component=Component)
                        yield "<ChemicalElement>"
                        yield "<NuclearCharge>%s</NuclearCharge>" % GLC("SolidLayerComponentNuclearCharge")
                        yield "<ElementSymbol>%s</ElementSymbol>" % GLC("SolidLayerComponentElementSymbol")
                        yield "</ChemicalElement>"
                        yield "<StochiometricValue>%s</StochiometricValue>" % GLC("SolidLayerComponentStochiometricValue")
                        yield "<Percentage>%s</Percentage>" % GLC("SolidLayerComponentPercentage")
                    yield "</MaterialComposition>"
                makeDataType("MaterialThickness", "SolidLayerThickness", GL)
                yield "<MaterialTopology>%s</MaterialThickness>" % GL("SolidLayerTopology")
                makeDataType("MaterialTemperature", "SolidLayerTemperature", GL)
                yield "<Comments>%s</Comments>" % GL("SolidLayerComment")
                yield "</Layer>"
        yield "</Solid>"
    yield "</Solids>"

def XsamsParticles(Particles):
    """
    Generator for Particles tag.
    """
    if not Particles:
        return
    yield "<Particles>"
    for Particle in makeiter(Particles):
        cont, ret = checkXML(Particle)
        if cont:
            yield ret
            continue
        G = lambda name: GetValue(name, Particle=Particle)
        yield """<Particle speciesID="X%s-%s" name="%s">""" % (G('NodeID'), G('ParticleSpeciesID'), G('ParticleName'))
        yield "<ParticleProperties>"
        charge = G("ParticleCharge")
        if charge :
            yield "<ParticleCharge>%s</ParticleCharge>" % charge
        yield makeDataType("ParticleMass", "ParticleMass", G)
        spin = G("ParticleSpin")
        if spin:
            yield "<ParticleSpin>%s</ParticleSpin>" % spin
        polarization = G("ParticlePolarization")
        if polarization  :
            yield "<ParticlePolarization>%s</ParticlePolarization>" % polarization
        yield "</ParticleProperties>"
        yield "</Particle>"
    yield "</Particles>"

###############
# END SPECIES
# BEGIN PROCESSES
#################

def makeBroadeningType(G, name='Natural'):
    """
    Create the Broadening tag
    """

    lsparams = makeNamedDataType('LineshapeParameter','RadTransBroadening%sLineshapeParameter' % name, G)
    if not lsparams:
        return ''

    env = G('RadTransBroadening%sEnvironment' % name)
    meth = G('RadTransBroadening%sMethod' % name)
    comm = G('RadTransBroadening%sComment' % name)
    s = '<Broadening name="%s"' % name.lower()
    if meth:
        s += ' methodRef="M%s-%s"' % (NODEID, meth)
    if env:
        s += ' envRef="E%s-%s"' % (NODEID, env)
    s += '>'
    if comm:
        s +='<Comments>%s</Comments>' % comm
    s += makeSourceRefs(G('RadTransBroadening%sRef' % name))

    # in principle we should loop over lineshapes but
    # lets not do so unless somebody actually has several lineshapes
    # per broadening type             RadTransBroadening%sLineshapeName
    s += '<Lineshape name="%s">' % G('RadTransBroadening%sLineshapeName' % name)
    s += lsparams
    s += '</Lineshape>'
    s += '</Broadening>\n'
    return s

def XsamsRadTranBroadening(G):
    """
    helper function for line broadening, called from RadTrans

    allowed names are: pressure, instrument, doppler, natural
    """
    s=[]
    broadenings = ['Natural', 'Instrument', 'Doppler', 'Pressure']
    for broadening in broadenings :
        if hasattr(G('RadTransBroadening'+broadening), "Broadenings"):
            for Broadening in  makeiter(G('RadTransBroadening'+broadening).Broadenings):
                GB = lambda name: GetValue(name, Broadening=Broadening)
                s.append( makeBroadeningType(GB, name=broadening) )
        else:
            s.append( makeBroadeningType(G, name=broadening) )
    return ''.join(s)




def XsamsRadTranShifting(RadTran):
    """
    Shifting type
    """
    string = ""
    if hasattr(RadTran, "Shiftings"):
        for Shifting in makeiter(RadTran.Shiftings):
            G = lambda name: GetValue(name, Shifting=Shifting)
            dic = {}
            nam = G("RadTransShiftingName")
            eref = G("RadTransShiftingEnv")
            if nam:
                dic["name"] = nam
            if eref:
                dic["envRef"] = "E%s-%s"  % (NODEID, eref)
            string += makePrimaryType("Shifting", "RadTransShifting", G, extraAttr=dic)
            if hasattr(Shifting, "ShiftingParams"):
                for ShiftingParam in Shifting.ShiftingParams:
                    GS = lambda name: GetValue(name, ShiftingParam=ShiftingParam)
                    string += makePrimaryType("ShiftingParameter", "RadTransShiftingParam", GS, extraAttr={"name":GS("RadTransShiftingParamName")})
                    val = GS("RadTransShiftingParamUnit")
                    if val:
                        string += "<Value units='%s'>%s</Value>" % (val, GS("RadTransShiftingParam" ))
                    string += makeAccuracy('RadTransShiftingParam', GS)


                    if hasattr(ShiftingParam, "Fit"):
                        for Fit in makeiter(ShiftingParam.Fits):
                            GSF = lambda name: GetValue(name, Fit=Fit)
                            string += "<FitParameters functionRef=F%s-%s>" % (NODEID, GSF("RadTransShiftingParamFitFunction"))

                            # hard-code to avoid yet anoter named loop variable
                            for name, units, desc, llim, ulim in makeloop("RadTransShiftingParamFitArgument", GSF, "Name", "Units", "Description", "LowerLimit", "UpperLimit"):
                                string += "<FitArgument name='%s' units='%s'>" % (name, units)
                                string += "<Description>%s</Description>" % desc
                                string += "<LowerLimit>%s</LowerLimit>" % llim
                                string += "<UpperLimit>%s</UpperLimit>" % ulim
                                string += "</FitArgument>"
                                return string

                            if hasattr(Fit, "Parameters"):
                                for Parameter in makeiter(Fit.Parameters):
                                    GSFP = lambda name: GetValue(name, Parameter=Parameter)
                                    string += makeNamedDataType("FitParameter", "RadTransShiftingParamFitParameter", GSFP)
                            string += "</FitParameters>"

                    string += "</ShiftingParameter>"

            string += "</Shifting>"

    return string

def XsamsRadTrans(RadTrans):
    """
    Generator for the XSAMS radiative transitions.
    """
    if not isiterable(RadTrans):
        return

    for RadTran in RadTrans:
        cont, ret = checkXML(RadTran)
        if cont:
            yield ret
            continue

        G = lambda name: GetValue(name, RadTran=RadTran)
        group = G('RadTransGroup')
        proc = G('RadTransProcess')
        attrs=''
        if group: attrs += ' groupLabel="%s"'%group
        if proc: attrs += ' process="%s"'%proc
        yield '<RadiativeTransition id="P%s-%s"%s>'%(NODEID,G('RadTransID'),attrs)
        makeOptionalTag('Comments','RadTransComment',G)
        yield makeSourceRefs(G('RadTransRefs'))
        yield '<EnergyWavelength>'
        yield makeDataType('Wavelength', 'RadTransWavelength', G)
        yield makeDataType('Wavenumber', 'RadTransWavenumber', G)
        yield makeDataType('Frequency', 'RadTransFrequency', G)
        yield makeDataType('Energy', 'RadTransEnergy', G)
        yield '</EnergyWavelength>'

        upper = G('RadTransUpperStateRef')
        if upper:
            yield '<UpperStateRef>S%s-%s</UpperStateRef>\n' % (NODEID, upper)
        lower = G('RadTransLowerStateRef')
        if lower:
            yield '<LowerStateRef>S%s-%s</LowerStateRef>\n' % (NODEID, lower)
        species = G('RadTransSpeciesRef')
        if species:
            yield '<SpeciesRef>X%s-%s</SpeciesRef>\n' % (NODEID, species)

        yield '<Probability>'
        yield makeDataType('TransitionProbabilityA', 'RadTransProbabilityA', G)
        yield makeDataType('OscillatorStrength', 'RadTransProbabilityOscillatorStrength', G)
        yield makeDataType('LineStrength', 'RadTransProbabilityLineStrength', G)
        yield makeDataType('WeightedOscillatorStrength', 'RadTransProbabilityWeightedOscillatorStrength', G)
        yield makeDataType('Log10WeightedOscillatorStrength', 'RadTransProbabilityLog10WeightedOscillatorStrength', G)
        yield makeDataType('IdealisedIntensity', 'RadTransProbabilityIdealisedIntensity', G)
        yield makeOptionalTag('TransitionKind','RadTransProbabilityKind',G)
        yield makeDataType('EffectiveLandeFactor', 'RadTransEffectiveLandeFactor', G)
        yield '</Probability>\n'

        if hasattr(RadTran, 'XML_Broadening'):
            yield RadTran.XML_Broadening()
        else:
            yield XsamsRadTranBroadening(G)
        if hasattr(RadTran, 'XML_Shifting'):
            yield RadTran.XML_Shifting()
        else:
            yield XsamsRadTranShifting(RadTran)
        yield '</RadiativeTransition>\n'

def makeDataSeriesType(tagname, keyword, G):
    """
    Creates the dataseries type
    """
    result=[]
    dic = {}
    xpara = G("%sParameter" % keyword)
    if xpara:
        dic["parameter"] = "%sParameter" % keyword
    xunits = G("%sUnit" % keyword)
    if xunits:
        dic["units"] = xunits
    xid = G("%sID" % keyword)
    if xid:
        dic["id"] = "%s-%s" % (NODEID, xid)
    result.append(makePrimaryType("%s" % tagname, "%s" % keyword, G, extraAttr=dic))

    dlist = makeiter(G("%s" % keyword))
    if dlist:
        result.append("<DataList count='%s'>%s</DataList>" % (G("%sN" % keyword), " ".join(dlist)))

    csec = G("%sLinearA0" % keyword) and G("%sLinearA1" % keyword)
    if csec:
        dic = {"initial":G("%sLinearInitial" % keyword), "increment":G("%sLinearIncrement" % keyword)}
        nx = G("%sLinearCount" % keyword)
        if nx:
            dic["count"] = nx
        xunits = G("%sLinearUnits" % keyword)
        if xunits:
            dic["units"] = xunits
        result.append(makePrimaryType("LinearSequence", "%sLinear" % keyword, G, extraAttr=dic))
        result.append("</LinearSequence>")
    dfile = G("%sDataFile" % keyword)
    if dfile:
        result.append("<DataFile>%s</DataFile>" % dfile)
    elist = makeiter(G("%sErrorList" % keyword))
    if elist:
        result.append("<ErrorList n='%s' units='%s'>%s</ErrorList>" % (G("%sErrorListN" % keyword), G("%sErrorListUnits" % keyword), " ".join(elist)))
    err = G("%sError" % keyword)
    if err:
        result.append("<Error>%s</Error>" % err)

    result.append("</%s>" % tagname)
    return ''.join(result)


def XsamsRadCross(RadCross):
    """
    for the Radiative/CrossSection part

    querysets and nested querysets:

    RadCros
      RadCros.BandAssignments
        BandAssignment.Modes
          Mode.DeltaVs

    loop varaibles:

    RadCros
      RadCrosBandAssignment
        RadCrosBandAssigmentMode
          RadCrosBandAssignmentModeDeltaV
    """

    if not isiterable(RadCross):
        return

    for RadCros in RadCross:
        cont, ret = checkXML(RadCros)
        if cont:
            yield ret
            continue

        # create header

        G = lambda name: GetValue(name, RadCros=RadCros)
        dic = {'id':"P%s-%s" % (NODEID, G("CrossSectionID")) }

        envRef = G("CrossSectionEnvironment")
        if envRef:
            dic["envRef"] = "E%s-%s" % (NODEID, envRef)
        group = G("CrossSectionGroup")
        if group:
            dic["groupLabel"] = "%s" % group

        yield makePrimaryType("AbsorptionCrossSection", "CrossSection", G, extraAttr=dic)
        yield "<Description>%s</Description>" % G("CrossSectionDescription")

        yield makeDataSeriesType("X", "CrossSectionX", G)
        yield makeDataSeriesType("Y", "CrossSectionY", G)

        species = G("CrossSectionSpecies")
        state = G("CrossSectionState")
        if species or state:
            yield "<Species>"
            if species:
                yield "<SpeciesRef>X%s-%s</SpeciesRef>" % (NODEID, species)
            if state:
                yield "<StateRef>S%s-%s</StateRef>" % (NODEID, state)
            yield "</Species>"

        # Note - XSAMS dictates a list of BandAssignments here; but this is probably unlikely to
        # be used; so for simplicity we only assume one band assignment here.

        yield makePrimaryType("BandAssignment", "CrossSectionBand", G, extraAttr={"name":G("CrossSectionBandName")})

        yield makeDataType("BandCentre", "CrossSectionBandCentre", G)
        yield makeDataType("BandWidth", "CrossSectionBandWidth", G)

        if hasattr(RadCros, "Modes"):
            for BandMode in RadCros.BandModes:

                cont, ret = checkXML(BandMode)
                if cont:
                    yield ret
                    continue

                GM = lambda name: GetValue(name, BandMode=BandMode)
                yield makePrimaryType("Modes", "CrossSectionBandMode", GM, extraAttr={"name":GM("CrossSectionBandModeName")})

                for deltav, modeid in makeloop("CrossSectionBandMode", GM, "DeltaV", "DeltaVModeID"):
                    if modeid:
                        yield "<DeltaV modeID=V%s-%s>%s</DeltaV>" % (deltav, NODEID, modeid)
                    else:
                        yield "<DeltaV>%s</DeltaV>" % deltav
                yield "</Modes>"
        yield "</BandAssignment>"
        yield "</AbsorptionCrossSection>"


def XsamsCollTrans(CollTrans):
    """
    Collisional transitions.
    QuerySets and nested querysets:
    # CollTran
    #  CollTran.Reactants
    #  CollTran.IntermediateStates
    #  CollTran.Products
    #  CollTran.DataSets
    #    DataSet.FitData
    #      FitData.Arguments
    #      FitData.Parameters
    #    DataSet.TabulatedData

    Matching loop variables to use:
    # CollTran
    #  CollTranReactant
    #  CollTranIntermediateState
    #  CollTranProduct
    #  CollTranDataSet
    #    CollTranFitData
    #      CollTranFitDataArgument
    #      CollTranFitDataParameter
    #    CollTranTabulatedData
    """

    if not isiterable(CollTrans):
        return
    yield "<Collisions>"
    for CollTran in CollTrans:

        cont, ret = checkXML(CollTran)
        if cont:
            yield ret
            continue

        # create header
        G = lambda name: GetValue(name, CollTran=CollTran)
        dic = {'id':"P%s-%s" % (NODEID, G("CollisionID")) }
        group = G("CollisionGroup")
        if group:
            dic["groupLabel"] = "%s" % group
        yield makePrimaryType("CollisionalTransition", "Collision", G, extraAttr=dic)

        yield "<ProcessClass>"
        makeOptionalTag('UserDefinition', 'CollisionUserDefinition',G)
        makeOptionalTag('Code','CollisionCode',G)
        makeOptionalTag('IAEACode','CollisionIAEACode',G)
        yield "</ProcessClass>"

        if hasattr(CollTran, "Reactants"):
            for Reactant in CollTran.Reactants:

                cont, ret = checkXML(Reactant)
                if cont:
                    yield ret
                    continue

                GR = lambda name: GetValue(name, Reactant=Reactant)
                yield "<Reactant>"
                species = GR("CollisionReactantSpecies")
                if species:
                    yield "<SpeciesRef>X%s-%s</SpeciesRef>" % (NODEID, species)
                state = GR("CollisionReactantState")
                if state:
                    yield "<StateRef>S%s-%s</StateRef>" % (NODEID, state)
                yield "</Reactant>"

        if hasattr(CollTran, "IntermediateStates"):
            for IntermdiateState in CollTran.IntermediateStates:

                cont, ret = checkXML(IntermdiateState)
                if cont:
                    yield ret
                    continue

                GI = lambda name: GetValue(name, IntermdiateState=IntermdiateState)
                yield "<IntermediateState>"
                species = GI("CollisionIntermediateSpecies")
                if species:
                    yield "<SpeciesRef>X%s-%s</SpeciesRef>" % (NODEID, species)
                state = GI("CollisionIntermediateState")
                if state:
                    yield "<StateRef>S%s-%s</StateRef>" % (NODEID, state)
                yield "</IntermediateState>"

        if hasattr(CollTran, "Products"):
            for Product in CollTran.Products:

                cont, ret = checkXML(Product)
                if cont:
                    yield ret
                    continue

                GP = lambda name: GetValue(name, Product=Product)
                yield "<Product>"
                species = GP("CollisionProductSpecies")
                if species:
                    yield "<SpeciesRef>X%s-%s</SpeciesRef>" % (NODEID, species)
                state = GP("CollisionProductState")
                if state:
                    yield "<StateRef>S%s-%s</StateRef>" % (NODEID, state)
                species = GP("CollisionProductSpecies")
                yield "</Product>"

        yield makeDataType("Threshold", "CollisionThreshold", G)

        if hasattr(CollTran, "DataSets"):
            yield "<DataSets>"
            for DataSet in CollTran.DataSets:
                cont, ret = checkXML(DataSet)
                if cont:
                    yield ret
                    continue

                GD = lambda name: GetValue(name, DataSet=DataSet)

                yield makePrimaryType("DataSet", "CollisionDataSet", GD, extraAttr={"dataDescription":GD("CollisionDataSetDescription")})

                # Fit data
                if hasattr(DataSet, "FitData"):
                    for FitData in DataSet.FitData:

                            cont, ret = checkXML(FitData)
                            if cont:
                                yield ret
                                continue

                            GDF = lambda name: GetValue(name, FitData=FitData)

                            yield makePrimaryType("FitData", "CollisionFitData", GDF)

                            fref = GDF("CollisionFitDataFunction")
                            if fref:
                                yield "<FitParameters functionRef=F%s-%s>" % (NODEID, fref)
                            else:
                                yield "<FitParameters>"

                            if hasattr(FitData, "Arguments"):
                                for Argument in FitData.Arguments:

                                    cont, ret = checkXML(Argument)
                                    if cont:
                                        yield ret
                                        continue

                                    GDFA = lambda name: GetValue(name, Argument=Argument)
                                    yield "<FitArgument name='%s' units='%s'>" % (GDFA("CollisionFitDataArgumentName"), GDFA("CollisionFitDataArgumentUnits"))
                                    desc = GDFA("CollisionFitDataArgumentDescription")
                                    if desc:
                                        yield "<Description>%s</Description>" % desc
                                    lowlim = GDFA("CollisionFitDataArgumentLowerLimit")
                                    if lowlim:
                                        yield "<LowerLimit>%s</LowerLimit>" % lowlim
                                    hilim = GDFA("CollisionFitDataArgumentUpperLimit")
                                    if hilim:
                                        yield "<UpperLimit>%s</UpperLimit>"
                                    yield "</FitArgument>"
                            if hasattr(FitData, "Parameters"):
                                for Parameter in FitData.Parameters:

                                    cont, ret = checkXML(Parameter)
                                    if cont:
                                        yield ret
                                        continue

                                    GDFP = lambda name: GetValue(name, Parameter=Parameter)
                                    yield makeNamedDataType("FitParameter", "CollisionFitDataParameter", GDFP)
                                yield "</FitParameters>"

                                accur = GDF("CollisionFitDataAccuracy")
                                if accur:
                                    yield "<Accuracy>%s</Accuracy>" % accur
                                physun = GDF("CollisionFitDataPhysicalUncertainty")
                                if physun:
                                    yield "<PhysicalUncertainty>%s</PhysicalUncertainty>" % physun
                                pdate = GDF("CollisionFitDataProductionDate")
                                if pdate:
                                    yield "<ProductionDate>%s</ProductionDate>" % pdate
                                yield "</FitData>"

                # Tabulated data
                if hasattr(DataSet, "TabData"):
                    for TabData in DataSet.TabData:
                        cont, ret = checkXML(TabData)
                        if cont:
                            yield ret
                            continue

                        GDT = lambda name: GetValue(name, TabData=TabData)

                        yield makePrimaryType("TabulatedData", "CollisionTabulatedData", GDT)

                        yield "<Description>%s</Description>" % GDT("CollisionTabulatedDataDescription")

                        # handle X components
                        yield makePrimaryType("X", "CollisionTabulatedDataX", GDT, extraAttr={"parameter": GDT("CollisionTabulatedDataXParameter"),
                                                                                              "units": GDT("CollisionTabulatedDataXUnits")})
                        yield "<DataDescription>%s</DataDescription>" % GDT("CollisionTabulatedDataXDescription")

                        if GDT("CollisionTabulatedDataXDataList"):
                            yield "<DataList count='%s'>%s</DataList>" % (GDT("CollisionTabulatedDataXDataListN"), " ".join(makeiter(GDT("CollisionTabulatedDataXDataList"))))
                        elif GDT("CollisionTabulatedDataXLinearSequence"):
                            yield "<LinearSequence count='%s' initial='%s' increment='%s'/>" % (GDT("CollisionTabulatedDataXLinearSequenceN"),
                                                                                                GDT("CollisionTabulatedDataXLinearSequenceInitial"),
                                                                                                GDT("CollisionTabulatedDataXLinearSequenceIncrement"))
                        elif GDT("CollisionTabulatedDataXDataFile"):
                            yield "<DataFile>%s</DataFile>" % GDT("CollisionTabulatedDataXDataFile")
                        yield makeDataSeriesAccuracyType("CollisionTabulatedDataX", GDT)
                        yield "</X>"

                        # handle Y components
                        yield makePrimaryType("Y", "CollisionTabulatedDataY", GDT, extraAttr={"parameter": GDT("CollisionTabulatedDataYParameter"),
                                                                                              "units": GDT("CollisionTabulatedDataYUnits")})
                        yield "<DataDescription>%s</DataDescription>" % GDT("CollisionTabulatedDataYDescription")

                        if GDT("CollisionTabulatedDataYDataList"):
                            yield "<DataList count='%s'>%s</DataList>" % (GDT("CollisionTabulatedDataYDataListN"), " ".join(makeiter(GDT("CollisionTabulatedDataYDataList"))))
                        elif GDT("CollisionTabulatedDataYLinearSequence"):
                            yield "<LinearSequence count='%s' initial='%s' increment='%s'/>" % (GDT("CollisionTabulatedDataYLinearSequenceN"),
                                                                                                GDT("CollisionTabulatedDataYLinearSequenceInitial"),
                                                                                                GDT("CollisionTabulatedDataYLinearSequenceIncrement"))
                        elif GDT("CollisionTabulatedDataYDataFile"):
                            yield "<DataFile>%s</DataFile>" % GDT("CollisionTabulatedDataYDataFile")

                        yield makeDataSeriesAccuracyType("CollisionTabulatedDataY", GDT)
                        yield "</Y>"


                        tabref = GDT("CollisionTabulatedDataReferenceFrame")
                        if tabref:
                            yield "<ReferenceFrame>%s</ReferenceFrame>" % tabref
                        physun = GDT("CollisionTabulatedDataPhysicalUncertainty")
                        if physun:
                            yield "<PhysicalUncertainty>%s</PhysicalUncertainty>" % physun
                        pdate = GDT("CollisionTabulatedDataProductionDate")
                        if pdate:
                            yield "<ProductionDate>%s</ProductionDate>" % pdate

                        yield "</TabulatedData>"

                yield "</DataSet>"
            yield "</DataSets>"
        yield "</CollisionalTransition>"
    yield '</Collisions>'

def XsamsNonRadTrans(NonRadTrans):
    """
    non-radiative transitions
    """
    if not isiterable(NonRadTrans):
        return

    yield "<NonRadiative>"
    for NonRadTran in NonRadTrans:

        cont, ret = checkXML(NonRadTran)
        if cont:
            yield ret
            continue

        G = lambda name: GetValue(name, NonRadTran=NonRadTran)
        dic = {'id':"%s-%s" % (NODEID, G("NonRadTranID")) }
        group = G("NonRadTranGroup")
        if group:
            dic["groupLabel"] = "%s" % group
        proc = G("NonRadTranProcess")
        if proc:
            dic["process"] = "%s" % proc
        yield makePrimaryType("NonRadiativeTransition", "NonRadTran", G, extraAttr=dic)

        yield "<InitialStateRef>S%s-%s</InitialStateRef>" % (NODEID, G("NonRadTranInitialState"))
        fstate = G("NonRadTranFinalState")
        if fstate:
            yield "<FinalStateRef>S%s-%s</FinalStateRef>" % (NODEID, fstate)
        fspec = G("NonRadTranSpecies")
        if fspec:
            yield "<SpeciesRef>X%s-%s</SpeciesRef>" % (NODEID, fspec)
        yield makeDataType("Probability", "NonRadTranProbability", G)
        yield makeDataType("NonRadiativeWidth", "NonRadTranWidth", G)
        yield makeDataType("TransitionEnergy", "NonRadTranEnergy", G)
        typ = G("NonRadTranType")
        if typ:
            yield "<Type>%s</Type>" % typ

        yield "</NonRadiativeTransition>"

    yield "</NonRadiative>"

def XsamsFunctions(Functions):
    """
    Generator for the Functions tag
    """
    if not isiterable(Functions):
        return
    yield '<Functions>\n'
    for Function in Functions:

        cont, ret = checkXML(Function)
        if cont:
            yield ret
            continue

        G = lambda name: GetValue(name, Function=Function)
        yield makePrimaryType("Function", "Function", G, extraAttr={"functionID":"F%s-%s" % (NODEID, G("FunctionID"))})

        yield "<Name>%s</Name>" % G("FunctionName")
        yield '<Expression computerLanguage="%s">%s</Expression>\n' % (G("FunctionComputerLanguage"), G("FunctionExpression"))
        yield '<Y name="%s" units="%s">' % (G("FunctionYName"), G("FunctionYUnits"))
        desc = G("FunctionYDescription")
        if desc:
            yield "<Description>%s</Description>" % desc
        lowlim = G("FunctionYLowerLimit")
        if lowlim:
            yield "<LowerLimit>%s</LowerLimit>" % lowlim
        hilim = G("FunctionYUpperLimit")
        if hilim:
            yield "<UpperLimit>%s</UpperLimit>"
        yield "</Y>"

        yield "<Arguments>\n"
        for FunctionArgument in Function.Arguments:

            cont, ret = checkXML(FunctionArgument)
            if cont:
                yield ret
                continue

            GA = lambda name: GetValue(name, FunctionArgument=FunctionArgument)
            yield makeArgumentType("Argument", "FunctionArgument", GA)
        yield "</Arguments>"

        if hasattr(Function, "Parameters"):
            yield "<Parameters>"
            for Parameter in makeiter(Function.Parameters):

                cont, ret = checkXML(Parameter)
                if cont:
                    yield ret
                    continue

                GP = lambda name: GetValue(name, Parameter=Parameter)
                yield "<Parameter name='%s', units='%s'>" % (GP("FunctionParameterName"), GP("FunctionParameterUnits"))
                desc = GP("FunctionParameterDescription")
                if desc:
                    yield "<Description>%s</Description>" % desc
                yield "</Parameter>\n"
            yield "</Parameters>"

        yield """<ReferenceFrame>%s</ReferenceFrame>
<Description>%s</Description>
<SourceCodeURL>%s</SourceCodeURL>
""" % (G("FunctionReferenceFrame"), G("FunctionDescription"), G("FunctionSourceCodeURL"))
    yield '</Functions>'

def XsamsMethods(Methods):
    """
    Generator for the methods block of XSAMS
    """
    if not Methods:
        return
    yield '<Methods>\n'
    for Method in Methods:

        cont, ret = checkXML(Method)
        if cont:
            yield ret
            continue

        G = lambda name: GetValue(name, Method=Method)
        yield """<Method methodID="M%s-%s">\n""" % (NODEID, G('MethodID'))

        yield makeSourceRefs( G('MethodSourceRef') )
        yield """<Category>%s</Category>\n<Description>%s</Description>\n"""\
             % (G('MethodCategory'), G('MethodDescription'))
        yield '</Method>\n'
    yield '</Methods>\n'

def generatorError(where):
    log.warn('Generator error in%s!' % where, exc_info=sys.exc_info())
    return where

def Xsams(tap, HeaderInfo=None, Sources=None, Methods=None, Functions=None,
          Environments=None, Atoms=None, Molecules=None, Solids=None, Particles=None,
          CollTrans=None, RadTrans=None, RadCross=None, NonRadTrans=None):
    """
    The main generator function of XSAMS. This one calls all the
    sub-generators above. It takes the query sets that the node's
    setupResult() has constructed as arguments with given names.
    This function is to be passed to the HTTP-response object directly
    and not to be looped over beforehand.
    """

    yield '<?xml version="1.0" encoding="UTF-8"?>\n'
    yield '<XSAMSData xmlns="http://vamdc.org/xml/xsams/%s"' % XSAMS_VERSION
    yield ' xmlns:xsi="http://www.w3.org/2001/XMLSchema-instance"'
    yield ' xmlns:cml="http://www.xml-cml.org/schema"'
    yield ' xsi:schemaLocation="http://vamdc.org/xml/xsams/%s %s">'\
            % (XSAMS_VERSION, SCHEMA_LOCATION)

    if HeaderInfo:
        HeaderInfo = CaselessDict(HeaderInfo)
        if HeaderInfo.has_key('Truncated'):
            if HeaderInfo['Truncated'] != None: # note: allow 0 percent
                yield """
<!--
   ATTENTION: The amount of data returned may have been truncated by the node.
   The data below represent %s percent of all available data at this node that
   matched the query.
-->
""" % HeaderInfo['Truncated']

    errs=''

    requestables = tap.requestables
    if requestables and Atoms and ('atomstates' not in requestables):
        for Atom in Atoms:
            Atom.States = []
    if requestables and Molecules and ('moleculestates' not in requestables):
        for Molecule in Molecules:
            Molecule.States = []

    if not requestables or 'sources' in requestables:
        log.debug('Working on Sources.')
        try:
            for Source in XsamsSources(Sources, tap):
                yield Source
        except: errs+=generatorError(' Sources')

    if not requestables or 'methods' in requestables:
        log.debug('Working on Methods, Functions, Environments.')
        try:
            for Method in XsamsMethods(Methods):
                yield Method
        except: errs+=generatorError(' Methods')

    if not requestables or 'functions' in requestables:
        try:
            for Function in XsamsFunctions(Functions):
                yield Function
        except: errs+=generatorError(' Functions')

    if not requestables or 'environments' in requestables:
        try:
            for Environment in XsamsEnvironments(Environments):
                yield Environment
        except: errs+=generatorError(' Environments')

    yield '<Species>\n'
    if not requestables or 'atoms' in requestables:
        log.debug('Working on Atoms.')
        try:
            for Atom in XsamsAtoms(Atoms):
                yield Atom
        except: errs+=generatorError(' Atoms')

    if not requestables or 'molecules' in requestables:
        log.debug('Working on Molecules.')
        try:
            for Molecule in XsamsMolecules(Molecules):
                yield Molecule
        except: errs+=generatorError(' Molecules')

    if not requestables or 'solids' in requestables:
        log.debug('Working on Solids.')
        try:
            for Solid in XsamsSolids(Solids):
                yield Solid
        except: errs += generatorError(' Solids')

    if not requestables or 'particles' in requestables:
        log.debug('Working on Particles.')
        try:
            for Particle in XsamsParticles(Particles):
                yield Particle
        except: errs += generatorError(' Particles')

    yield '</Species>\n'

    log.debug('Working on Processes.')
    yield '<Processes>\n'
    yield '<Radiative>\n'

    if not requestables or 'radiativecrosssections' in requestables:
        try:
            for RadCros in XsamsRadCross(RadCross):
                yield RadCros
        except: errs+=generatorError(' RadCross')

    if not requestables or 'radiativetransitions' in requestables:
        try:
            for RadTran in XsamsRadTrans(RadTrans):
                yield RadTran
        except:
            errs+=generatorError(' RadTran')

    yield '</Radiative>\n'

    if not requestables or 'collisions' in requestables:
        try:
            for CollTran in XsamsCollTrans(CollTrans):
                yield CollTran
        except: errs+=generatorError(' CollTran')

    if not requestables or 'nonradiativetransitions' in requestables:
        try:
            for NonRadTran in XsamsNonRadTrans(NonRadTrans):
                yield NonRadTran
        except: errs+=generatorError(' NonRadTran')

    yield '</Processes>\n'

    if errs: yield """<!--
           ATTENTION: There was an error in making the XML output and at least one item in the following parts was skipped: %s
-->
                 """ % errs

    yield '</XSAMSData>\n'
    log.debug('Done with XSAMS')


#
################# Virtual Observatory TABLE GENERATORS ####################
#
# Obs - not updated to latest versions

def sources2votable(sources):
    """
    Sources to VO
    """
    for source in sources:
        yield ''

def states2votable(states):
    """
    States to VO
    """
    yield """<TABLE name="states" ID="states">
      <DESCRIPTION>The States that are involved in transitions</DESCRIPTION>
      <FIELD name="species name" ID="specname" datatype="char" arraysize="*"/>
      <FIELD name="energy" ID="energy" datatype="float" unit="1/cm"/>
      <FIELD name="id" ID="id" datatype="int"/>
      <FIELD name="charid" ID="charid" datatype="char" arraysize="*"/>
      <DATA>
        <TABLEDATA>"""

    for state in states:
        yield  '<TR><TD>not implemented</TD><TD>%s</TD><TD>%s</TD><TD>%s</TD></TR>' % (state.energy, state.id, state.charid)
    yield """</TABLEDATA></DATA></TABLE>"""

def transitions2votable(transs, count):
    """
    Transition to VO
    """
    if type(transs) == type([]):
        n = len(transs)
    else:
        transs.count()
    yield u"""<TABLE name="transitions" ID="transitions">
      <DESCRIPTION>%d transitions matched the query. %d are shown here:</DESCRIPTION>
      <FIELD name="wavelength (air)" ID="airwave" datatype="float" unit="Angstrom"/>
      <FIELD name="wavelength (vacuum)" ID="vacwave" datatype="float" unit="Angstrom"/>
      <FIELD name="log(g*f)"   ID="loggf" datatype="float"/>
      <FIELD name="effective lande factor" ID="landeff" datatype="float"/>
      <FIELD name="radiative gamma" ID="gammarad" datatype="float"/>
      <FIELD name="stark gamma" ID="gammastark" datatype="float"/>
      <FIELD name="waals gamma" ID="gammawaals" datatype="float"/>
      <FIELD name="upper state id" ID="upstateid" datatype="char" arraysize="*"/>
      <FIELD name="lower state id" ID="lostateid" datatype="char" arraysize="*"/>
      <DATA>
        <TABLEDATA>""" % (count or n, n)
    for trans in transs:
        yield  '<TR><TD>%s</TD><TD>%s</TD><TD>%s</TD><TD>%s</TD><TD>%s</TD><TD>%s</TD><TD>%s</TD><TD>%s</TD><TD>%s</TD></TR>\n' % (trans.airwave, trans.vacwave, trans.loggf,
                                                                                                                                   trans.landeff , trans.gammarad ,trans.gammastark ,
                                                                                                                                   trans.gammawaals , trans.upstateid, trans.lostateid)
    yield """</TABLEDATA></DATA></TABLE>"""



def votable(transitions, states, sources, totalcount=None):
    """
    VO base definition
    """

    yield """<?xml version="1.0"?>
<!--
<?xml-stylesheet type="text/xml" href="http://vamdc.fysast.uu.se:8888/VOTable2XHTMLbasic.xsl"?>
-->
<VOTABLE version="1.2" xmlns:xsi="http://www.w3.org/2001/XMLSchema-instance"
 xmlns="http://www.ivoa.net/xml/VOTable/v1.2"
 xmlns:stc="http://www.ivoa.net/xml/STC/v1.30" >
  <RESOURCE name="queryresults">
    <DESCRIPTION>
    </DESCRIPTION>
    <LINK></LINK>
"""
    for source in sources2votable(sources):
        yield source
    for state in states2votable(states):
        yield state
    for trans in transitions2votable(transitions,totalcount):
        yield trans
    yield """
</RESOURCE>
</VOTABLE>
"""

#######################

def transitions2embedhtml(transs,count):
    """
    Converting Transition to html
    """

    if type(transs) == type([]):
        n = len(transs)
    else:
        transs.count()
        n = transs.count()
    yield u"""<TABLE name="transitions" ID="transitions">
      <DESCRIPTION>%d transitions matched the query. %d are shown here:</DESCRIPTION>
      <FIELD name="AtomicNr" ID="atomic" datatype="int"/>
      <FIELD name="Ioniz" ID="ion" datatype="int"/>
      <FIELD name="wavelength (air)" ID="airwave" datatype="float" unit="Angstrom"/>
      <FIELD name="log(g*f)"   ID="loggf" datatype="float"/>
   <!--   <FIELD name="effective lande factor" ID="landeff" datatype="float"/>
      <FIELD name="radiative gamma" ID="gammarad" datatype="float"/>
      <FIELD name="stark gamma" ID="gammastark" datatype="float"/>
      <FIELD name="waals gamma" ID="gammawaals" datatype="float"/>
  -->    <FIELD name="upper state id" ID="upstateid" datatype="char" arraysize="*"/>
      <FIELD name="lower state id" ID="lostateid" datatype="char" arraysize="*"/>
      <DATA>
        <TABLEDATA>"""%(count or n, n)

    for trans in transs:
        yield  '<TR><TD>%s</TD><TD>%s</TD><TD>%s</TD><TD>%s</TD><TD>%s</TD><TD>%s</TD></TR>\n' % (trans.species.atomic, trans.species.ion,
                                                                                                  trans.airwave, trans.loggf,) #trans.landeff , trans.gammarad ,
                                                                                                  #trans.gammastark , trans.gammawaals , xmlEscape(trans.upstateid), xmlEscape(trans.lostateid))
    yield '</TABLEDATA></DATA></TABLE>'

def embedhtml(transitions,totalcount=None):
    """
    Embed html
    """

    yield """<?xml version="1.0"?>
<!--
<?xml-stylesheet type="text/xml" href="http://vamdc.fysast.uu.se:8888/VOTable2XHTMLbasic.xsl"?>
-->
<VOTABLE version="1.2" xmlns:xsi="http://www.w3.org/2001/XMLSchema-instance"
 xmlns="http://www.ivoa.net/xml/VOTable/v1.2"
 xmlns:stc="http://www.ivoa.net/xml/STC/v1.30" >
  <RESOURCE name="queryresults">
    <DESCRIPTION>
    </DESCRIPTION>
    <LINK></LINK>
"""
    for trans in transitions2embedhtml(transitions, totalcount):
        yield trans
    yield """
</RESOURCE>
</VOTABLE>
"""<|MERGE_RESOLUTION|>--- conflicted
+++ resolved
@@ -767,13 +767,8 @@
     result = [ makePrimaryType('NormalMode', 'MoleculeNormalMode', G, extraAttr=extraAttr) ]
     result.append( makeDataType('HarmonicFrequency','MoleculeNormalModeHarmonicFrequency',G) )
     result.append( makeDataType('Intensity','MoleculeNormalModeIntensity',G) )
-<<<<<<< HEAD
-
-    vsrefs = G('MoleculeNormalModeDisplacementVectorSourceRef')
-=======
     
     vsrefs = G('MoleculeNormalModeDisplacementVectorRef')
->>>>>>> abd32445
     unit = G('MoleculeNormalModeDisplacementVectorsUnit')
     x3s = G('MoleculeNormalModeDisplacementVectorX3')
     y3s = G('MoleculeNormalModeDisplacementVectorY3')
@@ -937,20 +932,12 @@
     """
     Generator for MolecularState tag
     """
-<<<<<<< HEAD
     G = lambda name: GetValue(name, MoleculeState=MoleculeState)    
     makePrimaryType("MolecularState", "MoleculeState", G, extraAttr={"stateID":'"S%s-%s"' % (G('NodeID'), G('MoleculeStateID')),
                                                                      "fullyAssigned":G("MoleculeStateFullyAssigned")})
     yield makeOptionalTag("Description","MoleculeStateDescription",G)
 
     yield '  <MolecularStateCharacterisation>'
-=======
-    G = lambda name: GetValue(name, MoleculeState=MoleculeState)
-    yield '<MolecularState stateID="S%s-%s">' % (G('NodeID'),
-                                                 G("MoleculeStateID"))
-    yield makeOptionalTag('Description','MoleculeStateDescription',G)
-    yield '<MolecularStateCharacterisation>'
->>>>>>> abd32445
     yield makeDataType('StateEnergy', 'MoleculeStateEnergy', G,
                 extraAttr={'energyOrigin':G('MoleculeStateEnergyOrigin')})
     yield makeOptionalTag("TotalStatisticalWeight", "MoleculeStateTotalStatisticalWeight", G)
