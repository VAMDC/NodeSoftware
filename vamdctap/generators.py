#coding: utf-8 -*-


import sys
import datetime
from xml.sax.saxutils import escape

# Get the node-specific parts
from django.conf import settings
from django.utils.importlib import import_module
DICTS = import_module(settings.NODEPKG + '.dictionaries')
from caselessdict import CaselessDict
RETURNABLES = CaselessDict(DICTS.RETURNABLES)

# This must always be set.
try:
    NODEID = RETURNABLES['NodeID']
except:
    NODEID = 'PleaseFillTheNodeID'

try:
    XSAMS_VERSION = RETURNABLES['XSAMSVersion']
except:
    XSAMS_VERSION = '1.0'
try:
    SCHEMA_LOCATION = RETURNABLES['SchemaLocation']
except:
    SCHEMA_LOCATION = 'http://vamdc.org/xml/xsams/%s'%XSAMS_VERSION

import logging
log = logging.getLogger('vamdc.tap.generator')

# Helper function to test if an object is a list or tuple
isiterable = lambda obj: hasattr(obj, '__iter__')

def makeiter(obj, n=0):
    """
    Return an iterable of length n, no matter what.
    None as imput should give [], unless n!=0, then [None,None,...]
    """
    if not obj and obj != 0:
        # the empty case
        return [None] * n
    elif not isiterable(obj):
        if n:
            # return single value n times
            return [obj] * n
        else: return [obj]
    else:
        return obj

def makeloop(keyword, G, *args):
    """
    Creates a nested list of lists. All arguments should be valid dictionary
    keywords and will be fed to G. They are expected to return iterables of equal lengths.
    The generator yields a list of current element of each argument-list in order, so one can do e.g.

       for name, unit in makeloop('TabulatedData', G, 'Name', 'Unit'):
          ...
    """
    if not args:
        return []
    Nargs = len(args)
    lis = []
    for arg in args:
        lis.append(makeiter(G("%s%s" % (keyword, arg))))
    try:
        Nlis = lis[0].count()
    except TypeError:
        Nlis = len(lis[0])
    olist = [[] for i in range(Nargs)]
    for i in range(Nlis):
        for k in range(Nargs):
            try:
                olist[k].append(lis[k][i])
            except Exception:
                olist[k].append("")
    return olist

def GetValue(returnable_key, **kwargs):
    """
    the function that gets a value out of the query set, using the global name
    and the node-specific dictionary.
    """
    #log.debug("getvalue, returnable_key : " + returnable_key)
    try:
        #obtain the RHS of the RETURNABLES dictionary
        getcode = RETURNABLES[returnable_key]
    except Exception, e:
        # The value is not in the dictionary for the node.  This is
        # fine.  Note that this is also used by if-clauses below since
        # the empty string evaluates as False.
        #log.debug(e)
        return ''

    # whenever the right-hand-side is not a string, treat
    # it as if the node has prepared the thing beforehand
    # for example a list of constant strings
    #print kwargs
    if not isinstance(getcode, basestring): # use instead of type(name)!=str; also handles unicode
        #print "string return:", getcode
        return getcode

    # now we get the current object
    # from which to get the attributes.
    objname, obj = kwargs.popitem()
    exec('%s = obj' % objname)
    try:
        # here, the RHS of the RETURNABLES dict is executed.
        #log.debug(" try eval : " + name)
        value = eval(getcode) # this works, if the dict-value is named
                               # correctly as the query-set attribute
    except Exception, e:
        # this catches the case where the dict-value is a string or mistyped.
        #print obj.__dict__
        #print traceback.format_exc()
        #err = 'ERROR GetValue(%s,%s=<%s>): %s:%s {%s:%s}' % (returnable_key, objname, obj, e.__class__.__name__, str(e), returnable_key, getcode)
        #print err
        #log.debug(err)
        value = getcode

    if value == None:
        # the database returned NULL
        return ''
    elif value == 0:
        if isinstance(value, float): return '0.0'
        else: return '0'
    return value

def makeOptionalTag(tagname, keyword, G, extraAttr={}):
    content = G(keyword)

    if not content:
        return ''
    elif isiterable(content):
        s = []
        for c in content:
            s.append( '<%s>%s</%s>'%(tagname,c,tagname) )
        return ''.join(s)
    else:
        extra = "".join([' %s="%s"'% (k, v) for k, v in extraAttr.items()])
        return '<%s%s>%s</%s>'%(tagname, extra, content,tagname)

def makeSourceRefs(refs):
    """
    Create a SourceRef tag entry
    """
    s = []
    if refs:
        if isiterable(refs):
            for ref in refs:
                s.append( '<SourceRef>B%s-%s</SourceRef>' % (NODEID, ref) )
        else: s.append( '<SourceRef>B%s-%s</SourceRef>' % (NODEID, refs) )
    return ''.join(s)

def makePartitionfunc(keyword, G):
    """
    Create the Partionfunction tag element.
    (T and Q can be lists of lists)
    """
    value = G(keyword)
    if not value:
        return ''

    temperature = value
    unit = G(keyword+'Unit')
    partitionfunc = G(keyword+'Q')
    comments = G(keyword+'Comments')
<<<<<<< HEAD
    # Nuclear Spin Isomer Information 
=======
    # Nuclear Spin Isomer Information
>>>>>>> 77fc9d98
    nsilowrovibsym = G(keyword+'NSILowestRoVibSym')
    nsiname = G(keyword+'NSIName')
    nsisymgroup = G(keyword+'NSISymGroup')
    nsistateref = G(keyword+'NSILowestEnergyStateRef')

    if not isiterable(value[0]):
        Npf = 1
        temperature = [temperature]
        unit = [unit]
        partitionfunc = [partitionfunc]
        comments = [comments]
<<<<<<< HEAD
        # Nuclear Spin Isomer Information 
=======
        # Nuclear Spin Isomer Information
>>>>>>> 77fc9d98
        nsilowrovibsym = [nsilowrovibsym]
        nsiname = [nsiname]
        nsisymgroup = [nsisymgroup]
        nsistateref = [nsistateref]
    else:
        Npf = len(temperature)
        unit = makeiter(unit,Npf)

    string = ''
    for i in xrange(Npf):
        string += '<PartitionFunction>'
        if len(comments)>i and comments[i]: string += '<Comments>%s</Comments>' % comments[i]
        string += '<T units="%s"><DataList>' % (unit[i] if (len(unit)>i and unit[i]) else 'K')
        string += " ".join(str(temp) for temp in temperature[i])
        string += '</DataList></T>'
        string += '<Q><DataList>'
        string += " ".join(str(q) for q in partitionfunc[i])
        string += '</DataList></Q>'
        if len(nsiname)>i and nsiname[i]:
            string += makePrimaryType("NuclearSpinIsomer", "NuclearSpinIsomer",G,
                                  extraAttr={"lowestEnergyStateRef":'S%s-%s' % (G('NodeID'), nsistateref[i])})
            string += "<Name>%s</Name>" % nsiname[i]
            string += "<LowestRoVibSym group='%s'>%s</LowestRoVibSym>" % (nsisymgroup[i], nsilowrovibsym[i])
            string += "</NuclearSpinIsomer>"
<<<<<<< HEAD
        
=======

>>>>>>> 77fc9d98
        string += '</PartitionFunction>'
    return string

def makePrimaryType(tagname, keyword, G, extraAttr={}):
    """
    Build the Primary-type base tags. Note that this method does NOT
    close the tag, </tagname> must be added manually by the calling function.

    extraAttr is a dictionary of attributes-value pairs to add to the tag.
    """
    method = G("%sMethod" % keyword)
    comment = G("%sComment" % keyword)
    refs = G(keyword + 'Ref') # Sources

    result = ["<%s" % tagname]
    if method:
        result.append( ' methodRef="M%s-%s"' % (NODEID, method) )
    for k, v in extraAttr.items():
        if v or v==0:
            result.append( ' %s="%s"'% (k, v) )

    result.append( '>' )
    if comment:
        result.append( '<Comments>%s</Comments>' % escape(comment))
    result.append( makeSourceRefs(refs) )

    return ''.join(result)

def makeReferencedTextType(tagname,keyword,G):
    value = G(keyword)
    if value:
        return '%s<Value>%s</Value></%s>'%\
         (makePrimaryType(tagname,keyword,G),
          value,
          tagname)
    else:
        return ''

def makeRepeatedDataType(tagname, keyword, G, extraAttr={}):
    """
    Similar to makeDataType above, but allows the result of G()
    to be iterable and adds the name-attribute. If the
    corresponding refs etc are not iterable, they are replicated
    for each tag.
    """
    value = G(keyword)
    if not value:
        return ''
    
    unit = G(keyword + 'Unit')
    method = G(keyword + 'Method')
    comment = G(keyword + 'Comment')
    acc = G(keyword + 'Accuracy')
    refs = G(keyword + 'Ref')
    name = G(keyword + 'Name')

    # make everything iterable
    value, unit, method, comment, acc, refs, name = [[x] if not isiterable(x) else x  for x in [value, unit, method, comment, acc, refs, name]]

    # if some are shorter than the value list, replicate them
    l = len(value)
    value, unit, method, comment, acc, refs, name = [ x*l if len(x)<l else x for x in [value, unit, method, comment, acc, refs, name]]

    for k, v in extraAttr.items():
        if not isiterable(v): v=[v]*l
        elif len(v)<l: v*=l
        extraAttr[k] = v

    string = ''
    for i, val in enumerate(value):
        string += '<%s' % tagname
        for k, v in extraAttr.items():
            if v[i]: string += ' %s="%s"'%(k,v[i])
        if name[i]:
            string += ' name="%s"' % name[i]
        if method[i]:
            string += ' methodRef="M%s-%s"' % (NODEID, method[i])
        string += '>'
        if comment[i]:
            string += '<Comments>%s</Comments>' % escape('%s' % comment[i])
        string += makeSourceRefs(refs[i])
        string += '<Value units="%s">%s</Value>' % (unit[i] or 'unitless', val)
<<<<<<< HEAD
        string += makeEvaluation( keyword, G, j=i) 
        if acc[i] is not None:
=======
        string += makeEvaluation( keyword, G, j=i)
        if acc[i]:
>>>>>>> 77fc9d98
            string += '<Accuracy>%s</Accuracy>' % acc[i]


        string += '</%s>' % tagname
    return string

# an alias for compatibility reasons
makeNamedDataType = makeRepeatedDataType

def makeAccuracy(keyword, G):
    """
    build the elements for accuracy that belong
    to DataType.
    """
    acc = G(keyword + 'Accuracy')
    if acc is None:
        return ''
    acc_list = makeiter(acc)
    nacc = len(acc_list)
    acc_conf = makeiter( G(keyword + 'AccuracyConfidence'), nacc )
    acc_rel = makeiter( G(keyword + 'AccuracyRelative'), nacc )
    acc_typ = makeiter( G(keyword + 'AccuracyType'), nacc )

    result = []
    for i,ac in enumerate( acc_list ):
        result.append('<Accuracy')
        if acc_conf[i]: result.append( ' confidenceInterval="%s"'%acc_conf[i] )
        if acc_typ[i]: result.append( ' type="%s"'%acc_typ[i] )
        if acc_rel[i]: result.append( ' relative="true"')
        result.append( '>%s</Accuracy>'%ac )

    return ''.join(result)

def makeDataSeriesAccuracyType(keyword, G):
    """
    build the elements for accuracy belonging to a data series.
    """
    errlist = makeiter( G(keyword + "AccuracyErrorList") )
    errfile = G(keyword + "AccuracyErrorFile")
    errval = G(keyword + "AccuracyErrorValue")
    if not (errlist or errfile or errval):
        return ''

    errlistN = G(keyword + "AccuracyErrorListN")
    if errlist and not errlistN:
        errlistN = len(errlist)

    string = makePrimaryType("Accuracy", keyword + "Accuracy", G,
                    extraAttr={"type":G(keyword+"AccuracyType"),
                               "relative":G(keyword+"AccuracyRelative")})
    if errlist:
        string += "<ErrorList count='%s'>%s</ErrorList>" % (errlistN, " ".join(str(o) for o in errlist))
    elif errfile:
        string += "<ErrorFile>%s</ErrorFile>" % errfile
    elif errval:
        string += "<ErrorValue>%s</ErrorValue>" % errval
    string += "</Accuracy>"
    return string

def makeEvaluation(keyword, G, j=None):
    """
    build the elements for evaluation that belong
    to DataType.
    """
    evs = G(keyword + 'Eval')
    if not evs:
        return ''

    if j is not None:
        evs=evs[j]

        ev_list = makeiter(evs)
        nevs = len(ev_list)
        try:
            ev_meth = makeiter( G(keyword + 'EvalMethod')[j], nevs )
        except IndexError:
            ev_meth = makeiter( None, nevs)
<<<<<<< HEAD
        try:    
=======
        try:
>>>>>>> 77fc9d98
            ev_reco = makeiter( G(keyword + 'EvalRecommended')[j], nevs )
        except IndexError:
            ev_reco = makeiter(None, nevs)
        try:
            ev_refs = G(keyword + 'EvalRef')[j]
        except IndexError:
            ev_refs = []
        try:
            ev_comm = G(keyword + 'EvalComment')[j]
        except IndexError:
            ev_comm = []
    else:
        ev_list = makeiter(evs)
        nevs = len(ev_list)
        ev_meth = makeiter( G(keyword + 'EvalMethod'), nevs )
        ev_reco = makeiter( G(keyword + 'EvalRecommended'), nevs )
        ev_refs = G(keyword + 'EvalRef')
        ev_comm = G(keyword + 'EvalComment')

    result = []
    for i,ev in enumerate( makeiter(evs) ):
        result.append('<Evaluation')
        if ev_meth[i]: result.append( ' methodRef="%s"' % ev_meth[i] )
        if ev_reco[i]: result.append( ' recommended="true"' )
        result.append( '>' )
        result.append( makeSourceRefs(ev_refs) )
        if ev_comm: result.append('<Comments>%s</Comments>'%ev_comm)
        result.append('<Quality>%s</Quality></Evaluation>'%ev)

    return ''.join(result)

def makeDataType(tagname, keyword, G, extraAttr={}, extraElem={}):
    """
    This is for treating the case where a keyword corresponds to a
    DataType in the schema which can have units, comment, sources etc.
    The dictionary-suffixes are appended and the values retrieved. If the
    sources is iterable, it is looped over.

    """

    value = G(keyword)
    if not value:
        return ''
    if isiterable(value):
        return makeRepeatedDataType(tagname, keyword, G)
    unit = G(keyword + 'Unit')
    method = G(keyword + 'Method')
    comment = G(keyword + 'Comment')
    refs = G(keyword + 'Ref')

    result = ['<%s' % tagname]
    if method:
        result.append( ' methodRef="M%s-%s"' % (NODEID, method) )
    for k, v in extraAttr.items():
        if not v: continue
        result.append( ' %s="%s"'% (k, v) )
    result.append( '>' )

    if comment:
        result.append( '<Comments>%s</Comments>' % escape(comment))
    result.append( makeSourceRefs(refs) )
    result.append( '<Value units="%s">%s</Value>' % (unit or 'unitless', value) )

    result.append( makeEvaluation( keyword, G) )
    result.append( makeAccuracy( keyword, G) )
    result.append( '</%s>' % tagname )

    for k, v in extraElem.items():
        if not v: continue
        result.append( '<%s>%s</%s>' % (k, v, k) )

    return ''.join(result)

def makeArgumentType(tagname, keyword, G):
    """
    Build ArgumentType

    """
    string = "<%s name='%s' units='%s'>" % (tagname, G("%sName" % keyword), G("%sUnits" % keyword))
    string +=  makeOptionalTag("Description","%sDescription" % keyword, G)
    string +=  makeOptionalTag("LowerLimit","%sLowerLimit" % keyword, G)
    string +=  makeOptionalTag("UpperLimit","%sUpperLimit" % keyword, G)
    string += "</%s>" % tagname
    return string

def makeParameterType(tagname, keyword, G):
    """
    Build ParameterType

    """
    string = "<%s name='%s' units='%s'>" % (tagname, G("%sName" % keyword), G("%sUnits" % keyword))
    string += "<Description>%s</Description>" % G("%sDescription" % keyword)
    string += "</%s>" % tagname
    return string

def checkXML(obj,methodName='XML'):
    """
    If the queryset has an XML method, use that and
    skip the hard-coded implementation.
    """
    try:
        return True, getattr(obj,methodName, None)() #This calls the method!
    except:
        return False, None

def SelfSource(tap):
    now = datetime.datetime.now()
    stamp = now.date().isoformat() + '-%s-%s-%s'%(now.hour,now.minute,now.second)
    result = ['<Source sourceID="B%s-%s">'%(NODEID,stamp)]
    result.append("""
    <Comments>
    This Source is a self-reference.
    It represents the database and the query that produced the xml document.
    The sourceID contains a timestamp.
    The full URL is given in the tag UniformResourceIdentifier but you need
    to unescape ampersands and angle brackets to re-use it.
    Query was: %s
    </Comments>""" % escape(tap.query))
    result.append('<Year>%s</Year>'%now.year)
    result.append('<Category>database</Category>')
    result.append('<UniformResourceIdentifier>')
    result.append(escape(tap.fullurl))
    result.append('</UniformResourceIdentifier>')
    result.append('<ProductionDate>%s</ProductionDate>'%now.date().isoformat())
    result.append('<Authors><Author><Name>N.N.</Name></Author></Authors>')
    result.append('</Source>')
    return ''.join(result)

def XsamsSources(Sources, tap):
    """
    Create the Source tag structure (a bibtex entry)
    """

    yield '<Sources>'
    yield SelfSource(tap)

    if not Sources:
        yield '</Sources>'
        return

    for Source in Sources:
        cont, ret = checkXML(Source)
        if cont:
            yield ret
            continue
        G = lambda name: GetValue(name, Source=Source)
        yield '<Source sourceID="B%s-%s"><Authors>\n' % (NODEID, G('SourceID'))
        authornames = makeiter( G('SourceAuthorName') )
        for authorname in authornames:
            if authorname:
                yield '<Author><Name>%s</Name></Author>\n' % authorname

        yield """</Authors>
<Title>%s</Title>
<Category>%s</Category>
<Year>%s</Year>""" % ( G('SourceTitle'), G('SourceCategory'),
                       G('SourceYear') )

        yield makeOptionalTag('SourceName','SourceName',G)
        yield makeOptionalTag('Volume','SourceVolume',G)
        yield makeOptionalTag('PageBegin','SourcePageBegin',G)
        yield makeOptionalTag('PageEnd','SourcePageEnd',G)
        yield makeOptionalTag('ArticleNumber','SourceArticleNumber',G)
        yield makeOptionalTag('UniformResourceIdentifier','SourceURI',G)
        yield makeOptionalTag('DigitalObjectIdentifier','SourceDOI',G)
        yield makeOptionalTag('Comments','SourceComments',G)
        yield '</Source>\n'
    yield '</Sources>\n'

def XsamsEnvironments(Environments):
    if not isiterable(Environments):
        return
    yield '<Environments>'
    for Environment in Environments:
        cont, ret = checkXML(Environment)
        if cont:
            yield ret
            continue

        G = lambda name: GetValue(name, Environment=Environment)
        yield '<Environment envID="E%s-%s">' % (NODEID, G('EnvironmentID'))
        yield makeSourceRefs(G('EnvironmentRef'))
        yield '<Comments>%s</Comments>' % G('EnvironmentComment')
        yield makeDataType('Temperature', 'EnvironmentTemperature', G)
        yield makeDataType('TotalPressure', 'EnvironmentTotalPressure', G)
        yield makeDataType('TotalNumberDensity', 'EnvironmentTotalNumberDensity', G)
        if hasattr(Environment, "Species"):
            yield '<Composition>'
            for EnvSpecies in makeiter(Environment.Species):
                GS = lambda name: GetValue(name, EnvSpecies=EnvSpecies)
                speciesRef = GS('EnvironmentSpeciesRef')
                if speciesRef:
                    yield '<Species name="%s" speciesRef="X%s-%s">' % (GS('EnvironmentSpeciesName'), NODEID, speciesRef)
                else:
                    yield '<Species name="%s">' % (GS('EnvironmentSpeciesName'))
                yield makeDataType('PartialPressure', 'EnvironmentSpeciesPartialPressure', GS)
                yield makeDataType('MoleFraction', 'EnvironmentSpeciesMoleFraction', GS)
                yield makeDataType('Concentration', 'EnvironmentSpeciesConcentration', GS)
                yield '</Species>'
            yield '</Composition>'
        yield '</Environment>\n'
    yield '</Environments>\n'

def parityLabel(parity):
    """
    XSAMS wants this as strings "odd" or "even", not numerical

    """
    try:
        parity = int(parity)
    except Exception:
        return parity

    if parity % 2:
        return 'odd'
    else:
        return 'even'

def makeTermType(tag, keyword, G):
    """
    Construct the Term xsams structure.

    This version is more generic than XsamsTerm function
    and don't enforce LS/JK/LK to be exclusive to one another (as
    dictated by current version of xsams schema)
    """
    string = "<%s>" % tag

    l = G("%sLSL" % keyword)
    lsym = G("%sLSLSymbol" % keyword)
    s = G("%sLSS" % keyword)
    mult = G("%sLSMultiplicity" % keyword)
    senior = G("%sLSSeniority" % keyword)

    if l and s:
        string += "<LS>"
        string += "<L><Value>%s</Value>"% l
        if lsym: string += "<Symbol>%s</Symbol>" % lsym
        string += "</L><S>%s</S>" % s
        if mult: string += "<Multiplicity>%s</Multiplicity>" % mult
        if senior: string += "<Seniority>%s</Seniority>" % senior
        string += "</LS>"

    jj = makeiter(G("%sJJ" % keyword))
    if jj:
        string += "<jj>"
        for j in jj:
            string += "<j>%s</j>" % j
        string += "</jj>"
    j1j2 = makeiter(G("%sJ1J2" % keyword))
    if j1j2:
        string += "<J1J2>"
        for j in j1j2:
            string += "<j>%s</j>" % j
        string += "</J1J2>"
    K = G("%sK" % keyword)
    if K:
        string += "<jK>"
        j = G("%sJKJ" % keyword)
        if j:
            string += "<j>%s</j>" % j
        S2 = G("%sJKS" % keyword)
        if S2:
            string += "<S2>%s</S2>" % S2
        string += "<K>%s</K>" % K
        string += "</jK>"
    l = G("%sLKL" % keyword)
    k = G("%sLKK" % keyword)
    if l and k:
        string += "<LK>"
        string += "<L><Value>%s</Value><Symbol>%s</Symbol></L>" % (l, G("%sLKLSymbol" % keyword))
        string += "<K>%s</K>" % k
        string += "<S2>%s</S2>" % G("%sLKS2" % keyword)
        string += "</LK>"
    tlabel = G("%sLabel" % keyword)
    if tlabel:
        string += "<TermLabel>%s</TermLabel>" % tlabel
    string += "</%s>" % tag
    return string

def makeShellType(tag, keyword, G):
    """
    Creates the Atom shell type.
    """
    sid = G("%sID" % keyword)
    string = "<%s" % tag
    if sid:
        string += ' shellid"=%s-%s"' % (NODEID, sid)
    string += ">"
    string += "<PrincipalQuantumNumber>%s</PrincipalQuantumNumber>" % G("%sPrincipalQN" % keyword)

    string += "<OrbitalAngularMomentum>"
    string += "<Value>%s</Value>" % G("%sOrbitalAngMom" % keyword)
    symb = G("%sOrbitalAngMomSymbol" % keyword)
    if symb:
        string += "<Symbol>%s</Symbol>" % symb
    string += "</OrbitalAngularMomentum>"
    string += "<NumberOfElectrons>%s</NumberOfElectrons>" % G("%sNumberOfElectrons" % keyword)
    parity = G("%sParity" % keyword)
    if (parity):
      string += "<Parity>%s</Parity>" % parity
    kappa = G("%sKappa" % keyword)
    if kappa:
      string += "<Kappa>%s</Kappa>" % kappa
    totalAngularMomentum = G("%sTotalAngularMomentum" % keyword)
    if totalAngularMomentum:
      string += "<TotalAngularMomentum>%s</TotalAngularMomentum>" % totalAngularMomentum
    shellterm = makeTermType("ShellTerm", "%sTerm" % keyword, G)
    if shellterm != "<%s></%s>" % (tag, tag): # shellterm is optional, so don't accept an empty tag
        string += shellterm
    string += "</%s>" % tag
    return string


def makeAtomStateComponents(AtomState):
    """
    This constructs the Atomic Component structure.

    Atom - the current Atom queryset
    """
    if not hasattr(AtomState,'Components'):
        return ''

    string = ""
    for Component in makeiter(AtomState.Components):
        G = lambda name: GetValue(name, Component=Component)

        string += "<Component>"

        if hasattr(Component, "SuperShells"):
            string += "<SuperConfiguration>"
            for SuperShell in makeiter(Component.SuperShells):
                GA = lambda name: GetValue(name, SuperShell=SuperShell)
                string += "<SuperShell>"
                string += "<PrincipalQuantumNumber>%s</PrincipalQuantumNumber>" % GA("AtomStateSuperShellPrincipalQN")
                string += "<NumberOfElectrons>%s</NumberOfElectrons>" % GA("AtomStateSuperShellNumberOfElectrons")
                string += "</SuperShell>"
            string += "</SuperConfiguration>"

        string += "<Configuration>"
        string += "<AtomicCore>"
        ecore = G("AtomStateElementCore")
        if ecore:
            string += "<ElementCore>%s</ElementCore>" % ecore
        conf = G("AtomStateConfiguration")
        if conf:
            # TODO: The format of the Configuration tab is not yet
            # finalized in XSAMS!
            string += "<Configuration>%s</Configuration>" % conf
        string += makeTermType("Term", "AtomStateCoreTerm", G)
        tangmom = G("AtomStateCoreTotalAngMom")
        if tangmom:
            string += "<TotalAngularMomentum>%s</TotalAngularMomentum>" % tangmom
        string += "</AtomicCore>"

        if hasattr(Component, "Shells"):
            string += "<Shells>"
            for AtomShell in makeiter(Component.Shells):
                GS = lambda name: GetValue(name, AtomShell=AtomShell)
                string += makeShellType("Shell", "AtomStateShell", GS)

            if hasattr(Component, "ShellPair"):
                for AtomShellPair in makeiter(Component.ShellPairs):
                    GS = lambda name: GetValue(name, AtomShellPair=AtomShellPair)
                    string += '<ShellPair shellPairID="%s-%s">' % (NODEID, GS("AtomStateShellPairID"))
                    string += makeShellType("Shell1", "AtomStateShellPairShell1", GS)
                    string += makeShellType("Shell2", "AtomStateShellPairShell2", GS)
                    string += makeTermType("ShellPairTerm", "AtomStateShellPairTerm", GS)
                string += "</ShellPair>"

            string += "</Shells>"

        clabel = G("AtomStateConfigurationLabel")
        if clabel:
            string += "<ConfigurationLabel>%s</ConfigurationLabel>" % clabel
        string += "</Configuration>"

        string += makeTermType("Term", "AtomStateTerm", G)
        mixCoe = G("AtomStateMixingCoeff")
        if mixCoe:
            string += '<MixingCoefficient mixingClass="%s">%s</MixingCoefficient>' % (G("AtomStateMixingCoeffClass"), mixCoe)
        coms = G("AtomStateComponentComment")
        if coms:
            string += "<Comments>%s</Comments>" % coms

        string += "</Component>"

    return string

def XsamsAtoms(Atoms):
    """
    Generator (yield) for the main block of XSAMS for the atoms, with an inner
    loop for the states. The QuerySet that comes in needs to have a nested
    QuerySet called States attached to each entry in Atoms.

    """

    if not Atoms: return
    yield '<Atoms>'
    for Atom in makeiter(Atoms):
        cont, ret = checkXML(Atom)
        if cont:
            yield ret
            continue

        G = lambda name: GetValue(name, Atom=Atom)
        yield """<Atom>
<ChemicalElement>
<NuclearCharge>%s</NuclearCharge>
<ElementSymbol>%s</ElementSymbol>
</ChemicalElement><Isotope>""" % (G('AtomNuclearCharge'), G('AtomSymbol'))

        amn = G('AtomMassNumber') #this is mandatory if <IsotopeParameters> is to be filled at all
        if amn:
            yield '<IsotopeParameters><MassNumber>%s</MassNumber>%s' \
                    % (G('AtomMassNumber'), makeDataType('Mass', 'AtomMass', G))
            yield makeOptionalTag('NuclearSpin','AtomNuclearSpin',G)
            yield '</IsotopeParameters>'

        yield '<Ion speciesID="X%s-%s"><IonCharge>%s</IonCharge>' \
                % (NODEID, G('AtomSpeciesID'), G('AtomIonCharge'))
        yield makeOptionalTag('IsoelectronicSequence','AtomIsoelectronicSequence',G)
        if not hasattr(Atom,'States'):
            Atom.States = []
        for AtomState in Atom.States:
            cont, ret = checkXML(AtomState)

            if cont:
                yield ret
                continue
            G = lambda name: GetValue(name, AtomState=AtomState)
<<<<<<< HEAD
#            yield '<AtomicState stateID="S%s-%s">'% (G('NodeID'), G('AtomStateID'))
=======
>>>>>>> 77fc9d98
            yield makePrimaryType("AtomicState", "AtomicState", G,
                                  extraAttr={"stateID":'S%s-%s' % (G('NodeID'), G('AtomStateID')),
                                             "auxillary":G("AtomStateAuxillary")})

            yield makeSourceRefs(G('AtomStateRef'))
            yield makeOptionalTag('Description','AtomStateDescription',G)
            yield '<AtomicNumericalData>'
            yield makeDataType('StateEnergy', 'AtomStateEnergy', G)
            yield makeDataType('IonizationEnergy', 'AtomStateIonizationEnergy', G)
            yield makeDataType('LandeFactor', 'AtomStateLandeFactor', G)
            yield makeDataType('QuantumDefect', 'AtomStateQuantumDefect', G)
            yield makeRepeatedDataType('LifeTime', 'AtomStateLifeTime', G, extraAttr={"decay":G("AtomStateLifeTimeDecay")})
            yield makeDataType('Polarizability', 'AtomStatePolarizability', G)
            statweig = G('AtomStateStatisticalWeight')
            if statweig:
                yield '<StatisticalWeight>%s</StatisticalWeight>' % statweig
            yield makeDataType('HyperfineConstantA', 'AtomStateHyperfineConstantA', G)
            yield makeDataType('HyperfineConstantB', 'AtomStateHyperfineConstantB', G)
            yield '</AtomicNumericalData><AtomicQuantumNumbers>'

            p, j, k, hfm, mqn = G('AtomStateParity'), G('AtomStateTotalAngMom'), \
                                G('AtomStateKappa'), G('AtomStateHyperfineMomentum'), \
                                G('AtomStateMagneticQuantumNumber')

            if p:
                yield '<Parity>%s</Parity>' % parityLabel(p)
            if j:
                yield '<TotalAngularMomentum>%s</TotalAngularMomentum>' % j
            if k:
                yield '<Kappa>%s</Kappa>' % k
            if hfm:
                yield '<HyperfineMomentum>%s</HyperfineMomentum>' % hfm
            if mqn:
                yield '<MagneticQuantumNumber>%s</MagneticQuantumNumber>' % mqn
            yield '</AtomicQuantumNumbers>'

            cont, ret = checkXML(AtomState,'CompositionXML')
            if cont:
                yield ret
            else:
                if hasattr(AtomState, "Components"):
                    yield makePrimaryType("AtomicComposition", "AtomicStateComposition", G)
                    yield makeAtomStateComponents(AtomState)
                    yield '</AtomicComposition>'

            yield '</AtomicState>'
        G = lambda name: GetValue(name, Atom=Atom) # reset G() to Atoms, not AtomStates
        yield '<InChI>%s</InChI>' % G('AtomInchi')
        yield '<InChIKey>%s</InChIKey>' % G('AtomInchiKey')
  #        yield '<VAMDCSpeciesID>%s</VAMDCSpeciesID>' % G('AtomVAMDCSpeciesID')
        yield """</Ion>
</Isotope>
</Atom>"""
    yield '</Atoms>'

# ATOMS END
#
# MOLECULES START
def makeNormalMode(G):

    elstate = G('MoleculeNormalModeElectronicState')
    pointgr = G('MoleculeNormalModePointGroupSymmetry')
    id = G('MoleculeNormalModeID')
    extraAttr = {}
    if elstate: extraAttr['electronicStateRef'] = "S%s-%s" % (NODEID, elstate)
    if pointgr: extraAttr['pointGroupSymmetry'] = pointgr
    if id: extraAttr['id'] = "V%s-%s" % (NODEID, id)
    result = [ makePrimaryType('NormalMode', 'MoleculeNormalMode', G, extraAttr=extraAttr) ]
    result.append( makeDataType('HarmonicFrequency','MoleculeNormalModeHarmonicFrequency',G) )
    result.append( makeDataType('Intensity','MoleculeNormalModeIntensity',G) )

    vsrefs = G('MoleculeNormalModeDisplacementVectorRef')
    unit = G('MoleculeNormalModeDisplacementVectorsUnit')
    x3s = G('MoleculeNormalModeDisplacementVectorX3')
    y3s = G('MoleculeNormalModeDisplacementVectorY3')
    z3s = G('MoleculeNormalModeDisplacementVectorZ3')
    extraAttr = {}
    if unit: extraAttr['units'] = unit
    vsrefs, x3s, y3s, z3s = \
        map(makeiter, [vsrefs, x3s, y3s, z3s])

    if len(x3s)>0:
        result.append( makePrimaryType('DisplacementVectors','MoleculeNormalModeDisplacementVectors',G, extraAttr=extraAttr) ) # TODO-should this be VectorS or Vector?

        for i,x3 in enumerate(x3s):
            result.append('<Vector')
            try: result.append(' ref="%s"'%vsrefs[i])
            except: pass
            try: result.append(' x3="%s"'%x3)
            except: pass
            try: result.append(' y3="%s"'%y3s[i])
            except: pass
            try: result.append(' z3="%s"'%z3s[i])
            except: pass
            result.append('></Vector>')

        result.append('</DisplacementVectors>')

    result.append('</NormalMode>')
    return ''.join(result)

def XsamsMCSBuild(Molecule):
    """
    Generator for the MolecularChemicalSpecies
    """
    G = lambda name: GetValue(name, Molecule=Molecule)
    yield '<MolecularChemicalSpecies>\n'
    yield makeReferencedTextType('OrdinaryStructuralFormula','MoleculeOrdinaryStructuralFormula',G)
    yield '<StoichiometricFormula>%s</StoichiometricFormula>\n'\
            % G("MoleculeStoichiometricFormula")
    yield makeOptionalTag('IonCharge', 'MoleculeIonCharge', G)
    yield makeReferencedTextType('ChemicalName','MoleculeChemicalName',G)
    yield makeReferencedTextType('IUPACName','MoleculeIUPACName',G)
    yield makeOptionalTag('URLFigure','MoleculeURLFigure',G)
    yield makeOptionalTag('InChI','MoleculeInChI',G)
    yield '<InChIKey>%s</InChIKey>\n' % G("MoleculeInChIKey")
    yield makeReferencedTextType('CASRegistryNumber','MoleculeCASRegistryNumber',G)
    yield makeOptionalTag('CNPIGroup','MoleculeCNPIGroup',G)
    yield '<VAMDCSpeciesID>%s</VAMDCSpeciesID>\n' % G("MoleculeVAMDCSpeciesID")

    yield makePartitionfunc("MoleculePartitionFunction", G)

    cont, ret = checkXML(G("MoleculeStructure"), 'CML')
    if cont:
        yield '<MoleculeStructure>\n'
        yield ret
        yield '</MoleculeStructure>\n'

    cont, ret = checkXML(G('NormalModes'))
    if cont:
        yield '<NormalModes>\n'
        yield ret
        yield '</NormalModes>\n'
    elif hasattr(Molecule, 'NormalModes'):
        yield '<NormalModes>\n'
        for NormalMode in Molecule.NormalModes:
            GN = lambda name: GetValue(name, NormalMode=NormalMode)
            yield makeNormalMode(GN)
        yield '</NormalModes>\n'

    yield '<StableMolecularProperties>\n%s</StableMolecularProperties>\n' % makeDataType('MolecularWeight', 'MoleculeMolecularWeight', G)
    if G("MoleculeComment"):
        yield '<Comment>%s</Comment>\n' % escape(G("MoleculeComment"))
    yield '</MolecularChemicalSpecies>\n'

def makeCaseQNs(G):
    """
    Build the Case tag with the QNs

    Note: order of QNs matters in xsams.
    """
    case = G('MoleculeQNCase')
    if not case: return ''

    result = [
        '<Case xsi:type="case:Case" caseID="%s" xmlns:case="http://vamdc.org/xml/xsams/%s/cases/%s">' % (case, XSAMS_VERSION, case),
        '<case:QNs>',
        makeOptionalTag('case:ElecStateLabel', 'MoleculeQNElecStateLabel', G)]
    elecSym, elecSymGroup = G("MoleculeQNelecSym"), G("MoleculeQNelecSymGroup")
    if elecSym:
        if elecSymGroup:
            result.append('<case:elecSym group="%s">%s</case:elecSym>' % (elecSymGroup, elecSym))
        else:
            result.append('<case:elecSym>%s</case:elecSym>' % elecSym)

    result.extend([
            makeOptionalTag('case:elecInv', 'MoleculeQNelecInv', G),
            makeOptionalTag('case:elecRefl', 'MoleculeQNelecRefl', G),
            makeOptionalTag('case:Lambda', 'MoleculeQNLambda', G),
            makeOptionalTag('case:Sigma', 'MoleculeQNSigma', G),
            makeOptionalTag('case:Omega', 'MoleculeQNOmega', G),
            makeOptionalTag('case:S', 'MoleculeQNS', G)])
    result.extend(['<case:vi mode="%s">%s</case:vi>' %
                   (makeiter(G("MoleculeQNviMode"))[i],val)
                   for i, val in enumerate(makeiter(G("MoleculeQNvi")))])
    result.extend(['<case:li mode="%s">%s</case:li>' %
                   (makeiter(G("MoleculeQNliMode"))[i],val)
                   for i, val in enumerate(makeiter(G("MoleculeQNli")))])
    result.extend([
            makeOptionalTag('case:v', 'MoleculeQNv', G),
            makeOptionalTag('case:l', 'MoleculeQNl', G),
            makeOptionalTag('case:vibInv', 'MoleculeQNvibInv', G),
            makeOptionalTag('case:vibRefl', 'MoleculeQNvibRefl', G)])
    vibSym, vibSymGroup = G("MoleculeQNvibSym"), G("MoleculeQNvibSymGroup")
    if vibSym:
        if vibSymGroup:
            result.append('<case:vibSym group="%s">%s</case:vibSym>' % (vibSymGroup,vibSym))
        else:
            result.append('<case:vibSym>%s</case:vibSym>' % vibSym)
    result.extend([
            makeOptionalTag('case:v1', 'MoleculeQNv1', G),
            makeOptionalTag('case:v2', 'MoleculeQNv2', G),
            makeOptionalTag('case:l2', 'MoleculeQNl2', G),
            makeOptionalTag('case:v3', 'MoleculeQNv3', G),
            makeOptionalTag('case:J', 'MoleculeQNJ', G),
            makeOptionalTag('case:K', 'MoleculeQNK', G),
            makeOptionalTag('case:N', 'MoleculeQNN', G),
            makeOptionalTag('case:Ka', 'MoleculeQNKa', G),
            makeOptionalTag('case:Kc', 'MoleculeQNKc', G)])
    rotSym, rotSymGroup = G("MoleculeQNrotSym"), G("MoleculeQNrotSymGroup")
    if rotSym:
        if rotSymGroup:
            result.append('<case:rotSym group="%s">%s</case:rotSym>' % (rotSymGroup,rotSym))
        else:
            result.append('<case:rotSym>%s</case:rotSym>' % rotSym)
    rovibSym, rovibSymGroup = G("MoleculeQNrovibSym"), G("MoleculeQNrovibSymGroup")
    if rovibSym:
        if rovibSymGroup:
            result.append('<case:rovibSym group="%s">%s</case:rovibSym>' % (rovibSymGroup,rovibSym))
        else:
            result.append('<case:rovibSym>%s</case:rovibSym>' % rovibSym)
    result.extend([
            makeOptionalTag('case:I', 'MoleculeQNI', G, extraAttr={"nuclearSpinRef":G("MoleculeQNInuclSpin")}),
            makeOptionalTag('case:SpinComponentLabel', 'MoleculeQNSpinComponentLabel', G)])
    result.extend(['<case:Fj j="%s" nuclearSpinRef="%s">%s</case:Fj>' %
                   (makeiter(G("MoleculeQNFjj"))[i], makeiter(G("MoleculeQNFjnuclSpin"))[i], val)
                   for i, val in enumerate(makeiter(G("MoleculeQNFj")))])
    result.extend([
            makeOptionalTag('case:F1', 'MoleculeQNF1', G, extraAttr={"nuclearSpinRef":G("MoleculeQNF1nuclSpin")}),
            makeOptionalTag('case:F2', 'MoleculeQNF2', G, extraAttr={"nuclearSpinRef":G("MoleculeQNF2nuclSpin")}),
            makeOptionalTag('case:F', 'MoleculeQNF', G, extraAttr={"nuclearSpinRef":G("MoleculeQNFnuclSpin")})])
    result.extend(['<case:r name="%s">%s</case:r>'%(makeiter(G("MoleculeQNrName"))[i],val)
                   for i,val in enumerate(makeiter(G("MoleculeQNr")))])
    result.extend([
            makeOptionalTag('case:parity', 'MoleculeQNparity', G),
            makeOptionalTag('case:kronigParity', 'MoleculeQNkronigParity', G),
            makeOptionalTag('case:asSym', 'MoleculeQNasSym', G),
            "</case:QNs>",
            "</Case>"])
    return "".join(result)

def makeCaseBSQNs(G):
    """
    Build the Case tag with the BasisState QNs

    Note: order of QNs matters in xsams.
    """
    case = G('MoleculeQNCase')
    if not case: return ''

    result = [
        '<Case xsi:type="case:Case" caseID="%s" xmlns:case="http://vamdc.org/xml/xsams/%s/cases/%s">' % (case, XSAMS_VERSION, case),
        '<case:QNs>']

    result.extend(['<case:vi mode="%s">%s</case:vi>' %
                   (makeiter(G("MoleculeBQNviMode"))[i],val)
                   for i, val in enumerate(makeiter(G("MoleculeBQNvi")))])
    result.extend(['<case:li mode="%s">%s</case:li>' %
                   (makeiter(G("MoleculeBQNliMode"))[i],val)
                   for i, val in enumerate(makeiter(G("MoleculeBQNli")))])
    result.extend(['<case:r name="%s">%s</case:r>'%(makeiter(G("MoleculeBQNrName"))[i],val)
                   for i,val in enumerate(makeiter(G("MoleculeBQNr")))])
    result.extend(['<case:sym name="%s">%s</case:sym>'%(makeiter(G("MoleculeBQNsymName"))[i],val)
                   for i,val in enumerate(makeiter(G("MoleculeBQNsym")))])
    result.extend([
            "</case:QNs>",
            "</Case>\n"])
    return "".join(result)

def XsamsMSBuild(MoleculeState):
    """
    Generator for MolecularState tag
    """
    G = lambda name: GetValue(name, MoleculeState=MoleculeState)
    yield makePrimaryType("MolecularState", "MoleculeState", G,
            extraAttr={"stateID":'S%s-%s' % (G('NodeID'), G('MoleculeStateID')),
                       "fullyAssigned":G("MoleculeStateFullyAssigned"),"auxillary":G("MoleculeStateAuxillary")})
    yield makeOptionalTag("Description","MoleculeStateDescription",G)

    yield '  <MolecularStateCharacterisation>'
    yield makeDataType('StateEnergy', 'MoleculeStateEnergy', G,
                extraAttr={'energyOrigin':'S%s-%s' % (G('NodeID'), G('MoleculeStateEnergyOrigin'))})
    yield makeOptionalTag("TotalStatisticalWeight", "MoleculeStateTotalStatisticalWeight", G)
    yield makeOptionalTag("NuclearStatisticalWeight", "MoleculeStateNuclearStatisticalWeight", G)
#    yield makeOptionalTag("NuclearSpinIsomer", "MoleculeStateNuclearSpinIsomer", G)
    if G("MoleculeStateNSIName"):
        yield makePrimaryType("NuclearSpinIsomer", "NuclearSpinIsomer",G,
                              extraAttr={"lowestEnergyStateRef":'S%s-%s' % (G('NodeID'), G('MoleculeStateNSILowestEnergyStateRef'))})
        yield "<Name>%s</Name>" % G("MoleculeStateNSIName")
        yield "<LowestRoVibSym group='%s'>%s</LowestRoVibSym>" % (G('MoleculeStateNSISymGroup'), G('MoleculeStateNSILowestRoVibSym'))
        yield "</NuclearSpinIsomer>"
<<<<<<< HEAD
 
=======

>>>>>>> 77fc9d98
    if G("MoleculeStateLifeTime"):
        # note: currently only supporting 0..1 lifetimes (xsams dictates 0..3)
        # the decay attr is a string, either: 'total', 'totalRadiative' or 'totalNonRadiative'
        yield makeDataType('LifeTime','MoleculeStateLifeTime', G, extraAttrs={'decay':G('MoleculeStateLifeTimeDecay')})
    if hasattr(MoleculeState, "Parameters"):
        for Parameter in makeiter(MoleculeState.Parameters):
            cont, ret = checkXML(Parameter)
            if cont:
                yield ret
                continue
            GP = lambda name: GetValue(name, Parameter=Parameter)
            yield makePrimaryType("Parameters","MoleculeStateParameters", GP)
            if GP("MoleculeStateParametersValueData"):
                yield makeDataType("ValueData", "MoleculeStateParametersValueData", GP)
            if GP("MoleculeStateParametersVectorData"):
                yield makePrimaryType("VectorData", "MoleculeStateParametersVectorData", GP, extraAttr={"units":GP("MoleculeStateParametersVectorUnits")})
                if hasattr(Parameter, "Vector"):
                    for VectorValue in makeiter(Parameter.Vector):
                        GPV = lambda name: GetValue(name, VectorValue)
                        yield makePrimaryType("Vector", "MoleculeStateParameterVector", GPV,
                                              extraAttr={"ref":GPV("MoleculeStateParameterVectorRef"),
                                                         "x3":GPV("MoleculeStateParameterVectorX3"),
                                                         "y3":GPV("MoleculeStateParameterVectorY3"),
                                                         "z3":GPV("MoleculeStateParameterVectorZ3")})
                        yield "</Vector>"
                yield "</VectorData>"
            if GP("MoleculeStateParametersMatrixData"):
                yield makePrimaryType("MatrixData", "MoleculeStateParametersMatrixData", GP,
                                      extraAttr={"units":GP("MoleculeStateParametersMatrixUnits"),
                                                 "nrows":GPV("MoleculeStateParametersMatrixNrows"),
                                                 "ncols":GP("MoleculeStateParametersMatrixNcols"),
                                                 "form":GP("MoleculeStateParametersMatrixForm"),
                                                 "values":GP("MoleculeStateParametersMatrixValues")})
                yield "<RowRefs>%s</RowRefs>" % GP("MoleculeStateParametersMatrixDataRowRefs") # space-separated list of strings
                yield "<ColRefs>%s</ColRefs>" % GP("MoleculeStateParametersMatrixDataColRefs") # space-separated list of strings
                yield "<Matrix>%s</Matrix>" % GP("MoleculeStateParametersMatrixDataMatrix") # space-separated list of strings
                yield "</MatrixData>"
            yield "</Parameters>"
    yield '  </MolecularStateCharacterisation>\n'
    yield makeOptionalTag("Parity", "MoleculeStateParity", G)

    cont, ret = checkXML(G("MoleculeStateQuantumNumbers"))
    if cont:
        yield ret
    else:
        yield makeCaseQNs(G)

    # commented out at the moment, need to confer on names to use, and rework makeCaseQNs(). /SR
    if hasattr(MoleculeState, "Expansions"):
        for Expansion in makeiter(MoleculeState.Expansions):
            cont, ret = checkXML(Expansion)
            if cont:
                yield ret
                continue
            GE = lambda name: GetValue(name, Expansion=Expansion)
            yield makePrimaryType("StateExpansion", "MoleculeStateExpansion", GE)
            for i,val in enumerate(makeiter(G("MoleculeStateExpansionCoeff"))):
               #yield "<Coeff stateRef=S%s-B%s>%s</Coeff>" % (G('NODEID'),makeiter(G("MoleculeStateExpansionCoeffStateRef"))[i],val)
                yield '<Coeff basisStateRef="SB%s-%s">%s</Coeff>' % (G('NODEID'),makeiter(G("MoleculeStateExpansionCoeffStateRef"))[i],val)
            yield "</StateExpansion>"

    yield '</MolecularState>'

def XsamsBSBuild(MoleculeBasisState):
    G = lambda name: GetValue(name, MoleculeBasisState=MoleculeBasisState)
    cont, ret = checkXML(MoleculeBasisState)
    if cont:
        yield ret
    else:
        yield makePrimaryType("BasisState", "MoleculeBasisState", G,
            extraAttr={"basisStateID":'SB%s-%s' % (G('NodeID'),
                                                   G('MoleculeBasisStateID')),})
        cont, ret = checkXML(G("BasisStateQuantumNumbers"))
        if cont:
            yield ret
        else:
            yield makeCaseBSQNs(G)
        yield '</BasisState>'

def XsamsMolecules(Molecules):
    """
    Generator for Molecules tag
    """
    if not Molecules: return
    yield '<Molecules>\n'
    for Molecule in makeiter(Molecules):
        cont, ret = checkXML(Molecule)
        if cont:
            yield ret
            continue
        G = lambda name: GetValue(name, Molecule=Molecule)
        yield '<Molecule speciesID="X%s-%s">\n' % (NODEID,
                                                   G("MoleculeSpeciesID"))

        # write the MolecularChemicalSpecies description:
        for MCS in XsamsMCSBuild(Molecule):
            yield MCS

        if hasattr(Molecule, 'BasisStates'):
            yield makePrimaryType('BasisStates', 'MoleculeBasisStates', G)
            for MoleculeBasisState in Molecule.BasisStates:
                for BS in XsamsBSBuild(MoleculeBasisState):
                    yield BS
            yield '</BasisStates>\n'

        if not hasattr(Molecule,'States'):
            Molecule.States = []
        for MoleculeState in Molecule.States:
            for MS in XsamsMSBuild(MoleculeState):
                yield MS
        yield '</Molecule>\n'
    yield '</Molecules>\n'


def XsamsSolids(Solids):
    """
    Generator for Solids tag
    """
    if not Solids:
        return
    yield "<Solids>"
    for Solid in makeiter(Solids):
        cont, ret = checkXML(Solid)
        if cont:
            yield ret
            continue
        G = lambda name: GetValue(name, Solid=Solid)
        yield makePrimaryType("Solid", "Solid", G, extraAttr={"speciesID":"S%s-%s" % (NODEID, G("SolidSpeciesID"))})
        if hasattr(Solid, "Layers"):
            for Layer in makeiter(Solid.Layers):
                GL = lambda name: GetValue(name, Layer=Layer)
                yield "<Layer>"
                yield "<MaterialName>%s</MaterialName>" % GL("SolidLayerName")
                if hasattr(Solid, "Components"):
                    makePrimaryType("MaterialComposition", "SolidLayerComponent")
                    for Component in makeiter(Layer.Components):
                        GLC = lambda name: GetValue(name, Component=Component)
                        yield "<ChemicalElement>"
                        yield "<NuclearCharge>%s</NuclearCharge>" % GLC("SolidLayerComponentNuclearCharge")
                        yield "<ElementSymbol>%s</ElementSymbol>" % GLC("SolidLayerComponentElementSymbol")
                        yield "</ChemicalElement>"
                        yield "<StochiometricValue>%s</StochiometricValue>" % GLC("SolidLayerComponentStochiometricValue")
                        yield "<Percentage>%s</Percentage>" % GLC("SolidLayerComponentPercentage")
                    yield "</MaterialComposition>"
                makeDataType("MaterialThickness", "SolidLayerThickness", GL)
                yield "<MaterialTopology>%s</MaterialThickness>" % GL("SolidLayerTopology")
                makeDataType("MaterialTemperature", "SolidLayerTemperature", GL)
                yield "<Comments>%s</Comments>" % GL("SolidLayerComment")
                yield "</Layer>"
        yield "</Solid>"
    yield "</Solids>"

def XsamsParticles(Particles):
    """
    Generator for Particles tag.
    """
    if not Particles:
        return
    yield "<Particles>"
    for Particle in makeiter(Particles):
        cont, ret = checkXML(Particle)
        if cont:
            yield ret
            continue
        G = lambda name: GetValue(name, Particle=Particle)
        yield makePrimaryType("Particle", "Particle", G,
         extraAttr={'speciesID':"X%s-%s"%(G('NodeID'), G('ParticleSpeciesID')),
                    'name':"%s"%G('ParticleName')})
        yield "<ParticleProperties>"
        charge = G("ParticleCharge")
        if charge :
            yield "<ParticleCharge>%s</ParticleCharge>" % charge
        yield makeDataType("ParticleMass", "ParticleMass", G)
        spin = G("ParticleSpin")
        if spin:
            yield "<ParticleSpin>%s</ParticleSpin>" % spin
        polarization = G("ParticlePolarization")
        if polarization  :
            yield "<ParticlePolarization>%s</ParticlePolarization>" % polarization
        yield "</ParticleProperties>"
        yield "</Particle>"
    yield "</Particles>"

###############
# END SPECIES
# BEGIN PROCESSES
#################

def makeBroadeningType(G, name='Natural'):
    """
    Create the Broadening tag
    """
    lsparams = makeNamedDataType('LineshapeParameter','RadTransBroadening%sLineshapeParameter' % name, G)
    if not lsparams:
        return ''

    env = G('RadTransBroadening%sEnvironment' % name)
    meth = G('RadTransBroadening%sMethod' % name)
    comm = G('RadTransBroadening%sComment' % name)
    realname = name.lower()
    if realname.startswith('pressure') and not (realname=='pressure'):
        realname=realname.replace('pressure','pressure-')
    s = '<Broadening name="%s"' % realname
    if meth:
        s += ' methodRef="M%s-%s"' % (NODEID, meth)
    if env:
        s += ' envRef="E%s-%s"' % (NODEID, env)
    s += '>'
    if comm:
        s +='<Comments>%s</Comments>' % comm
    s += makeSourceRefs(G('RadTransBroadening%sRef' % name))

    # in principle we should loop over lineshapes but
    # lets not do so unless somebody actually has several lineshapes
    # per broadening type             RadTransBroadening%sLineshapeName
    funcref = G("RadTransBroadening%sLineshapeFunction" % name) or None
    if funcref:
        s += '<Lineshape name="%s" functionRef="F%s-%s">' % (G('RadTransBroadening%sLineshapeName' % name), NODEID, funcref)
    else:
        s += '<Lineshape name="%s">' % G('RadTransBroadening%sLineshapeName' % name)
    s += lsparams
    s += '</Lineshape>'
    s += '</Broadening>'
    return s

def XsamsRadTranBroadening(G):
    """
    helper function for line broadening, called from RadTrans

    allowed names are:
     Pressure - collisional broadenings
     PressureNeutral - collisional, neutral perturbers (e.g. vad der Waals)
     PressureCharged - collisional between charged(ionized) perturbers (e.g. Stark)
     Doppler - doppler broadening
     Instrument - instrument-specific broadening
     Natural - for line broadening caused by finite lifetime of initial and final states.
               Usually, Lorentzian line profile should be used.

     Each broadening object can also optionally hold an iterable property "Broadening" for
     subclassing.
    """
    s=[]
    broadenings = ('Natural', 'Instrument', 'Doppler', 'Pressure', 'PressureNeutral', 'PressureCharged')
    for broadening in broadenings :
        if hasattr(G('RadTransBroadening'+broadening), "Broadenings"):
            for Broadening in  makeiter(G('RadTransBroadening'+broadening).Broadenings):
                GB = lambda name: GetValue(name, Broadening=Broadening)
                s.append( makeBroadeningType(GB, name=broadening) )
        else:
            s.append( makeBroadeningType(G, name=broadening) )
    return ''.join(s)



def XsamsRadTranShifting(RadTran):
    """
    Shifting type
    """
    string = ""
    if hasattr(RadTran, "Shiftings"):
        for Shifting in makeiter(RadTran.Shiftings):
            G = lambda name: GetValue(name, Shifting=Shifting)
            dic = {}
            nam = G("RadTransShiftingName")
            eref = G("RadTransShiftingEnv")
            if nam:
                dic["name"] = nam
            if eref:
                dic["envRef"] = "E%s-%s"  % (NODEID, eref)
            string += makePrimaryType("Shifting", "RadTransShifting", G, extraAttr=dic)
            if hasattr(Shifting, "ShiftingParams"):
                for ShiftingParam in Shifting.ShiftingParams:
                    GS = lambda name: GetValue(name, ShiftingParam=ShiftingParam)
                    string += makePrimaryType("ShiftingParameter", "RadTransShiftingParam", GS, extraAttr={"name":GS("RadTransShiftingParamName")})
                    val = GS("RadTransShiftingParamUnit")
                    if val:
                        string += "<Value units='%s'>%s</Value>" % (val, GS("RadTransShiftingParam" ))
                    string += makeAccuracy('RadTransShiftingParam', GS)


                    if hasattr(ShiftingParam, "Fit"):
                        for Fit in makeiter(ShiftingParam.Fits):
                            GSF = lambda name: GetValue(name, Fit=Fit)
                            string += "<FitParameters functionRef='F%s-%s'>" % (NODEID, GSF("RadTransShiftingParamFitFunction"))

                            # hard-code to avoid yet anoter named loop variable
                            for name, units, desc, llim, ulim in makeloop("RadTransShiftingParamFitArgument", GSF, "Name", "Units", "Description", "LowerLimit", "UpperLimit"):
                                string += "<FitArgument name='%s' units='%s'>" % (name, units)
                                string += "<Description>%s</Description>" % desc
                                string += "<LowerLimit>%s</LowerLimit>" % llim
                                string += "<UpperLimit>%s</UpperLimit>" % ulim
                                string += "</FitArgument>"
                                return string

                            if hasattr(Fit, "Parameters"):
                                for Parameter in makeiter(Fit.Parameters):
                                    GSFP = lambda name: GetValue(name, Parameter=Parameter)
                                    string += makeNamedDataType("FitParameter", "RadTransShiftingParamFitParameter", GSFP)
                            string += "</FitParameters>"

                    string += "</ShiftingParameter>"

            string += "</Shifting>"

    return string

def XsamsRadTrans(RadTrans):
    """
    Generator for the XSAMS radiative transitions.
    """
    if not isiterable(RadTrans):
        return

    for RadTran in RadTrans:
        cont, ret = checkXML(RadTran)
        if cont:
            yield ret
            continue

        G = lambda name: GetValue(name, RadTran=RadTran)
        group = G('RadTransGroup')
        proc = G('RadTransProcess')
        attrs=''
        if group: attrs += ' groupLabel="%s"'%group
        if proc: attrs += ' process="%s"'%proc
        yield '<RadiativeTransition id="P%s-R%s"%s>'%(NODEID,G('RadTransID'),attrs)
        yield makeOptionalTag('Comments','RadTransComment',G)
        yield makeSourceRefs(G('RadTransRefs'))
        yield '<EnergyWavelength>'
        yield makeDataType('Wavenumber', 'RadTransWavenumber', G)
        yield makeDataType('Wavelength', 'RadTransWavelength', G,
                extraAttr={'envRef':G('RadTransWavelengthEnv'),
                    'vacuum':G('RadTransWavelengthVacuum')},
                extraElem={'AirToVacuum':G('RadTransWavelengthAirToVac')})
        yield makeDataType('Frequency', 'RadTransFrequency', G)
        yield makeDataType('Energy', 'RadTransEnergy', G)
        yield '</EnergyWavelength>'

        upper = G('RadTransUpperStateRef')
        if upper:
            yield '<UpperStateRef>S%s-%s</UpperStateRef>\n' % (NODEID, upper)
        lower = G('RadTransLowerStateRef')
        if lower:
            yield '<LowerStateRef>S%s-%s</LowerStateRef>\n' % (NODEID, lower)
        species = G('RadTransSpeciesRef')
        if species:
            yield '<SpeciesRef>X%s-%s</SpeciesRef>\n' % (NODEID, species)

        yield '<Probability>'
        yield makeDataType('TransitionProbabilityA', 'RadTransProbabilityA', G)
        yield makeDataType('OscillatorStrength', 'RadTransProbabilityOscillatorStrength', G)
        yield makeDataType('LineStrength', 'RadTransProbabilityLineStrength', G)
        yield makeDataType('WeightedOscillatorStrength', 'RadTransProbabilityWeightedOscillatorStrength', G)
        yield makeDataType('Log10WeightedOscillatorStrength', 'RadTransProbabilityLog10WeightedOscillatorStrength', G)
        yield makeDataType('IdealisedIntensity', 'RadTransProbabilityIdealisedIntensity', G)
        yield makeOptionalTag('Multipole','RadTransProbabilityMultipole',G)
        yield makeOptionalTag('TransitionKind','RadTransProbabilityKind',G)
        yield makeDataType('EffectiveLandeFactor', 'RadTransEffectiveLandeFactor', G)
        yield '</Probability>\n'

        yield "<ProcessClass>"
        yield makeOptionalTag('UserDefinition', 'RadTransUserDefinition',G)
        yield makeOptionalTag('Code','RadTransCode',G)
        yield makeOptionalTag('IAEACode','RadTransIAEACode',G)
        yield "</ProcessClass>"

        if hasattr(RadTran, 'XML_Broadening'):
            yield RadTran.XML_Broadening()
        else:
            yield XsamsRadTranBroadening(G)
        if hasattr(RadTran, 'XML_Shifting'):
            yield RadTran.XML_Shifting()
        else:
            yield XsamsRadTranShifting(RadTran)
        yield '</RadiativeTransition>\n'

def makeDataSeriesType(tagname, keyword, G):
    """
    Creates the dataseries type
    """
    result=[]
    dic = {}
    xpara = G("%sParameter" % keyword)
    if xpara:
        dic["parameter"] = "%sParameter" % keyword
    xunits = G("%sUnit" % keyword)
    if xunits:
        dic["units"] = xunits
    xid = G("%sID" % keyword)
    if xid:
        dic["id"] = "%s-%s" % (NODEID, xid)
    result.append(makePrimaryType("%s" % tagname, "%s" % keyword, G, extraAttr=dic))

    dlist = makeiter(G("%s" % keyword))
    if dlist:
        result.append("<DataList count='%s'>%s</DataList>" % (G("%sN" % keyword), " ".join(str(d) for d in dlist)))

    csec = G("%sLinearA0" % keyword) and G("%sLinearA1" % keyword)
    if csec:
        dic = {"initial":G("%sLinearInitial" % keyword), "increment":G("%sLinearIncrement" % keyword)}
        nx = G("%sLinearCount" % keyword)
        if nx:
            dic["count"] = nx
        xunits = G("%sLinearUnits" % keyword)
        if xunits:
            dic["units"] = xunits
        result.append(makePrimaryType("LinearSequence", "%sLinear" % keyword, G, extraAttr=dic))
        result.append("</LinearSequence>")
    dfile = G("%sDataFile" % keyword)
    if dfile:
        result.append("<DataFile>%s</DataFile>" % dfile)
    elist = makeiter(G("%sErrorList" % keyword))
    if elist:
        result.append("<ErrorList n='%s' units='%s'>%s</ErrorList>" % (G("%sErrorListN" % keyword), G("%sErrorListUnits" % keyword), " ".join(str(e) for e in elist)))
    err = G("%sError" % keyword)
    if err:
        result.append("<Error>%s</Error>" % err)

    result.append("</%s>" % tagname)
    return ''.join(result)


def XsamsRadCross(RadCross):
    """
    for the Radiative/CrossSection part

    querysets and nested querysets:

    RadCros
      RadCros.BandAssignments
        BandAssignment.Modes
          Mode.DeltaVs

    loop varaibles:

    RadCros
      RadCrosBandAssignment
        RadCrosBandAssigmentMode
          RadCrosBandAssignmentModeDeltaV
    """

    if not isiterable(RadCross):
        return

    for RadCros in RadCross:
        cont, ret = checkXML(RadCros)
        if cont:
            yield ret
            continue

        # create header

        G = lambda name: GetValue(name, RadCros=RadCros)
        dic = {'id':"P%s-CS%s" % (NODEID, G("CrossSectionID")) }

        envRef = G("CrossSectionEnvironment")
        if envRef:
            dic["envRef"] = "E%s-%s" % (NODEID, envRef)
        group = G("CrossSectionGroup")
        if group:
            dic["groupLabel"] = "%s" % group

        yield makePrimaryType("AbsorptionCrossSection", "CrossSection", G, extraAttr=dic)
        yield "<Description>%s</Description>" % G("CrossSectionDescription")

        yield makeDataSeriesType("X", "CrossSectionX", G)
        yield makeDataSeriesType("Y", "CrossSectionY", G)

        species = G("CrossSectionSpecies")
        state = G("CrossSectionState")
        if species or state:
            yield "<Species>"
            if species:
                yield "<SpeciesRef>X%s-%s</SpeciesRef>" % (NODEID, species)
            if state:
                yield "<StateRef>S%s-%s</StateRef>" % (NODEID, state)
            yield "</Species>"

        # Note - XSAMS dictates a list of BandAssignments here; but this is probably unlikely to
        # be used; so for simplicity we only assume one band assignment here.

        yield makePrimaryType("BandAssignment", "CrossSectionBand", G, extraAttr={"name":G("CrossSectionBandName")})

        yield makeDataType("BandCentre", "CrossSectionBandCentre", G)
        yield makeDataType("BandWidth", "CrossSectionBandWidth", G)

        if hasattr(RadCros, "Modes"):
            for BandMode in RadCros.BandModes:

                cont, ret = checkXML(BandMode)
                if cont:
                    yield ret
                    continue

                GM = lambda name: GetValue(name, BandMode=BandMode)
                yield makePrimaryType("Modes", "CrossSectionBandMode", GM, extraAttr={"name":GM("CrossSectionBandModeName")})

                for deltav, modeid in makeloop("CrossSectionBandMode", GM, "DeltaV", "DeltaVModeID"):
                    if modeid:
                        yield "<DeltaV modeID=V%s-%s>%s</DeltaV>" % (deltav, NODEID, modeid)
                    else:
                        yield "<DeltaV>%s</DeltaV>" % deltav
                yield "</Modes>"
        yield "</BandAssignment>"
        yield "</AbsorptionCrossSection>"


def XsamsCollTrans(CollTrans):
    """
    Collisional transitions.
    QuerySets and nested querysets:
    # CollTran
    #  CollTran.Reactants
    #  CollTran.IntermediateStates
    #  CollTran.Products
    #  CollTran.DataSets
    #    DataSet.FitData
    #      FitData.Arguments
    #      FitData.Parameters
    #    DataSet.TabulatedData

    Matching loop variables to use:
    # CollTran
    #  CollTranReactant
    #  CollTranIntermediateState
    #  CollTranProduct
    #  CollTranDataSet
    #    CollTranFitData
    #      CollTranFitDataArgument
    #      CollTranFitDataParameter
    #    CollTranTabulatedData
    """

    if not isiterable(CollTrans):
        return
    yield "<Collisions>"
    for CollTran in CollTrans:

        cont, ret = checkXML(CollTran)
        if cont:
            yield ret
            continue

        # create header
        G = lambda name: GetValue(name, CollTran=CollTran)
        dic = {'id':"P%s-C%s" % (NODEID, G("CollisionID")) }
        group = G("CollisionGroup")
        if group:
            dic["groupLabel"] = "%s" % group
        yield makePrimaryType("CollisionalTransition", "Collision", G, extraAttr=dic)

        yield "<ProcessClass>"
        yield makeOptionalTag('UserDefinition', 'CollisionUserDefinition',G)
        yield makeOptionalTag('Code','CollisionCode',G)
        yield makeOptionalTag('IAEACode','CollisionIAEACode',G)
        yield "</ProcessClass>"

        if hasattr(CollTran, "Reactants"):
            for Reactant in CollTran.Reactants:

                cont, ret = checkXML(Reactant)
                if cont:
                    yield ret
                    continue

                GR = lambda name: GetValue(name, Reactant=Reactant)
                yield "<Reactant>"
                species = GR("CollisionReactantSpecies")
                if species:
                    yield "<SpeciesRef>X%s-%s</SpeciesRef>" % (NODEID, species)
                state = GR("CollisionReactantState")
                if state:
                    yield "<StateRef>S%s-%s</StateRef>" % (NODEID, state)
                yield "</Reactant>"

        if hasattr(CollTran, "IntermediateStates"):
            for IntermdiateState in CollTran.IntermediateStates:

                cont, ret = checkXML(IntermdiateState)
                if cont:
                    yield ret
                    continue

                GI = lambda name: GetValue(name, IntermdiateState=IntermdiateState)
                yield "<IntermediateState>"
                species = GI("CollisionIntermediateSpecies")
                if species:
                    yield "<SpeciesRef>X%s-%s</SpeciesRef>" % (NODEID, species)
                state = GI("CollisionIntermediateState")
                if state:
                    yield "<StateRef>S%s-%s</StateRef>" % (NODEID, state)
                yield "</IntermediateState>"

        if hasattr(CollTran, "Products"):
            for Product in CollTran.Products:

                cont, ret = checkXML(Product)
                if cont:
                    yield ret
                    continue

                GP = lambda name: GetValue(name, Product=Product)
                yield "<Product>"
                species = GP("CollisionProductSpecies")
                if species:
                    yield "<SpeciesRef>X%s-%s</SpeciesRef>" % (NODEID, species)
                state = GP("CollisionProductState")
                if state:
                    yield "<StateRef>S%s-%s</StateRef>" % (NODEID, state)
                species = GP("CollisionProductSpecies")
                yield "</Product>"

        yield makeDataType("Threshold", "CollisionThreshold", G)
        yield makeDataType("BranchingRatio", "CollisionBranchingRatio", G)

        if hasattr(CollTran, "DataSets"):
            yield "<DataSets>"
            for DataSet in CollTran.DataSets:
                cont, ret = checkXML(DataSet)
                if cont:
                    yield ret
                    continue

                GD = lambda name: GetValue(name, DataSet=DataSet)

                yield makePrimaryType("DataSet", "CollisionDataSet", GD, extraAttr={"dataDescription":GD("CollisionDataSetDescription")})

                # Fit data
                if hasattr(DataSet, "FitData"):
                    for FitData in DataSet.FitData:

                            cont, ret = checkXML(FitData)
                            if cont:
                                yield ret
                                continue

                            GDF = lambda name: GetValue(name, FitData=FitData)

                            yield makePrimaryType("FitData", "CollisionFitData", GDF)

                            fref = GDF("CollisionFitDataFunction")
                            if fref:
                                yield "<FitParameters functionRef='F%s-%s'>" % (NODEID, fref)
                            else:
                                yield "<FitParameters>"

                            if hasattr(FitData, "Arguments"):
                                for Argument in FitData.Arguments:

                                    cont, ret = checkXML(Argument)
                                    if cont:
                                        yield ret
                                        continue

                                    GDFA = lambda name: GetValue(name, Argument=Argument)
                                    yield "<FitArgument name='%s' units='%s'>" % (GDFA("CollisionFitDataArgumentName"), GDFA("CollisionFitDataArgumentUnits"))
                                    desc = GDFA("CollisionFitDataArgumentDescription")
                                    if desc:
                                        yield "<Description>%s</Description>" % desc
                                    lowlim = GDFA("CollisionFitDataArgumentLowerLimit")
                                    if lowlim:
                                        yield "<LowerLimit>%s</LowerLimit>" % lowlim
                                    hilim = GDFA("CollisionFitDataArgumentUpperLimit")
                                    if hilim:
                                        yield "<UpperLimit>%s</UpperLimit>" % hilim
                                    yield "</FitArgument>"
                            if hasattr(FitData, "Parameters"):
                                for Parameter in FitData.Parameters:

                                    cont, ret = checkXML(Parameter)
                                    if cont:
                                        yield ret
                                        continue

                                    GDFP = lambda name: GetValue(name, Parameter=Parameter)
                                    yield makeNamedDataType("FitParameter", "CollisionFitDataParameter", GDFP)
                                yield "</FitParameters>"

                                accur = GDF("CollisionFitDataAccuracy")
                                if accur:
                                    yield "<FitAccuracy>%s</FitAccuracy>" % accur
                                physun = GDF("CollisionFitDataPhysicalUncertainty")
                                if physun:
                                    yield "<PhysicalUncertainty>%s</PhysicalUncertainty>" % physun
                                pdate = GDF("CollisionFitDataProductionDate")
                                if pdate:
                                    yield "<ProductionDate>%s</ProductionDate>" % pdate
                                yield "</FitData>"

                # Tabulated data
                if hasattr(DataSet, "TabData"):
                    for TabData in DataSet.TabData:
                        cont, ret = checkXML(TabData)
                        if cont:
                            yield ret
                            continue

                        GDT = lambda name: GetValue(name, TabData=TabData)

                        yield makePrimaryType("TabulatedData", "CollisionTabulatedData", GDT)

                        yield "<Description>%s</Description>" % GDT("CollisionTabulatedDataDescription")

                        # handle X components
                        yield makePrimaryType("X", "CollisionTabulatedDataX", GDT, extraAttr={"parameter": GDT("CollisionTabulatedDataXParameter"),
                                                                                              "units": GDT("CollisionTabulatedDataXUnits")})
                        yield "<Description>%s</Description>" % GDT("CollisionTabulatedDataXDescription")

                        if GDT("CollisionTabulatedDataXDataList"):
                            yield "<DataList count='%s'>%s</DataList>" % (GDT("CollisionTabulatedDataXDataListN"), " ".join(makeiter(GDT("CollisionTabulatedDataXDataList"))))
                        elif GDT("CollisionTabulatedDataXLinearSequence"):
                            yield "<LinearSequence count='%s' initial='%s' increment='%s'/>" % (GDT("CollisionTabulatedDataXLinearSequenceN"),
                                                                                                GDT("CollisionTabulatedDataXLinearSequenceInitial"),
                                                                                                GDT("CollisionTabulatedDataXLinearSequenceIncrement"))
                        elif GDT("CollisionTabulatedDataXDataFile"):
                            yield "<DataFile>%s</DataFile>" % GDT("CollisionTabulatedDataXDataFile")
                        yield makeDataSeriesAccuracyType("CollisionTabulatedDataX", GDT)
                        yield "</X>"

                        # handle Y components
                        yield makePrimaryType("Y", "CollisionTabulatedDataY", GDT, extraAttr={"parameter": GDT("CollisionTabulatedDataYParameter"),
                                                                                              "units": GDT("CollisionTabulatedDataYUnits")})
                        yield "<Description>%s</Description>" % GDT("CollisionTabulatedDataYDescription")

                        if GDT("CollisionTabulatedDataYDataList"):
                            yield "<DataList count='%s'>%s</DataList>" % (GDT("CollisionTabulatedDataYDataListN"), " ".join(makeiter(GDT("CollisionTabulatedDataYDataList"))))
                        elif GDT("CollisionTabulatedDataYLinearSequence"):
                            yield "<LinearSequence count='%s' initial='%s' increment='%s'/>" % (GDT("CollisionTabulatedDataYLinearSequenceN"),
                                                                                                GDT("CollisionTabulatedDataYLinearSequenceInitial"),
                                                                                                GDT("CollisionTabulatedDataYLinearSequenceIncrement"))
                        elif GDT("CollisionTabulatedDataYDataFile"):
                            yield "<DataFile>%s</DataFile>" % GDT("CollisionTabulatedDataYDataFile")

                        yield makeDataSeriesAccuracyType("CollisionTabulatedDataY", GDT)
                        yield "</Y>"


                        tabref = GDT("CollisionTabulatedDataReferenceFrame")
                        if tabref:
                            yield "<ReferenceFrame>%s</ReferenceFrame>" % tabref
                        physun = GDT("CollisionTabulatedDataPhysicalUncertainty")
                        if physun:
                            yield "<PhysicalUncertainty>%s</PhysicalUncertainty>" % physun
                        pdate = GDT("CollisionTabulatedDataProductionDate")
                        if pdate:
                            yield "<ProductionDate>%s</ProductionDate>" % pdate

                        yield "</TabulatedData>"

                yield "</DataSet>"
            yield "</DataSets>"
        yield "</CollisionalTransition>"
    yield '</Collisions>'

def XsamsNonRadTrans(NonRadTrans):
    """
    non-radiative transitions
    """
    if not isiterable(NonRadTrans):
        return

    yield "<NonRadiative>"
    for NonRadTran in NonRadTrans:

        cont, ret = checkXML(NonRadTran)
        if cont:
            yield ret
            continue

        G = lambda name: GetValue(name, NonRadTran=NonRadTran)
        dic = {'id':"%s-%s" % (NODEID, G("NonRadTranID")) }
        group = G("NonRadTranGroup")
        if group:
            dic["groupLabel"] = "%s" % group
        proc = G("NonRadTranProcess")
        if proc:
            dic["process"] = "%s" % proc
        yield makePrimaryType("NonRadiativeTransition", "NonRadTran", G, extraAttr=dic)

        yield "<InitialStateRef>S%s-%s</InitialStateRef>" % (NODEID, G("NonRadTranInitialState"))
        fstate = G("NonRadTranFinalState")
        if fstate:
            yield "<FinalStateRef>S%s-%s</FinalStateRef>" % (NODEID, fstate)
        fspec = G("NonRadTranSpecies")
        if fspec:
            yield "<SpeciesRef>X%s-%s</SpeciesRef>" % (NODEID, fspec)
        yield makeDataType("Probability", "NonRadTranProbability", G)
        yield makeDataType("NonRadiativeWidth", "NonRadTranWidth", G)
        yield makeDataType("TransitionEnergy", "NonRadTranEnergy", G)
        typ = G("NonRadTranType")
        if typ:
            yield "<Type>%s</Type>" % typ

        yield "</NonRadiativeTransition>"

    yield "</NonRadiative>"

def XsamsFunctions(Functions):
    """
    Generator for the Functions tag
    """
    if not isiterable(Functions):
        return
    yield '<Functions>\n'
    for Function in Functions:

        cont, ret = checkXML(Function)
        if cont:
            yield ret
            continue

        G = lambda name: GetValue(name, Function=Function)
        yield makePrimaryType("Function", "Function", G, extraAttr={"functionID":"F%s-%s" % (NODEID, G("FunctionID"))})

        yield "<Name>%s</Name>" % G("FunctionName")
        yield '<Expression computerLanguage="%s">%s</Expression>\n' % (G("FunctionComputerLanguage"), G("FunctionExpression"))
        yield '<Y name="%s" units="%s">' % (G("FunctionYName"), G("FunctionYUnits"))
        desc = G("FunctionYDescription")
        if desc:
            yield "<Description>%s</Description>" % desc
        lowlim = G("FunctionYLowerLimit")
        if lowlim:
            yield "<LowerLimit>%s</LowerLimit>" % lowlim
        hilim = G("FunctionYUpperLimit")
        if hilim:
            yield "<UpperLimit>%s</UpperLimit>" % hilim
        yield "</Y>"

        yield "<Arguments>\n"
        for FunctionArgument in Function.Arguments:

            cont, ret = checkXML(FunctionArgument)
            if cont:
                yield ret
                continue

            GA = lambda name: GetValue(name, FunctionArgument=FunctionArgument)
            yield makeArgumentType("Argument", "FunctionArgument", GA)
        yield "</Arguments>"

        if hasattr(Function, "Parameters"):
            yield "<Parameters>"
            for FunctionParameter in makeiter(Function.Parameters):

                cont, ret = checkXML(FunctionParameter)
                if cont:
                    yield ret
                    continue

                GP = lambda name: GetValue(name, FunctionParameter=FunctionParameter)
                yield makeParameterType("Parameter", "FunctionParameter", GP)
            yield "</Parameters>"
        reframe = G("FunctionReferenceFrame")
        if reframe:
            yield "<ReferenceFrame>%s</ReferenceFrame>" % reframe
        descr = G("FunctionDescription")
        if descr:
            yield "<Description>%s</Description>" % descr
        scurl = G("FunctionSourceCodeURL")
        if scurl:
            yield "<SourceCodeURL>%s</SourceCodeURL>" % scurl
        yield '</Function>'

    yield '</Functions>'

def XsamsMethods(Methods):
    """
    Generator for the methods block of XSAMS
    """
    if not Methods:
        return
    yield '<Methods>\n'
    for Method in Methods:

        cont, ret = checkXML(Method)
        if cont:
            yield ret
            continue

        G = lambda name: GetValue(name, Method=Method)
        yield """<Method methodID="M%s-%s">\n""" % (NODEID, G('MethodID'))

        yield makeSourceRefs( G('MethodSourceRef') )
        yield """<Category>%s</Category>\n<Description>%s</Description>\n"""\
             % (G('MethodCategory'), G('MethodDescription'))
        yield '</Method>\n'
    yield '</Methods>\n'

def generatorError(where):
    log.warn('Generator error in%s!' % where, exc_info=sys.exc_info())
    return where

def XsamsHeader(HeaderInfo):
    head = ['<?xml version="1.0" encoding="UTF-8"?>\n']
    head.append('<XSAMSData xmlns="http://vamdc.org/xml/xsams/%s"' % XSAMS_VERSION )
    head.append(' xmlns:xsi="http://www.w3.org/2001/XMLSchema-instance"')
    head.append(' xmlns:cml="http://www.xml-cml.org/schema"')
    head.append(' xsi:schemaLocation="http://vamdc.org/xml/xsams/%s %s">'\
            % (XSAMS_VERSION, SCHEMA_LOCATION) )

    if HeaderInfo:
        HeaderInfo = CaselessDict(HeaderInfo)
        if HeaderInfo.has_key('Truncated'):
            if HeaderInfo['Truncated'] != None: # note: allow 0 percent
                head.append( """
<!--
   ATTENTION: The amount of data returned may have been truncated by the node.
   The data below represent %s percent of all available data at this node that
   matched the query.
-->
""" % HeaderInfo['Truncated'] )

    return ''.join(head)

def Xsams(tap, HeaderInfo=None, Sources=None, Methods=None, Functions=None,
          Environments=None, Atoms=None, Molecules=None, Solids=None, Particles=None,
          CollTrans=None, RadTrans=None, RadCross=None, NonRadTrans=None):
    """
    The main generator function of XSAMS. This one calls all the
    sub-generators above. It takes the query sets that the node's
    setupResult() has constructed as arguments with given names.
    This function is to be passed to the HTTP-response object directly
    and not to be looped over beforehand.
    """

    yield XsamsHeader(HeaderInfo)

    errs=''

    requestables = tap.requestables
    if requestables and Atoms and ('atomstates' not in requestables):
        for Atom in Atoms:
            Atom.States = []
    if requestables and Molecules and ('moleculestates' not in requestables):
        for Molecule in Molecules:
            Molecule.States = []

    if not requestables or 'sources' in requestables:
        log.debug('Working on Sources.')
        try:
            for Source in XsamsSources(Sources, tap):
                yield Source
        except: errs+=generatorError(' Sources')

    if not requestables or 'methods' in requestables:
        log.debug('Working on Methods.')
        try:
            for Method in XsamsMethods(Methods):
                yield Method
        except: errs+=generatorError(' Methods')

    if not requestables or 'functions' in requestables:
        log.debug('Working on Functions.')
        try:
            for Function in XsamsFunctions(Functions):
                yield Function
        except: errs+=generatorError(' Functions')

    if not requestables or 'environments' in requestables:
        log.debug('Working on Environments.')
        try:
            for Environment in XsamsEnvironments(Environments):
                yield Environment
        except: errs+=generatorError(' Environments')

    yield '<Species>\n'
    if not requestables or 'atoms' in requestables:
        log.debug('Working on Atoms.')
        try:
            for Atom in XsamsAtoms(Atoms):
                yield Atom
        except: errs+=generatorError(' Atoms')

    if not requestables or 'molecules' in requestables:
        log.debug('Working on Molecules.')
        try:
            for Molecule in XsamsMolecules(Molecules):
                yield Molecule
        except: errs+=generatorError(' Molecules')

    if not requestables or 'solids' in requestables:
        log.debug('Working on Solids.')
        try:
            for Solid in XsamsSolids(Solids):
                yield Solid
        except: errs += generatorError(' Solids')

    if not requestables or 'particles' in requestables:
        log.debug('Working on Particles.')
        try:
            for Particle in XsamsParticles(Particles):
                yield Particle
        except: errs += generatorError(' Particles')

    yield '</Species>\n'

    log.debug('Working on Processes.')
    yield '<Processes>\n'
    yield '<Radiative>\n'

    if not requestables or 'radiativecrosssections' in requestables:
        try:
            for RadCros in XsamsRadCross(RadCross):
                yield RadCros
        except: errs+=generatorError(' RadCross')

    if not requestables or 'radiativetransitions' in requestables:
        try:
            for RadTran in XsamsRadTrans(RadTrans):
                yield RadTran
        except:
            errs+=generatorError(' RadTran')

    yield '</Radiative>\n'

    if not requestables or 'collisions' in requestables:
        try:
            for CollTran in XsamsCollTrans(CollTrans):
                yield CollTran
        except: errs+=generatorError(' CollTran')

    if not requestables or 'nonradiativetransitions' in requestables:
        try:
            for NonRadTran in XsamsNonRadTrans(NonRadTrans):
                yield NonRadTran
        except: errs+=generatorError(' NonRadTran')

    yield '</Processes>\n'

    if errs: yield """<!--
           ATTENTION: There was an error in making the XML output and at least one item in the following parts was skipped: %s
-->
                 """ % errs

    yield '</XSAMSData>\n'
    log.debug('Done with XSAMS')

<|MERGE_RESOLUTION|>--- conflicted
+++ resolved
@@ -166,11 +166,7 @@
     unit = G(keyword+'Unit')
     partitionfunc = G(keyword+'Q')
     comments = G(keyword+'Comments')
-<<<<<<< HEAD
     # Nuclear Spin Isomer Information 
-=======
-    # Nuclear Spin Isomer Information
->>>>>>> 77fc9d98
     nsilowrovibsym = G(keyword+'NSILowestRoVibSym')
     nsiname = G(keyword+'NSIName')
     nsisymgroup = G(keyword+'NSISymGroup')
@@ -182,11 +178,7 @@
         unit = [unit]
         partitionfunc = [partitionfunc]
         comments = [comments]
-<<<<<<< HEAD
         # Nuclear Spin Isomer Information 
-=======
-        # Nuclear Spin Isomer Information
->>>>>>> 77fc9d98
         nsilowrovibsym = [nsilowrovibsym]
         nsiname = [nsiname]
         nsisymgroup = [nsisymgroup]
@@ -211,11 +203,7 @@
             string += "<Name>%s</Name>" % nsiname[i]
             string += "<LowestRoVibSym group='%s'>%s</LowestRoVibSym>" % (nsisymgroup[i], nsilowrovibsym[i])
             string += "</NuclearSpinIsomer>"
-<<<<<<< HEAD
-        
-=======
-
->>>>>>> 77fc9d98
+
         string += '</PartitionFunction>'
     return string
 
@@ -298,13 +286,8 @@
             string += '<Comments>%s</Comments>' % escape('%s' % comment[i])
         string += makeSourceRefs(refs[i])
         string += '<Value units="%s">%s</Value>' % (unit[i] or 'unitless', val)
-<<<<<<< HEAD
-        string += makeEvaluation( keyword, G, j=i) 
+        string += makeEvaluation( keyword, G, j=i)
         if acc[i] is not None:
-=======
-        string += makeEvaluation( keyword, G, j=i)
-        if acc[i]:
->>>>>>> 77fc9d98
             string += '<Accuracy>%s</Accuracy>' % acc[i]
 
 
@@ -382,11 +365,7 @@
             ev_meth = makeiter( G(keyword + 'EvalMethod')[j], nevs )
         except IndexError:
             ev_meth = makeiter( None, nevs)
-<<<<<<< HEAD
-        try:    
-=======
         try:
->>>>>>> 77fc9d98
             ev_reco = makeiter( G(keyword + 'EvalRecommended')[j], nevs )
         except IndexError:
             ev_reco = makeiter(None, nevs)
@@ -818,10 +797,7 @@
                 yield ret
                 continue
             G = lambda name: GetValue(name, AtomState=AtomState)
-<<<<<<< HEAD
 #            yield '<AtomicState stateID="S%s-%s">'% (G('NodeID'), G('AtomStateID'))
-=======
->>>>>>> 77fc9d98
             yield makePrimaryType("AtomicState", "AtomicState", G,
                                   extraAttr={"stateID":'S%s-%s' % (G('NodeID'), G('AtomStateID')),
                                              "auxillary":G("AtomStateAuxillary")})
@@ -1103,11 +1079,7 @@
         yield "<Name>%s</Name>" % G("MoleculeStateNSIName")
         yield "<LowestRoVibSym group='%s'>%s</LowestRoVibSym>" % (G('MoleculeStateNSISymGroup'), G('MoleculeStateNSILowestRoVibSym'))
         yield "</NuclearSpinIsomer>"
-<<<<<<< HEAD
- 
-=======
-
->>>>>>> 77fc9d98
+
     if G("MoleculeStateLifeTime"):
         # note: currently only supporting 0..1 lifetimes (xsams dictates 0..3)
         # the decay attr is a string, either: 'total', 'totalRadiative' or 'totalNonRadiative'
