--- conflicted
+++ resolved
@@ -53,44 +53,34 @@
     return obj 
 
 def makeloop(G, *args):
-    """
-<<<<<<< HEAD
+    """    
     Creates a nested list of lists. All arguments should be valid dictionary
     keywords and will be fed to G. They are expected to return iterables of equal lengths.
-    The generator yields the current element of each list in order, so one can do e.g.
-      for val in makeloop(G, 'AtomStateName', 'AtomStateUnit', ...):
-
-    
-
-=======
-    Creates a nested list of lists. All arguments will be 
-    called by G and are expected to return iterables of equal lengths.
-    The generator yields the current element of each list in order.
->>>>>>> 8dc6e933
-    """
+    The generator yields a list of current element of each argument-list in order, so one can do e.g.
+
+       for name, unit in makeloop(G, 'AtomStateName', 'AtomStateUnit'):
+          ...
+    """
+    if not args:
+        yield []
+    Nargs = len(args)
     lis = []
-    if not args:
-        return []
     for arg in args:
         lis.append(makeiter(G(arg)))        
     try:
         Nlis = lis[0].count()
     except TypeError:
         Nlis = len(lis[0])
-<<<<<<< HEAD
     for i in range(Nlis):
-        # this might raise an exception if elements don't have the same
-        # length. This is fine since it means invalid input data. 
-        yield [part[i] for part in lis]
-=======
-    try:
-        for i in range(Nlis):
-            pass
-    except:
-        pass
-        
-
->>>>>>> 8dc6e933
+        tlist = []
+        for k in range(Nargs):
+            try:
+                tlist.append(lis[k][i])
+            except Exception:
+                tlist.append("")            
+        yield tlist
+    
+    #yield [[part[i] for part in lis] for i in range(Nlis)]
 
 def GetValue(name, **kwargs):
     """
@@ -293,12 +283,11 @@
             string += "<StatLow confidence=%s relative=%s>%s</StatLow>" % (G("%sAccuracyStatLowConfidence" % keyword), G("%sAccuracyStatLowRelative" % keyword), systerr)
         string += "</Accuracy>"
         string += "</Value>"
-    if par:     
+    if par: 
         for FitParameter in makeiter(par):
             GP = eval("lambda name: GetValue(name, %sFitParameter=%sFitParameter)" % (keyword, keyword))
-            string += "<FitParameters functionRef=F%s>" % GP("%sFitParametersFunctionRef")
-        
-            fitargs = eval("%s.FitArguments" % keyword)
+            string += "<FitParameters functionRef=F%s>" % GP("%sFitParametersFunctionRef" % keyword)
+            fitargs = eval("%s.FitParametersArguments" % keyword)
             for FitArgument in makeiter(fitargs):
                 GPA = eval("lambda name: GetValue(name, %sFitParameterArgument=%sFitParameterArgument)" % (keyword, keyword))
                 string += makeArgumentType("FitArgument", "%sFitArgument" % keyword, GPA)    
@@ -426,14 +415,13 @@
         species = G('EnvironmentSpecies')
 
         if species:
-            yield '<Composition>'
-            for Species in makeiter(species):
-                #GS = lambda name: GetValue(name, Species=Species)
-                yield '<Species name="%s" speciesRef="X%s-%s">' % (G('EnvironmentSpeciesName'), NODEID, G('EnvironmentSpeciesRef'))
-                yield
-                makeDataType('PartialPressure', 'EnvironmentSpeciesPartialPressure', G)
-                yield makeDataType('MoleFraction', 'EnvironmentSpeciesMoleFraction', G)
-                yield makeDataType('Concentration', 'EnvironmentSpeciesConcentration', G)
+            yield '<Composition>'            
+            for EnvSpecies in makeiter(species):
+                GS = lambda name: GetValue(name, EnvSpecies=EnvSpecies)
+                yield '<Species name="%s" speciesRef="X%s-%s">' % (G('EnvironmentSpeciesName'), NODEID, GS('EnvironmentSpeciesRef'))
+                yield makeDataType('PartialPressure', 'EnvironmentSpeciesPartialPressure', GS)
+                yield makeDataType('MoleFraction', 'EnvironmentSpeciesMoleFraction', GS)
+                yield makeDataType('Concentration', 'EnvironmentSpeciesConcentration', GS)
                 yield '</Species>'
             yield '</Composition>'
         yield '</Environment>'
@@ -710,8 +698,6 @@
                 yield '<MagneticQuantumNumber>%s</MagneticQuantumNumber>' % mqn
             yield '</AtomicQuantumNumbers>'
 
-            yield '<AtomicComposition>'
-
             yield makePrimaryType("AtomicComposition", "AtomicStateComposition", G)
             if hasattr(Atom,'Component'):
                 for AtomicComponent in makeiter(Atom.Component):
@@ -876,21 +862,22 @@
 
 def XsamsRadTranShifting(G):
     """
-    Not implemented
+    Shifting type
     """
     dic = {}
     nam = G("RadiativeTransitionShiftingName")
     eref = G("RadiativeTransitionShiftingEnvRef")
-    if nam: 
+    if nam:
         dic["name"] = nam
     if eref:
-        dic["envRef"] = "E%s"  % eref
+        dic["envRef"] = "E%s"  % eref    
     s = makePrimaryType("Shifting", "RadiativeTransitionShifting", G, extraAttr=dic)
     shiftpar = G("RadiativeTransitionShiftingShiftingParameter")
     for ShiftingParameter in makeiter(shiftpar):
         GS = lambda name: GetValue(name, ShiftingParameter=ShiftingParameter)
         s += makeDataFuncType("ShiftingParameter", "RadiativeTransitionShiftingShiftingParameter", GS)
     s += "</Shifting>"
+    return s
 
 def XsamsRadTrans(RadTrans):
     """
@@ -1049,21 +1036,21 @@
             if state:
                 yield "<StateRef>S%s</StateRef>" % state            
             yield "</Species>"
-
-        for RadCrosBandAssignment in RadCros.BandAssignments:
-
-            cont, ret = checkXML(RadCrosBandAssignment)
+            
+        for RadCrosBand in makeiter(RadCros.BandAssignments):
+
+            cont, ret = checkXML(RadCrosBand)
             if cont:
                 yield ret
                 continue 
 
-            GC = lambda name: GetValue(name, RadCrosBandAssignment=RadCrosBandAssignment)
+            GC = lambda name: GetValue(name, RadCrosBand=RadCrosBand)
             yield makePrimaryType("BandAssignment", "CrossSectionBandAssignment", GC, extraAttr={"name":"CrossSectionBandAssignmentName"})
             
             yield makeDataType("BandCentre", "CrossSectionBandAssigmentBandCentre", GC)
             yield makeDataType("BandWidth", "CrossSectionBandAssignmentBandWidth", GC)
 
-            for RadCrosBandAssignmentMode in RadCrosBandAssignment.Modes:
+            for RadCrosBandAssignmentMode in RadCrosBand.Modes:
 
                 cont, ret = checkXML(RadCrosBandAssignmentMode)
                 if cont:
@@ -1508,7 +1495,7 @@
     yield '</Methods>\n'
 
 def generatorError(where):
-    log.critical('Generator error in%s!'%where,exc_info=sys.exc_info())
+    log.critical('Generator error in%s!' % where, exc_info=sys.exc_info())
     return where
 
 def Xsams(HeaderInfo=None, Sources=None, Methods=None, Functions=None,
