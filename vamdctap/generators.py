# -*- coding: utf-8 -*-

import re
import sys
from xml.sax.saxutils import quoteattr

# Get the node-specific parts
from django.conf import settings
from django.utils.importlib import import_module
DICTS=import_module(settings.NODEPKG+'.dictionaries')


def LOG(s):
    if settings.DEBUG: print >> sys.stderr, s.encode('utf-8')

# Helper function to test if an object is a list or tuple
isiterable = lambda obj: hasattr(obj, '__iter__')

def GetValue(name,**kwargs):
    """
    the function that gets a value out of the query set, using the global name
    and the node-specific dictionary.
    """
    try:
        name=DICTS.RETURNABLES[name]
    except:
        return ''     # The value is not in the dictionary for the node.
                      # This is fine.
                      # Note that this is also used by if-clauses below
                      # since the empty string evaluates as False.

    if not name:
        return '' # if the key was in the dict, but the value empty or None

    for key in kwargs:
        # assign the dict-value to a local variable named as the dict-key
        exec('%s=kwargs["%s"]'%(key,key))

    try:
        value = eval(name) # this works, if the dict-value is named
                         # correctly as the query-set attribute
    except Exception,e: 
#        LOG('Exception in generators.py: GetValue()')
#        LOG(e)
#        LOG(name)
        value = name      # this catches the case where the dict-value
                        # is a string or mistyped.

    if not value:
        return ''       # if the database returned NULL

    # turn it into a string, quote it, but skip the quotation marks
    return quoteattr('%s'%value)[1:-1] # re
    
def XsamsSources(Sources):
    if not Sources: return
    yield '<Sources>'
    for Source in Sources:
        G = lambda name: GetValue(name,Source=Source)
        yield '<Source sourceID="B%s"><Authors>\n'%G('SourceID') 
        authornames=G('SourceAuthorName')
        # make it always into a list to be looped over, even if
        # only single entry
        if not isiterable(authornames): authornames=[authornames]
        for author in authornames:
            yield '<Author><Name>%s</Name></Author>\n'%author

        yield """</Authors>
<Title>%s</Title>
<Category>%s</Category>
<Year>%s</Year>
<SourceName>%s</SourceName>
<Volume>%s</Volume>
<PageBegin>%s</PageBegin>
<PageEnd>%s</PageEnd>
<UniformResourceIdentifier>%s</UniformResourceIdentifier>
</Source>\n""" % ( G('SourceTitle'), G('SourceCategory'),
                   G('SourceYear'), G('SourceName'), G('SourceVolume'),
                   G('SourcePageBegin'), G('SourcePageEnd'), G('SourceURI') )
    yield '</Sources>\n'

def XsamsAtomTerm(AtomState,G):
    """
    The part of XSAMS with the term designation and coupling for atoms.
    Note that this is not a generator but a plain function that returns
    its result.
    """

    #pre-fetch the values that will be tested for below
    coupling=G('AtomStateCoupling')
    l=G('AtomStateL')
    s=G('AtomStateS')
    k=G('AtomStateK')
    s2=G('AtomStateS2')
    j1=G('AtomStateJ1')
    j2=G('AtomStateJ2')
    
    result = '<AtomicComposition>\n<Comments>%s</Comments>\n' \
            % G('AtomStateCompositionComments')
    result += '<Component><Configuration><ConfigurationLabel>%s' \
              '</ConfigurationLabel></Configuration>\n' \
            %G('AtomStateConfigurationLabel')
    result += '<Term>'

    if coupling == "LS" and l and s: 
        result += '<LS><L><Value>%d</Value></L><S>%.1f</S></LS>' % (l, s)
        
    elif coupling == "JK" and s2 and k: 
        result += '<jK><j>%s</j><K> %s</K></jK>' % (s2, k)
        
    elif coupling == "JJ" and j1 and j2:
        result += '<J1J2><j>%s</j><j>%s</j></J1J2>' % (j1, j2)
        
    result += '</Term></Component></AtomicComposition>'
    return result

def parityLabel(parity):
    """
    XSAMS whats this as strings "odd" or "even", not numerical

    """
    if parity % 2:
        return 'odd'
    else:
        return 'even'

def XsamsAtomStates(AtomStates):
    """
    Generator (yield) for the main block of XSAMS for the atomic states.

    """

    # if the data has no atomic states, there is nothing to see here...
    if not AtomStates: return

    yield '<Atoms>'

    # Note and Todo: In principle we here abuse the Atom-tag by writing it
    # for new into each state. With some clever re-ordering, we could
    # order the states by atoms and write each of them only once with all
    # its states inside.
    # It needs to be seen however if this is at all possible when we get in
    # data from various nodes.

    for AtomState in AtomStates:
        G=lambda name: GetValue(name,AtomState=AtomState)
        yield """<Atom>
<ChemicalElement>
<NuclearCharge>%s</NuclearCharge>
<ElementSymbol>%s</ElementSymbol>
</ChemicalElement>
<Isotope>
<IsotopeParameters>
<MassNumber>%s</MassNumber>
</IsotopeParameters>
<IonState>
<IonCharge>%s</IonCharge>
<AtomicState stateID="S%s"><Description>%s</Description>
<AtomicNumericalData>
<StateEnergy sourceRef="B%s"><Value units="%s">%s</Value></StateEnergy>
<IonizationEnergy><Value units="eV">%s</Value></IonizationEnergy>
<LandeFactor sourceRef="B%s"><Value units="unitless">%s</Value></LandeFactor>
</AtomicNumericalData>
""" % ( G('AtomNuclearCharge'), G('AtomSymbol'), G('AtomMassNumber'),
        G('AtomIonCharge'), G('AtomStateID'), G('AtomStateDescription'),
        G('AtomStateEnergyRef'), G('AtomStateEnergyUnits'),
        G('AtomStateEnergy'), G('AtomIonizationEnergy'),
        G('AtomStateLandeFactorRef'), G('AtomStateLandeFactor'))

        if (G('AtomStateParity') or G('AtomStateTotalAngMom')):
            yield '<AtomicQuantumNumbers><Parity>%s</Parity>' \
                  '<TotalAngularMomentum>%s</TotalAngularMomentum>' \
                  '</AtomicQuantumNumbers>' % (G('AtomStateParity'),
                                               G('AtomStateTotalAngMom'))

        # call the function that returns the term part
        yield XsamsAtomTerm(AtomState,G)
        yield """</AtomicState>
</IonState>
</Isotope>
</Atom>"""
        #end of loop
    yield '</Atoms>'


def XsamsMolStates(Molecules, MoleStates, MoleQNs=None):
    """
    This function creates the molecular states part.
    In its current form MoleStates contains all information
    about the state including the species part. It does
    not contain informations on the quantum numbers. These
    are provided in the MoleQNs - List. Both are linked via
    the StateId. In the first loop, the MoleQN-List copied into
    a new list of lists using the StateID as keyword.
    Maybe this part could be moved to the view.py in each node.
    In this approach the molecular species information is part
    of the MoleStates, which can be discussed, but probably 
    this approach is faster in terms of performance and more
    appropriate for the VO-Table output, because it reduces the
    number of tables. Here, the MoleStates have to be sorted 
    by Species. If we keep this approach the condition prooves
    the identity of species should use the dictionary which
    is currently under development
    """

    # nothing to see here if the data has no molecules
    if not Molecules: return

    # nothing to see here if the data has no molecular states
    if not MoleStates: return

    # if MoleQNs was passed as None or not passed at all,
    # it is effectively an empty list:
    if MoleQNs is None:
        MoleQNs = []

    # rearrange QN-Lists into dictionary with stateID as key
    QNList={}
    for MolQN in MoleQNs:
       G=lambda name: GetValue(name,MolQN=MolQN)
       #print '+++G("MolQnStateID") =',G("MolQnStateID")
       if QNList.has_key(G("MolQnStateID")):
          QNList[G("MolQnStateID")].append(MolQN)
          #print G("MolQnStateID")
       else:
          QNList[G("MolQnStateID")]=[MolQN]
    #print 'MoleQNs is %d items long' % len(MoleQNs)
    #print 'QNList is %d items long' % len(QNList)
    #print QNList.keys()

    yield '<Molecules>'
    for Molecule in Molecules:
        G=lambda name: GetValue(name, Molecule=Molecule)
        yield '<Molecule>\n'
        yield '<MolecularChemicalSpecies>\n'
        yield '<OrdinaryStructuralFormula>%s</OrdinaryStructuralFormula>\n' \
            % G("MolecularSpeciesOrdinaryStructuralFormula")
        yield '<StoichiometricFormula>%s</StoichiometricFormula>\n' \
            % G("MolecularSpeciesStoichiometricFormula")
        yield '<ChemicalName>%s</ChemicalName>\n' \
            % G("MolecularSpeciesChemicalName")
        yield '</MolecularChemicalSpecies>\n'
#        thisInchiKey = G("InchiKey")
        speciesid = G("MolecularSpeciesID")
         
        for MolState in MoleStates:
            G = lambda name: GetValue(name, MolState=MolState)
#            if G("InchiKey") != thisInchiKey:

            if G("MolecularStateMolecularSpeciesID") != speciesid:
                continue
	        
            yield """<MolecularState stateID="S%s">
<Description>%s</Description>
<MolecularStateCharacterisation>
<StateEnergy energyOrigin="%s">
<Value units="%s">%s</Value>
</StateEnergy>
<TotalStatisticalWeight>%s</TotalStatisticalWeight>
</MolecularStateCharacterisation>
""" %           ( 
                G("MolecularStateStateID"),
                G("MolecularStateDescription"),
                G("MolecularStateEnergyOrigin"),
                G("MolecularStateEnergyUnit"),
                G("MolecularStateEnergyValue"),
                G("MolecularStateCharacTotalStatisticalWeight")
                )
            if QNList.has_key(G("MolecularStateStateID")):
#              G=lambda name: GetValue(name, MolQN=MolQN)

              case=""
              for MolQN in QNList[G("MolecularStateStateID")]:
                G=lambda name: GetValue(name, MolQN=MolQN)
                if G("MolQnCase")!=case :
                   if case:
                       yield '</%s:QNs>' % case
                   yield '<%s:QNs> \n' % G("MolQnCase")
                   case=G("MolQnCase")

                yield """
    <%s:%s """ % (G("MolQnCase"), G("MolQnLabel"))
                if G("MolQnSpinRef"):
                    yield """nuclearSpinRef="%s" """ % (G("MolQnSpinRef"))
                if G("MolQnAttribute"):
                    yield G("MolQnAttribute")
                yield """>%s</%s:%s>""" \
                    % (G("MolQnValue"),G("MolQnCase"),G("MolQnLabel") )

<<<<<<< HEAD
            yield '</%s:QNs>' % case

=======
              yield '</%s:QNs>' % case
>>>>>>> 03cc704a
            yield '</MolecularState>'
        yield '</Molecule>'
    yield '</Molecules>'

def XsamsMCSBuild(Moldesc):
    """
    Generator for the MolecularChemicalSpecies
    """
    G=lambda name: GetValue(name,Moldesc=Moldesc)
    yield '<MolecularChemicalSpecies>\n'
    yield """
    <OrdinaryStructuralFormula>%s</OrdinaryStructuralFormula>
    <StoichiometricFormula>%s</StoichiometricFormula>
    <ChemicalName>%s</ChemicalName>
    <StableMolecularProperties>
    <MolecularWeight>
        <Value units="%s">%s</Value>
    </MolecularWeight>
    </StableMolecularProperties>
    <Comment>%s</Comment>
    """%(G("MolecularSpeciesOrdinaryStructuralFormula"),
    G("MolecularSpeciesStoichiometrcFormula"),
    G("MolecularSpeciesChemicalName"),
    G("MolecularSpeciesMolecularWeightUnits"),
    G("MolecularSpeciesMolecularWeight"),
    G("MolecularSpeciesComment"))
    
    yield '</MolecularChemicalSpecies>\n'


# THIS NEEDS WORK, CDMS-specific things ahead.
def XsamsMSBuild(Molstate):
    G=lambda name: GetValue(name,Molstate=Molstate)
    ret="""<MolecularState stateID="S%">
<Description>%s</Description>
<MolecularStateCharacterisation>
<StateEnergy energyOrigin="%s">
<Value units="%s">%s</Value>
</StateEnergy>
<TotalStatisticalWeight>%s</TotalStatisticalWeight>
</MolecularStateCharacterisation>"""%(
"",
quoteattr(Molstate.title),
"calc",
"1/cm",
"0",
"1")
    ret+="</MolecularState>"
    return ret


def XsamsMolecs(Molecules):
    if not Molecules: return
    yield '<Molecules>\n'
    for Moldesc in Molecules:
        #G=lambda name: GetValue(name,Moldesc=Moldesc)
        yield '<Molecule>\n'
        for MCS in XsamsMCSBuild(Moldesc):
            yield MCS
            
        #Build all levels for element:
#        for syme in Moldesc.symmels.all():
#            for et in syme.etables.all():
#                yield XsamsMSBuild(et)
        
        
        #for Molstate in G('MolecularStates'):
        #for elev in Moldesc.symmel.all().levels.select_related.all():
        #    yield XsamsMSBuild(elev)
        #    yield molst#yield XsamsMSBuild(Molstate)
        yield '</Molecule>\n'
    yield '</Molecules>\n'
    
def XsamsRadTranBroadening(typedescr,ref,params):
    """
    helper function for line broadening below
    """

    result='<BroadeningProcess sourceRef="B%s"><BroadeningSpecies>'%ref
    result+='<Comments>%s</Comments>'%typedescr
    result+='<LineshapeParameter>'
    for par in params:
        result+='<Value>%s</Value>'%par

    result+='</LineshapeParameter>'
    result+='</BroadeningSpecies></BroadeningProcess>'
    return result

def XsamsRadTrans(RadTrans):
    """
    Generator for the XSAMS radiative transitions.
    """

    # nothing to do, if data has no radiative transitions
    if not RadTrans: return

    yield '<Radiative>'
    for RadTran in RadTrans:
        G=lambda name: GetValue(name,RadTran=RadTran)
        yield """
<RadiativeTransition methodRef="M%s">
<Comments>%s</Comments>
<EnergyWavelength>"""%(G('RadTransMethodRef'),G('RadTransComments'))

        # pre-fetch the values that decide which branch to enter
        WaveLenE=G('RadTransWavelengthExperimentalValue')
        WaveLenT=G('RadTransWavelengthTheoreticalValue')
        WaveLenR=G('RadTransWavelengthRitzValue')
        WaveNumE=G('RadTransWavenumberExperimentalValue')
        WaveNumT=G('RadTransWavenumberTheoreticalValue')
        WaveNumR=G('RadTransWavenumberRitzValue')
        FreqE=G('RadTransFrequencyExperimentalValue')
        FreqT=G('RadTransFrequencyTheoreticalValue')
        FreqR=G('RadTransFrequencyRitzValue')

        if WaveLenE: yield """<Wavelength><Experimental sourceRef="B%s">
<Comments>%s</Comments><Value units="%s">%s</Value><Accuracy>%s</Accuracy>
</Experimental></Wavelength>"""%(G('RadTransWavelengthExperimentalSourceRef'),
                                 G('RadTransWavelengthExperimentalComments'),
                                 G('RadTransWavelengthExperimentalUnits'),
                                 WaveLenE,
                                 G('RadTransWavelengthExperimentalAccuracy'))

        if WaveLenT: yield """<Wavelength><Theoretical sourceRef="B%s">
<Comments>%s</Comments><Value units="%s">%s</Value><Accuracy>%s</Accuracy>
</Theoretical></Wavelength>"""%(G('RadTransWavelengthTheoreticalSourceRef'),
                                G('RadTransWavelengthTheoreticalComments'),
                                G('RadTransWavelengthTheoreticalUnits'),
                                WaveLenT,
                                G('RadTransWavelengthTheoreticalAccuracy'))

        if WaveLenR: yield """<Wavelength><Ritz sourceRef="B%s">
<Comments>%s</Comments><Value units="%s">%s</Value><Accuracy>%s</Accuracy>
</Ritz></Wavelength>"""%(G('RadTransWavelengthRitzSourceRef'),
                         G('RadTransWavelengthRitzComments'),
                         G('RadTransWavelengthRitzUnits'),
                         WaveLenR,
                         G('RadTransWavelengthRitzAccuracy'))

        if WaveNumE: yield """<Wavenumber><Experimental sourceRef="B%s">
<Comments>%s</Comments><Value units="%s">%s</Value><Accuracy>%s</Accuracy>
</Experimental></Wavenumber>"""%(G('RadTransWavenumberExperimentalSourceRef'),
                                 G('RadTransWavenumberExperimentalComments'),
                                 G('RadTransWavenumberExperimentalUnits'),
                                 WaveNumE,
                                 G('RadTransWavenumberExperimentalAccuracy'))

        if WaveNumT: yield """<Wavenumber><Theoretical sourceRef="B%s">
<Comments>%s</Comments><Value units="%s">%s</Value><Accuracy>%s</Accuracy>
</Theoretical></Wavenumber>"""%(G('RadTransWavenumberTheoreticalSourceRef'),
                                G('RadTransWavenumberTheoreticalComments'),
                                G('RadTransWavenumberTheoreticalUnits'),
                                WaveNumT,
                                G('RadTransWavenumberTheoreticalAccuracy'))

        if WaveNumR: yield """<Wavenumber><Ritz sourceRef="B%s">
<Comments>%s</Comments><Value units="%s">%s</Value><Accuracy>%s</Accuracy>
</Ritz></Wavenumber>"""%(G('RadTransWavenumberRitzSourceRef'),
                         G('RadTransWavenumberRitzComments'),
                         G('RadTransWavenumberRitzUnits'),
                         WaveNumR,
                         G('RadTransWavenumberRitzAccuracy'))

        if FreqE: yield """<Frequency><Experimental sourceRef="B%s">
<Comments>%s</Comments><Value units="%s">%s</Value><Accuracy>%s</Accuracy>
</Experimental></Frequency>"""%(G('RadTransFrequencyExperimentalSourceRef'),
                                 G('RadTransFrequencyExperimentalComments'),
                                 G('RadTransFrequencyExperimentalUnits'),
                                 FreqE,
                                 G('RadTransFrequencyExperimentalAccuracy'))

        if FreqT: yield """<Frequency><Theoretical sourceRef="B%s">
<Comments>%s</Comments><Value units="%s">%s</Value><Accuracy>%s</Accuracy>
</Theoretical></Frequency>"""%(G('RadTransFrequencyTheoreticalSourceRef'),
                                G('RadTransFrequencyTheoreticalComments'),
                                G('RadTransFrequencyTheoreticalUnits'),
                                FreqT,
                                G('RadTransFrequencyTheoreticalAccuracy'))

        if FreqR: yield """<Frequency><Ritz sourceRef="B%s">
<Comments>%s</Comments><Value units="%s">%s</Value><Accuracy>%s</Accuracy>
</Ritz></Frequency>"""%(G('RadTransFrequencyRitzSourceRef'),
                         G('RadTransFrequencyRitzComments'),
                         G('RadTransFrequencyRitzUnits'),
                         WaveNumR,
                         G('RadTransFrequencyRitzAccuracy'))

        yield '</EnergyWavelength>'

        if G('RadTransEffLande'): yield """<EffLandeFactor><Value sourceRef="B%s">%s</Value></EffLandeFactor>"""%(G('RadTransEffLandeRef'),G('RadTransEffLande'))

	yield '<Broadening>'
        # XXX xn:
        if G('RadTransMolecularBroadeningXML'):
            #yield G('RadTransMolecularBroadeningXML')
            yield RadTran.broadening_xml

        if G('RadTransBroadRadGammaLog'): yield XsamsRadTranBroadening('log10 of the radiative damping constant in radians per second',G('RadTransBroadRadRef'),[G('RadTransBroadRadGammaLog')])
        if G('RadTransBroadStarkGammaLog'): yield XsamsRadTranBroadening('log10 quadratic Stark damping constant computed for 10000 K per one charged particle',G('RadTransBroadStarkRef'),[G('RadTransBroadStarkGammaLog')])
        if G('RadTransBroadWaalsGammaLog'): yield XsamsRadTranBroadening('log10 van der Waals damping constant for 10000 K and per one neutral particle',G('RadTransBroadWaalsRef'),[G('RadTransBroadWaalsGammaLog')])
        if G('RadTransBroadWaalsAlpha'): yield XsamsRadTranBroadening('Anstee-Barklem fit to the van der Waals damping constants alpha and sigma',G('RadTransBroadWaalsRef'),[G('RadTransBroadWaalsAlpha'),G('RadTransBroadWaalsSigma')])
	yield '</Broadening>'
        
        if G('RadTransInitialStateRef'): yield '<InitialStateRef>S%s</InitialStateRef>'%G('RadTransInitialStateRef')
        if G('RadTransFinalStateRef'): yield '<FinalStateRef>S%s</FinalStateRef>'%G('RadTransFinalStateRef')
        if G('RadTransProbabilityLog10WeightedOscillatorStrengthValue') or G('RadTransProbabilityTransitionProbabilityAValue'): 
            yield '<Probability>\n'

        if G('RadTransProbabilityLog10WeightedOscillatorStrengthValue'):
            yield """<Log10WeightedOscillatorStregnth sourceRef="B%s">\n 
                   <Value units="unitless">%s</Value>\n 
                   <Accuracy>%s</Accuracy>\n 
                   </Log10WeightedOscillatorStregnth>\n """ \
            % (G('RadTransProbabilityLog10WeightedOscillatorStrengthSourceRef'),
               G('RadTransProbabilityLog10WeightedOscillatorStrengthValue'),
               G('RadTransProbabilityLog10WeightedOscillatorStrengthAccuracy'))

        if G('RadTransProbabilityTransitionProbabilityAValue'):
            yield '<TransitionProbabilityA sourceRef="B%s">\n \
                   <Value units="1/cm">%s</Value>\n \
                   <Accuracy>%s</Accuracy>\n \
                   </TransitionProbabilityA>\n ' \
            % (G('RadTransProbabilityTransitionProbabilityASourceRef'),
               G('RadTransProbabilityTransitionProbabilityAValue'),
               G('RadTransProbabilityTransitionProbabilityAAccuracy'))

        if G('RadTransProbabilityLog10WeightedOscillatorStrengthValue') or G('RadTransProbabilityTransitionProbabilityAValue'):
            yield '</Probability>\n'

        yield '</RadiativeTransition>'
        # loop ends
    yield '</Radiative>'


def XsamsMethods(Methods):
    """
    Generator for the methods block of XSAMS
    """
    if not Methods: return
    yield '<Methods>\n'
    for Method in Methods:
        G=lambda name: GetValue(name,Method=Method)
        yield """<Method methodID="%s">
<Category>%s</Category>
<Description>%s</Description>
</Method>
"""%(G('MethodID'),G('MethodCategory'),G('MethodDescription'))
    yield '</Methods>\n'


def Xsams(Sources=None, AtomStates=None, MoleStates=None, CollTrans=None,
          RadTrans=None, Methods=None, MoleQNs=None, Molecules=None,
          HeaderInfo=None):
    """
    The main generator function of XSAMS. This one calles all the
    sub-generators above. It takes the query sets that the node's
    setupResult() has constructed as arguments with given names.
    This function is to be passed to the HTTP-respose object directly
    and not to be looped over beforehand.

    """

    yield """<?xml version="1.0" encoding="UTF-8"?>
<XSAMSData xsi:noNamespaceSchemaLocation="http://www-amdis.iaea.org/xsams/schema/xsams-0.1.xsd"
	xmlns:xsi="http://www.w3.org/2001/XMLSchema-instance"
 xmlns:ucl="http://xsams.svn.sourceforge.net/viewvc/xsams/branches/ucl-branch" 
 xmlns:dcs="http://www.ucl.ac.uk/~ucapch0/XSAMS/cases/dcs/0.2.1"  
 xmlns:hunda="http://www.ucl.ac.uk/~ucapch0/XSAMS/cases/hunda/0.2.1" 
 xmlns:hundb="http://www.ucl.ac.uk/~ucapch0/XSAMS/cases/hundb/0.2.1"
 xmlns:ltcs="http://www.ucl.ac.uk/~ucapch0/XSAMS/cases/ltcs/0.2.1"
 xmlns:nltcs="http://www.ucl.ac.uk/~ucapch0/XSAMS/cases/nltcs/0.2.1"
 xmlns:stcs="http://www.ucl.ac.uk/~ucapch0/XSAMS/cases/stcs/0.2.1"
 xmlns:lpcs="http://www.ucl.ac.uk/~ucapch0/XSAMS/cases/lpcs/0.2.1"
 xmlns:asymcs="http://www.ucl.ac.uk/~ucapch0/XSAMS/cases/asymcs/0.2.1"
 xmlns:asymos="http://www.ucl.ac.uk/~ucapch0/XSAMS/cases/asymos/0.2.1"
 xmlns:sphcs="http://www.ucl.ac.uk/~ucapch0/XSAMS/cases/sphcs/0.2.1"
 xmlns:sphos="http://www.ucl.ac.uk/~ucapch0/XSAMS/cases/sphos/0.2.1"
   >
"""

    if HeaderInfo: 
        if HeaderInfo.has_key('Truncated'):
            if HeaderInfo['Truncated'] != None: # note: allow 0 percent
                yield """
<!--
   ATTENTION: The amount of data returned has been truncated by the node.
   The data below represent %s percent of all available data at this node that
   matched the query.
-->
""" % HeaderInfo['Truncated']

    LOG('Writing Sources.')
    for Source in XsamsSources(Sources): yield Source

    LOG('Writing Methods.')
    for Method in XsamsMethods(Methods): yield Method
    
    LOG('Writing States.')
    yield '<States>\n'
    for AtomState in XsamsAtomStates(AtomStates): yield AtomState
    for MolState in XsamsMolStates(Molecules, MoleStates, MoleQNs):
        yield MolState
    yield '</States>\n'

    LOG('Writing Processes.')
    yield '<Processes>\n'
    for RadTran in XsamsRadTrans(RadTrans): yield RadTran
    #for CollTrans in XsamsCollTrans(CollTrans): yield CollTrans
    yield '</Processes>\n'
    yield '</XSAMSData>\n'
    LOG('Done with XSAMS')






##########################################################
######## VO TABLE GENERATORS ####################

def sources2votable(sources):
    for source in sources:
        yield ''

def states2votable(states):
    yield """<TABLE name="states" ID="states">
      <DESCRIPTION>The States that are involved in transitions</DESCRIPTION>
      <FIELD name="species name" ID="specname" datatype="char" arraysize="*"/>
      <FIELD name="energy" ID="energy" datatype="float" unit="1/cm"/>
      <FIELD name="id" ID="id" datatype="int"/>
      <FIELD name="charid" ID="charid" datatype="char" arraysize="*"/>
      <DATA>
        <TABLEDATA>"""

    for state in states:
        yield  '<TR><TD>not implemented</TD><TD>%s</TD><TD>%s</TD><TD>%s</TD></TR>'%(state.energy,state.id,state.charid)
        
    yield """</TABLEDATA></DATA></TABLE>"""

def transitions2votable(transs,count):
    if type(transs)==type([]):
        n = len(transs)
    else:
        transs.count()
    yield u"""<TABLE name="transitions" ID="transitions">
      <DESCRIPTION>%d transitions matched the query. %d are shown here:</DESCRIPTION>
      <FIELD name="wavelength (air)" ID="airwave" datatype="float" unit="Angstrom"/>
      <FIELD name="wavelength (vacuum)" ID="vacwave" datatype="float" unit="Angstrom"/>
      <FIELD name="log(g*f)"   ID="loggf" datatype="float"/>
      <FIELD name="effective lande factor" ID="landeff" datatype="float"/>
      <FIELD name="radiative gamma" ID="gammarad" datatype="float"/>
      <FIELD name="stark gamma" ID="gammastark" datatype="float"/>
      <FIELD name="waals gamma" ID="gammawaals" datatype="float"/>
      <FIELD name="upper state id" ID="upstateid" datatype="char" arraysize="*"/>
      <FIELD name="lower state id" ID="lostateid" datatype="char" arraysize="*"/>
      <DATA>
        <TABLEDATA>"""%(count or n,n)

    for trans in transs:
        yield  '<TR><TD>%s</TD><TD>%s</TD><TD>%s</TD><TD>%s</TD><TD>%s</TD><TD>%s</TD><TD>%s</TD><TD>%s</TD><TD>%s</TD></TR>\n'%(trans.airwave, trans.vacwave, trans.loggf, trans.landeff , trans.gammarad ,trans.gammastark , trans.gammawaals , trans.upstateid, trans.lostateid)
        
    yield """</TABLEDATA></DATA></TABLE>"""


# DO NOT USE THIS, but quoteattr() as imported above
# Returns an XML-escaped version of a given string. The &, < and > characters are escaped.
#def xmlEscape(s):
#    if s:
#        return s.replace('&','&amp;').replace('<','&lt;').replace('>','&gt;')
#    else:
#        return None


def votable(transitions,states,sources,totalcount=None):
    yield """<?xml version="1.0"?>
<!--
<?xml-stylesheet type="text/xml" href="http://vamdc.fysast.uu.se:8888/VOTable2XHTMLbasic.xsl"?>
-->
<VOTABLE version="1.2" xmlns:xsi="http://www.w3.org/2001/XMLSchema-instance"
 xmlns="http://www.ivoa.net/xml/VOTable/v1.2" 
 xmlns:stc="http://www.ivoa.net/xml/STC/v1.30" >
  <RESOURCE name="queryresults">
    <DESCRIPTION>
    </DESCRIPTION>
    <LINK></LINK>
    
"""
    for source in sources2votable(sources):
        yield source
    for state in states2votable(states):
        yield state
    for trans in transitions2votable(transitions,totalcount):
        yield trans
    yield """
</RESOURCE>
</VOTABLE>
"""
#######################

def transitions2embedhtml(transs,count):
    if type(transs)==type([]):
        n = len(transs)
    else:
        transs.count()
        n = transs.count()
    yield u"""<TABLE name="transitions" ID="transitions">
      <DESCRIPTION>%d transitions matched the query. %d are shown here:</DESCRIPTION>
      <FIELD name="AtomicNr" ID="atomic" datatype="int"/>
      <FIELD name="Ioniz" ID="ion" datatype="int"/>
      <FIELD name="wavelength (air)" ID="airwave" datatype="float" unit="Angstrom"/>
      <FIELD name="log(g*f)"   ID="loggf" datatype="float"/>
   <!--   <FIELD name="effective lande factor" ID="landeff" datatype="float"/>
      <FIELD name="radiative gamma" ID="gammarad" datatype="float"/>
      <FIELD name="stark gamma" ID="gammastark" datatype="float"/>
      <FIELD name="waals gamma" ID="gammawaals" datatype="float"/>
  -->    <FIELD name="upper state id" ID="upstateid" datatype="char" arraysize="*"/>
      <FIELD name="lower state id" ID="lostateid" datatype="char" arraysize="*"/>
      <DATA>
        <TABLEDATA>"""%(count or n,n)

    for trans in transs:
        yield  '<TR><TD>%s</TD><TD>%s</TD><TD>%s</TD><TD>%s</TD><TD>%s</TD><TD>%s</TD></TR>\n'%(trans.species.atomic, trans.species.ion,trans.airwave, trans.loggf,) #trans.landeff , trans.gammarad ,trans.gammastark , trans.gammawaals , xmlEscape(trans.upstateid), xmlEscape(trans.lostateid))
        
    yield '</TABLEDATA></DATA></TABLE>'

def embedhtml(transitions,totalcount=None):
    yield """<?xml version="1.0"?>
<!--
<?xml-stylesheet type="text/xml" href="http://vamdc.fysast.uu.se:8888/VOTable2XHTMLbasic.xsl"?>
-->
<VOTABLE version="1.2" xmlns:xsi="http://www.w3.org/2001/XMLSchema-instance"
 xmlns="http://www.ivoa.net/xml/VOTable/v1.2" 
 xmlns:stc="http://www.ivoa.net/xml/STC/v1.30" >
  <RESOURCE name="queryresults">
    <DESCRIPTION>
    </DESCRIPTION>
    <LINK></LINK>
    
"""
    for trans in transitions2embedhtml(transitions,totalcount):
        yield trans
    yield """
</RESOURCE>
</VOTABLE>
"""

##############################
### GENERATORS END HERE
##############################
<|MERGE_RESOLUTION|>--- conflicted
+++ resolved
@@ -287,12 +287,7 @@
                 yield """>%s</%s:%s>""" \
                     % (G("MolQnValue"),G("MolQnCase"),G("MolQnLabel") )
 
-<<<<<<< HEAD
-            yield '</%s:QNs>' % case
-
-=======
               yield '</%s:QNs>' % case
->>>>>>> 03cc704a
             yield '</MolecularState>'
         yield '</Molecule>'
     yield '</Molecules>'
