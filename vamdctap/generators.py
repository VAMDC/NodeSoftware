--- conflicted
+++ resolved
@@ -1206,11 +1206,7 @@
                     yield "<SpeciesRef>X%s-%s</SpeciesRef>" % (NODEID, species)
                 state = GR("CollisionReactantState")
                 if state:
-<<<<<<< HEAD
-                    yield "<StateRef>S%s-%s</StateRef>" % (NODEID, state)            
-=======
                     yield "<StateRef>S%s-%s</StateRef>" % (NODEID, state)
->>>>>>> 4d560c16
                 yield "</Reactant>"
 
         if hasattr(CollTran, "IntermediateStates"):
@@ -1226,11 +1222,7 @@
                 species = GI("CollisionIntermediateSpecies")
                 if species:
                     yield "<SpeciesRef>X%s-%s</SpeciesRef>" % (NODEID, species)
-<<<<<<< HEAD
-                state = GI("CollisionIntermediateState")            
-=======
                 state = GI("CollisionIntermediateState")
->>>>>>> 4d560c16
                 if state: 
                     yield "<StateRef>S%s-%s</StateRef>" % (NODEID, state)
                 yield "</IntermediateState>"
