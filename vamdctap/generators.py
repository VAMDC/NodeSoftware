--- conflicted
+++ resolved
@@ -387,37 +387,17 @@
     """
     G=lambda name: GetValue(name, Molecule=Molecule)
     yield '<MolecularChemicalSpecies>\n'
-<<<<<<< HEAD
     yield '<OrdinaryStructuralFormula><Value>%s</Value>'\
             '</OrdinaryStructuralFormula>\n'\
             % G("MolecularSpeciesOrdinaryStructuralFormula")
-=======
-    yield """
-    <OrdinaryStructuralFormula>%s</OrdinaryStructuralFormula>
-    <StoichiometricFormula>%s</StoichiometricFormula>
-    <ChemicalName>%s</ChemicalName>
-    <StableMolecularProperties>
-    <MolecularWeight>
-        <Value units="%s">%s</Value>
-    </MolecularWeight>
-    </StableMolecularProperties>
-    <Comment>%s</Comment>
-    """%(G("MolecularSpeciesOrdinaryStructuralFormula"),
-    G("MolecularSpeciesStoichiometrcFormula"),
-    G("MolecularSpeciesChemicalName"),
-    G("MolecularSpeciesMolecularWeightUnits"),
-    G("MolecularSpeciesMolecularWeight"),
-    G("MolecularSpeciesComment"))
-
-    yield '</MolecularChemicalSpecies>\n'
-
->>>>>>> 5bcf54e0
 
     yield '<StoichiometricFormula>%s</StoichiometricFormula>\n'\
             % G("MolecularSpeciesStoichiometricFormula")
     if G("MolecularSpeciesChemicalName"):
         yield '<ChemicalName><Value>%s</Value></ChemicalName>\n'\
             % G("MolecularSpeciesChemicalName")
+    if G("MolecularSpeciesInChI"):
+        yield '<InChI>%s</InChI>' % G("MolecularSpeciesInChI")
     yield '<InChIKey>%s</InChIKey>\n' % G("MolecularSpeciesInChIKey")
     if G("MolecularSpeciesMolecularWeight"):
         yield '<StableMolecularProperties>\n'
@@ -455,22 +435,10 @@
         # write the MolecularChemicalSpecies description:
         for MCS in XsamsMCSBuild(Molecule):
             yield MCS
-<<<<<<< HEAD
         if Molecule.States:
             for MolecularState in Molecule.States:
                 for MS in XsamsMSBuild(MolecularState):
                     yield MS            
-=======
-
-        #Build all levels for element:
-#        for syme in Moldesc.symmels.all():
-#            for et in syme.etables.all():
-#                yield XsamsMSBuild(et)
-        #for Molstate in G('MolecularStates'):
-        #for elev in Moldesc.symmel.all().levels.select_related.all():
-        #    yield XsamsMSBuild(elev)
-        #    yield molst#yield XsamsMSBuild(Molstate)
->>>>>>> 5bcf54e0
         yield '</Molecule>\n'
     yield '</Molecules>\n'
 
@@ -480,11 +448,6 @@
 #################
 
 def makeBroadeningType(G,type='Natural'):
-<<<<<<< HEAD
-    s = '<%sBroadening methodRef=>'%type
-    s +='<Comments>%s</Comments>' % G('RadTransBroadening%sComment'%type)
-    s += makeSourceRefs(G('RadTransBroadening%sRef'%type))
-=======
     s = '<%sBroadening methodRef="%s" envRef="%s">'%(type,
                         G('RadTransBroadening%sMethod'%type),
                         G('RadTransBroadening%sEnvironment'%type))
@@ -496,7 +459,6 @@
         for param in params:
             s += makeDataType('LineshapeParameter',G('RadTransBroadening%sLineshapeParameter'),name=G('RadTransBroadening%sLineshapeParameterName'))
     s += '</Lineshape>'
->>>>>>> 5bcf54e0
     s += '</%sBroadening>'%type
     return s
 
@@ -505,11 +467,7 @@
     helper function for line broadening, called from RadTrans
     """
     s = '<Broadenings>'
-<<<<<<< HEAD
-    s +='<Comments>%s</Comments>' % G('RadTransBroadeningComment')
-=======
     s +='<Comments>%s</Comments>'%G('RadTransBroadeningComment')
->>>>>>> 5bcf54e0
     s += makeSourceRefs(G('RadTransBroadeningRef'))
     if countReturnables('RadTransBroadeningNatural'):
         s += makeBroadeningType(G,type='Natural')
@@ -521,6 +479,9 @@
         s += makeBroadeningType(G,type='Instrument')
     s += '</Broadenings>'
     return s
+
+def XsamsRadTranShifting(G):
+    return '<Shiftings/>'
 
 def XsamsRadTrans(RadTrans):
     """
