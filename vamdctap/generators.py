# -*- coding: utf-8 -*-


import sys
from datetime import datetime
from xml.sax.saxutils import escape

# Get the node-specific parts
from django.conf import settings
from django.utils.importlib import import_module
DICTS = import_module(settings.NODEPKG + '.dictionaries')
from caselessdict import CaselessDict
RETURNABLES = CaselessDict(DICTS.RETURNABLES)

# This must always be set.
try:
    NODEID = RETURNABLES['NodeID']
except:
    NODEID = 'PleaseFillTheNodeID'

try:
    XSAMS_VERSION = RETURNABLES['XSAMSVersion']
except:
    XSAMS_VERSION = '0.3'
try:
    SCHEMA_LOCATION = RETURNABLES['SchemaLocation']
except:
    SCHEMA_LOCATION = 'http://vamdc.org/xml/xsams/%s'%XSAMS_VERSION

import logging
log = logging.getLogger('vamdc.tap.generator')

# Helper function to test if an object is a list or tuple
isiterable = lambda obj: hasattr(obj, '__iter__')

def makeiter(obj, length=0):
    """
    Return an iterable, no matter what
    """
    if not obj:
        # we can specify the length of our default return list
        return [None] * length
    if not isiterable(obj):
        return [obj]
    return obj

def makeloop(keyword, G, *args):
    """
    Creates a nested list of lists. All arguments should be valid dictionary
    keywords and will be fed to G. They are expected to return iterables of equal lengths.
    The generator yields a list of current element of each argument-list in order, so one can do e.g.

       for name, unit in makeloop('TabulatedData', G, 'Name', 'Unit'):
          ...
    """
    if not args:
        return []
    Nargs = len(args)
    lis = []
    for arg in args:
        lis.append(makeiter(G("%s%s" % (keyword, arg))))
    try:
        Nlis = lis[0].count()
    except TypeError:
        Nlis = len(lis[0])
    olist = [[] for i in range(Nargs)]
    for i in range(Nlis):
        for k in range(Nargs):
            try:
                olist[k].append(lis[k][i])
            except Exception:
                olist[k].append("")
    return olist

def GetValue(name, **kwargs):
    """
    the function that gets a value out of the query set, using the global name
    and the node-specific dictionary.
    """
    #log.debug("getvalue, name : "+name)
    try:
        name = RETURNABLES[name]
    except Exception, e:
        # The value is not in the dictionary for the node.  This is
        # fine.  Note that this is also used by if-clauses below since
        # the empty string evaluates as False.
        #log.debug(e)
        return ''

    # whenever the right-hand-side is not a string, treat
    # it as if the node has prepared the thing beforehand
    # for example a list of constant strings
    if type(name) != str:
        return name


    # now ew get the current object
    # from which to get the attributes.
    objname,obj = kwargs.popitem()
    exec('%s=obj'%objname)
    try:
        # here, the RHS of the RETURNABLES dict is executed.
        #log.debug(" try eval : " + name)
        value = eval(name) # this works, if the dict-value is named
                           # correctly as the query-set attribute
    except Exception, e:
        # this catches the case where the dict-value is a string or mistyped.
        #log.debug('Exception in generators.py: GetValue()')
        value = name

    if value == None:
        # the database returned NULL
        return ''
    elif value == 0:
        if isinstance(value, float): return '0.0'
        else: return '0'

    return value

def makeOptionalTag(tagname, keyword, G):
    content = G(keyword)
    if not content:
        return ''
    elif isiterable(content):
        s = []
        for c in content:
            s.append( '<%s>%s</%s>'%(tagname,content,tagname) )
        return ''.join(s)
    else:
        return '<%s>%s</%s>'%(tagname,content,tagname)

def makeSourceRefs(refs):
    """
    Create a SourceRef tag entry
    """
    s = []
    if refs:
        if isiterable(refs):
            for ref in refs:
                s.append( '<SourceRef>B%s-%s</SourceRef>' % (NODEID, ref) )
        else: s.append( '<SourceRef>B%s-%s</SourceRef>' % (NODEID, refs) )
    return ''.join(s)

def makePartitionfunc(keyword, G):
    """
    Create the Partionfunction tag element.
    """
    value = G(keyword)
    if not value:
        return ''

    temperature = G(keyword + 'T')
    partitionfunc = G(keyword)

    string = '<PartitionFunction>\n'
    string += '  <T units="K">\n'
    string += '     <DataList>\n'
    for temp in temperature:
        string += ' %s' % temp
    string += '\n     </DataList>\n'
    string += '  </T>\n'
    string += '  <Q>\n'
    string += '     <DataList>\n'
    for q in partitionfunc:
        string += ' %s' % q
    string += '\n     </DataList>\n'
    string += '  </Q>\n'
    string += '</PartitionFunction>\n'

    return string

def makePrimaryType(tagname, keyword, G, extraAttr={}):
    """
    Build the Primary-type base tags. Note that this method does NOT
    close the tag, </tagname> must be added manually by the calling function.

    extraAttr is a dictionary of attributes-value pairs to add to the tag.
    """
    method = G("%sMethod" % keyword)
    comment = G("%sComment" % keyword)
    refs = G(keyword + 'Ref') # Sources

    result = ["\n<%s" % tagname]
    if method:
        result.append( ' methodRef="M%s-%s"' % (NODEID, method) )

    for k, v in extraAttr.items():
        result.append( ' %s="%s"'% (k, v) )

    result.append( '>' )
    if comment:
        result.append( '<Comments>%s</Comments>' % escape(comment))
    result.append( makeSourceRefs(refs) )

    return ''.join(result)

def makeRepeatedDataType(tagname, keyword, G, extraAttr={}):
    """
    Similar to makeDataType above, but allows the result of G()
    to be iterable and adds the name-attribute. If the
    corresponding refs etc are not iterable, they are replicated
    for each tag.
    """
    value = G(keyword)
    if not value:
        return ''

    unit = G(keyword + 'Unit')
    method = G(keyword + 'Method')
    comment = G(keyword + 'Comment')
    acc = G(keyword + 'Accuracy')
    refs = G(keyword + 'Ref')
    name = G(keyword + 'Name')

    # make everything iterable
    value, unit, method, comment, acc, refs, name = [[x] if not isiterable(x) else x  for x in [value, unit, method, comment, acc, refs, name]]

    # if some are shorter than the value list, replicate them
    l = len(value)
    value, unit, method, comment, acc, refs, name = [ x*l if len(x)<l else x for x in [value, unit, method, comment, acc, refs, name]]

    for k, v in extraAttr.items():
        if not isiterable(v): v=[v]*l
        elif len(v)<l: v*=l
        extraAttr[k] = v

    string = ''
    for i, val in enumerate(value):
        string += '\n<%s' % tagname
        for k, v in extraAttr.items():
            if v[i]: string += ' %s="%s"'%(k,v[i])
        if name[i]:
            string += ' name="%s"' % name[i]
        if method[i]:
            string += ' methodRef="M%s-%s"' % (NODEID, method[i])
        string += '>'
        if comment[i]:
            string += '<Comments>%s</Comments>' % escape('%s' % comment[i])
        string += makeSourceRefs(refs[i])
        string += '<Value units="%s">%s</Value>' % (unit[i] or 'unitless', value[i])
        if acc[i]:
            string += '<Accuracy>%s</Accuracy>' % acc[i]
        string += '</%s>' % tagname

    return string

# an alias for compatibility reasons
makeNamedDataType = makeRepeatedDataType

def makeAccuracy(keyword, G):
    """
    build the elements for accuracy that belong
    to DataType.
    """
    acc = G(keyword + 'Accuracy')
    if not acc:
        return ''
    acc_list = makeiter(acc)
    nacc = len(acc_list)
    acc_conf = makeiter( G(keyword + 'AccuracyConfidence'), nacc )
    acc_rel = makeiter( G(keyword + 'AccuracyRelative'), nacc )
    acc_typ = makeiter( G(keyword + 'AccuracyType'), nacc )

    result = []
    for i,ac in enumerate( acc_list ):
        result.append('<Accuracy')
        if acc_conf[i]: result.append( ' confidenceInterval="%s"'%acc_conf )
        if acc_typ[i]: result.append( ' type="%s"'%acc_typ )
        if acc_rel[i]: result.append( ' relative="true"')
        result.append( '>%s</Accuracy>'%ac )

    return ''.join(result)

def makeDataSeriesAccuracyType(keyword, G):
    """
    build the elenments for accuracy belonging
    to a data series.
    """
<<<<<<< HEAD
    hascontent = False
    string = makePrimaryType("Accuracy", keyword + "Accuracy", G, extraAttr={"type":"AccuracyType",
                                                                 "relative":"AccuracyRelative"})
=======
    string = makePrimaryType("Accuracy", keyword + "Accuracy", G,
                    extraAttr={"type":G(keyword+"AccuracyType"),
                               "relative":G(keyword+"AccuracyRelative")})
>>>>>>> 92f794b9
    if G(keyword + "ErrorList"):
        string += "<ErrorList count='%s'>%s</ErrorList>" % (G(keyword + "ErrorListN"), " ".join([makeiter(G(keyword + "ErrorList"))]))
        hascontent = True
    elif G(keyword + "ErrorFile"):
        string += "<ErrorFile>%s</ErrorFile>" % G(keyword + "ErrorFile")
        hascontent = True
    elif G(keyword + "ErrorValue"):
        string += "<ErrorValue>%s</ErrorValue" % G(keyword + "ErrorValue")
        hascontent = True
    string += "</Accuracy>"
<<<<<<< HEAD
    if hascontent :
        return string
    else :
=======
    if '<Error' in string: # check if there actually is some content
        return string
    else:
>>>>>>> 92f794b9
        return ''

def makeEvaluation(keyword, G):
    """
    build the elements for evaluation that belong
    to DataType.
    """
    evs = G(keyword + 'Eval')
    if not evs:
        return ''
    ev_list = makeiter(evs)
    nevs = len(ev_list)
    ev_meth = makeiter( G(keyword + 'EvalMethod'), nevs )
    ev_reco = makeiter( G(keyword + 'EvalRecommended'), nevs )
    ev_refs = G(keyword + 'EvalRef', nevs)
    ev_comm = G(keyword + 'EvalComment', nevs)

    result = []
    for i,ev in enumerate( makeiter(evs) ):
        result.append('<Evaluation')
        if ev_meth[i]: result.append( ' methodRef="%s"'%ev_meth )
        if ev_reco[i]: result.append( ' recommended="true"' )
        result.append( '>' )
        result.append( makeSourceRefs(ev_refs) )
        if ev_comm: result.append('<Comments>%s</Comments>'%ev_comm)
        result.append('<Quality>%s</Quality></Evaluation>'%ev)

    return ''.join(result)

def makeDataType(tagname, keyword, G, extraAttr={}, extraElem={}):
    """
    This is for treating the case where a keyword corresponds to a
    DataType in the schema which can have units, comment, sources etc.
    The dictionary-suffixes are appended and the values retrieved. If the
    sources is iterable, it is looped over.

    """

    value = G(keyword)
    if not value:
        return ''
    if isiterable(value):
        return makeRepeatedDataType(tagname, keyword, G)

    unit = G(keyword + 'Unit')
    method = G(keyword + 'Method')
    comment = G(keyword + 'Comment')
    refs = G(keyword + 'Ref')

    result = ['\n<%s' % tagname]
    if method:
        result.append( ' methodRef="M%s-%s"' % (NODEID, method) )
    for k, v in extraAttr.items():
        result.append( ' %s="%s"'% (k, v) )
    result.append( '>' )

    if comment:
        result.append( '<Comments>%s</Comments>' % escape(comment))
    result.append( makeSourceRefs(refs) )
    result.append( '<Value units="%s">%s</Value>' % (unit or 'unitless', value) )

    result.append( makeAccuracy( keyword, G) )
    result.append( makeEvaluation( keyword, G) )
    result.append( '</%s>' % tagname )

    for k, v in extraElem.items():
        result.append( '<%s>%s</%s>' % (k, v, k) )

    return ''.join(result)

def makeArgumentType(tagname, keyword, G):
    """
    Build ArgumentType

    """
    string = "<%s name='%s' units='%s'>" % (tagname, G("%sName" % keyword), G("%sUnits" % keyword))
    string += "<Description>%s</Description>" % G("%sDescription" % keyword)
    string += "<LowerLimit>%s</LowerLimit>" % G("%sLowerLimit" % keyword)
    string += "<UpperLimit>%s</UpperLimit>" % G("%sUpperLimit" % keyword)
    string += "</%s>" % tagname
    return string


def checkXML(obj,methodName='XML'):
    """
    If the queryset has an XML method, use that and
    skip the hard-coded implementation.
    """
    try:
        return True, getattr(obj,methodName, None)() #This calls the method!
    except:
        return False, None

def SelfSource(tap):
    now = datetime.now()
    stamp = now.date().isoformat() + '-%s-%s-%s'%(now.hour,now.minute,now.second)
    result = ['<Source sourceID="B%s-%s">'%(NODEID,stamp)]
    result.append("""
    <Comments>
    This Source is a self-reference.
    It represents the database and the query that produced the xml document.
    The sourceID contains a timestamp.
    The full URL is given in the tag UniformResourceIdentifier but you need
    to unescape ampersands and angle brackets to re-use it.
    Query was: %s
    </Comments>"""%escape(tap.query))
    result.append('<Year>%s</Year>'%now.year)
    result.append('<Category>database</Category>')
    result.append('<UniformResourceIdentifier>')
    result.append(escape(tap.fullurl))
    result.append('</UniformResourceIdentifier>')
    result.append('<ProductionDate>%s</ProductionDate>'%now.date().isoformat())
    result.append('<Authors><Author><Name>N.N.</Name></Author></Authors>')
    result.append('</Source>')
    return ''.join(result)

def XsamsSources(Sources, tap):
    """
    Create the Source tag structure (a bibtex entry)
    """

    yield '<Sources>'
    yield SelfSource(tap)

    if not Sources:
        yield '</Sources>'
        return

    for Source in Sources:
        cont, ret = checkXML(Source)
        if cont:
            yield ret
            continue
        G = lambda name: GetValue(name, Source=Source)
        yield '<Source sourceID="B%s-%s"><Authors>\n' % (NODEID, G('SourceID'))
        authornames = makeiter( G('SourceAuthorName') )
        for authorname in authornames:
            if authorname:
                yield '<Author><Name>%s</Name></Author>\n' % authorname

        yield """</Authors>
<Title>%s</Title>
<Category>%s</Category>
<Year>%s</Year>""" % ( G('SourceTitle'), G('SourceCategory'),
                       G('SourceYear') )

        yield makeOptionalTag('SourceName','SourceName',G)
        yield makeOptionalTag('Volume','SourceVolume',G)
        yield makeOptionalTag('PageBegin','SourcePageBegin',G)
        yield makeOptionalTag('PageEnd','SourcePageEnd',G)
        yield makeOptionalTag('ArticleNumber','SourceArticleNumber',G)
        yield makeOptionalTag('UniformResourceIdentifier','SourceURI',G)
        yield makeOptionalTag('DigitalObjectIdentifier','SourceDOI',G)
        yield makeOptionalTag('Comments','SourceComments',G)
        yield '</Source>\n'
    yield '</Sources>\n'

def XsamsEnvironments(Environments):
    if not isiterable(Environments):
        return
    yield '<Environments>'
    for Environment in Environments:
        cont, ret = checkXML(Environment)
        if cont:
            yield ret
            continue

        G = lambda name: GetValue(name, Environment=Environment)
        yield '<Environment envID="E%s-%s">' % (NODEID, G('EnvironmentID'))
        yield makeSourceRefs(G('EnvironmentRef'))
        yield '<Comments>%s</Comments>' % G('EnvironmentComment')
        yield makeDataType('Temperature', 'EnvironmentTemperature', G)
        yield makeDataType('TotalPressure', 'EnvironmentTotalPressure', G)
        yield makeDataType('TotalNumberDensity', 'EnvironmentTotalNumberDensity', G)
        if hasattr(Environment, "Species"):
            yield '<Composition>'
            for EnvSpecies in makeiter(Environment.Species):
                GS = lambda name: GetValue(name, EnvSpecies=EnvSpecies)
                speciesRef = GS('EnvironmentSpeciesRef')
                if speciesRef:
                    yield '<Species name="%s" speciesRef="X%s-%s">' % (GS('EnvironmentSpeciesName'), NODEID, speciesRef)
                else:
                    yield '<Species name="%s">' % (GS('EnvironmentSpeciesName'))
                yield makeDataType('PartialPressure', 'EnvironmentSpeciesPartialPressure', GS)
                yield makeDataType('MoleFraction', 'EnvironmentSpeciesMoleFraction', GS)
                yield makeDataType('Concentration', 'EnvironmentSpeciesConcentration', GS)
                yield '</Species>'
            yield '</Composition>'
        yield '</Environment>\n'
    yield '</Environments>\n'

def parityLabel(parity):
    """
    XSAMS whats this as strings "odd" or "even", not numerical

    """
    try:
        parity = int(parity)
    except Exception:
        return parity

    if parity % 2:
        return 'odd'
    else:
        return 'even'

def makeTermType(tag, keyword, G):
    """
    Construct the Term xsams structure.

    This version is more generic than XsamsTerm function
    and don't enforce LS/JK/LK to be exclusive to one another (as
    dictated by current version of xsams schema)
    """
    string = "<%s>" % tag

    l = G("%sLSL" % keyword)
    lsym = G("%sLSLSymbol" % keyword)
    s = G("%sLSS" % keyword)
    mult = G("%sLSMultiplicity" % keyword)
    senior = G("%sLSSeniority" % keyword)

    if l and s:
        string += "<LS>"
        string += "<L><Value>%s</Value>"% l
        if lsym: string += "<Symbol>%s</Symbol>" % lsym
        string += "</L><S>%s</S>" % s
        if mult: string += "<Multiplicity>%s</Multiplicity>" % mult
        if senior: string += "<Seniority>%s</Seniority>" % senior
        string += "</LS>"

    jj = makeiter(G("%sJJ" % keyword))
    if jj:
        string += "<jj>"
        for j in jj:
            string += "<j>%s</j>" % j
        string += "</jj>"
    j1j2 = makeiter(G("%sJ1J2" % keyword))
    if j1j2:
        string += "<j1j2>"
        for j in j1j2:
            string += "<j>%s</j>" % j
        string += "</j1j2>"
    K = G("%sK" % keyword)
    if K:
        string += "<jK>"
        j = G("%sJKJ" % keyword)
        if j:
            string += "<j>%s</j>" % j
        S2 = G("%sJKS" % keyword)
        if S2:
            string += "<S2>%s</S2>" % S2
        string += "<K>%s</K>" % K
        string += "</jK>"
    l = G("%sLKL" % keyword)
    k = G("%sLKK" % keyword)
    if l and k:
        string += "<LK>"
        string += "<L><Value>%s</Value><Symbol>%s</Symbol></L>" % (l, G("%sLKLSymbol" % keyword))
        string += "<K>%s</K>" % k
        string += "<S2>%s</S2>" % G("%sLKS2" % keyword)
        string += "</LK>"
    tlabel = G("%sLabel" % keyword)
    if tlabel:
        string += "<TermLabel>%s</TermLabel>" % tlabel
    string += "</%s>" % tag
    return string

def makeShellType(tag, keyword, G):
    """
    Creates the Atom shell type.
    """
    sid = G("%sID" % keyword)
    string = "<%s" % tag
    if sid:
        string += ' shellid"=%s-%s"' % (NODEID, sid)
    string += ">"
    string += "<PrincipalQuantumNumber>%s</PrincipalQuantumNumber>" % G("%sPrincipalQN" % keyword)

    string += "<OrbitalAngularMomentum>"
    string += "<Value>%s</Value>" % G("%sOrbitalAngMom" % keyword)
    symb = G("%sOrbitalAngMomSymbol" % keyword)
    if symb:
        string += "<Symbol>%s</Symbol>" % symb
    string += "</OrbitalAngularMomentum>"
    string += "<NumberOfElectrons>%s</NumberOfElectrons>" % G("%sNumberOfElectrons" % keyword)
    string += "<Parity>%s</Parity>" % G("%sParity" % keyword)
    string += "<Kappa>%s</Kappa>" % G("%sKappa" % keyword)
    string += "<TotalAngularMomentum>%s</TotalAngularMomentum>" % G("%sTotalAngularMomentum" % keyword)
    string += makeTermType("ShellTerm", "%sTerm" % keyword, G)
    string += "</%s>" % keyword
    return string


def makeAtomStateComponents(AtomState):
    """
    This constructs the Atomic Component structure.

    Atom - the current Atom queryset
    """
    if not hasattr(AtomState,'Components'):
        return ''

    string = ""
    for Component in makeiter(AtomState.Components):
        G = lambda name: GetValue(name, Component=Component)

        string += "<Component>"

        if hasattr(Component, "SuperShells"):
            string += "<SuperConfiguration>"
            for SuperShell in makeiter(Component.SuperShells):
                GA = lambda name: GetValue(name, SuperShell=SuperShell)
                string += "<SuperShell>"
                string += "<PrincipalQuantumNumber>%s</PrincipalQuantumNumber>" % GA("AtomStateSuperShellPrincipalQN")
                string += "<NumberOfElectrons>%s</NumberOfElectrons>" % GA("AtomStateSuperShellNumberOfElectrons")
                string += "</SuperShell>"
            string += "</SuperConfiguration>"

        string += "<Configuration>"
        string += "<AtomicCore>"
        ecore = G("AtomStateElementCore")
        if ecore:
            string += "<ElementCore>%s</ElementCore>" % ecore
        conf = G("AtomStateConfiguration")
        if conf:
            # TODO: The format of the Configuration tab is not yet
            # finalized in XSAMS!
            string += "<Configuration>%s</Configuration>" % conf
        string += makeTermType("Term", "AtomStateCoreTerm", G)
        tangmom = G("AtomStateCoreTotalAngMom")
        if tangmom:
            string += "<TotalAngularMomentum>%s</TotalAngularMomentum>" % tangmom
        string += "</AtomicCore>"

        if hasattr(Component, "Shells"):
            string += "<Shells>"
            for AtomShell in makeiter(Component.Shells):
                GS = lambda name: GetValue(name, AtomShell=AtomShell)
                string += makeShellType("Shell", "AtomStateShell", GS)

            if hasattr(Component, "ShellPair"):
                for AtomShellPair in makeiter(Component.ShellPairs):
                    GS = lambda name: GetValue(name, AtomShellPair=AtomShellPair)
                    string += '<ShellPair shellPairID="%s-%s">' % (NODEID, GS("AtomStateShellPairID"))
                    string += makeShellType("Shell1", "AtomStateShellPairShell1", GS)
                    string += makeShellType("Shell2", "AtomStateShellPairShell2", GS)
                    string += makeTermType("ShellPairTerm", "AtomStateShellPairTerm", GS)
                string += "</ShellPair>"

            string += "</Shells>"

        clabel = G("AtomStateConfigurationLabel")
        if clabel:
            string += "<ConfigurationLabel>%s</ConfigurationLabel>" % clabel
        string += "</Configuration>"

        string += makeTermType("Term", "AtomStateTerm", G)
        mixCoe = G("AtomStateMixingCoeff")
        if mixCoe:
            string += '<MixingCoefficient mixingClass="%s">%s</MixingCoefficient>' % (G("AtomStateMixingCoeffClass"), mixCoe)
        coms = G("AtomStateComponentComment")
        if coms:
            string += "<Comments>%s</Comments>" % coms

        string += "</Component>"

    return string

def XsamsAtoms(Atoms):
    """
    Generator (yield) for the main block of XSAMS for the atoms, with an inner
    loop for the states. The QuerySet that comes in needs to have a nested
    QuerySet called States attached to each entry in Atoms.

    """

    if not Atoms: return
    yield '<Atoms>'
    for Atom in makeiter(Atoms):
        cont, ret = checkXML(Atom)
        if cont:
            yield ret
            continue

        G = lambda name: GetValue(name, Atom=Atom)
        yield """<Atom>
<ChemicalElement>
<NuclearCharge>%s</NuclearCharge>
<ElementSymbol>%s</ElementSymbol>
</ChemicalElement><Isotope>""" % (G('AtomNuclearCharge'), G('AtomSymbol'))

        amn = G('AtomMassNumber') #this is mandatory if <IsotopeParameters> is to be filled at all
        if amn:
            yield '<IsotopeParameters><MassNumber>%s</MassNumber>%s' \
                    % (G('AtomMassNumber'), makeDataType('Mass', 'AtomMass', G))
            yield makeOptionalTag('NuclearSpin','AtomNuclearSpin',G)
            yield '</IsotopeParameters>'

        yield '<Ion speciesID="X%s-%s"><IonCharge>%s</IonCharge>' \
                % (NODEID, G('AtomSpeciesID'), G('AtomIonCharge'))
        yield makeOptionalTag('IsoelectronicSequence','AtomIsoelectronicSequence',G)
        if not hasattr(Atom,'States'):
            Atom.States = []
        for AtomState in Atom.States:
            cont, ret = checkXML(AtomState)

            if cont:
                yield ret
                continue
            G = lambda name: GetValue(name, AtomState=AtomState)
            yield '<AtomicState stateID="S%s-%s">'% (G('NodeID'), G('AtomStateID'))
            yield makeSourceRefs(G('AtomStateRef'))
            yield makeOptionalTag('Description','AtomStateDescription',G)
            yield '<AtomicNumericalData>'
            yield makeDataType('StateEnergy', 'AtomStateEnergy', G)
            yield makeDataType('IonizationEnergy', 'AtomStateIonizationEnergy', G)
            yield makeDataType('LandeFactor', 'AtomStateLandeFactor', G)
            yield makeDataType('QuantumDefect', 'AtomStateQuantumDefect', G)
            yield makeRepeatedDataType('LifeTime', 'AtomStateLifeTime', G, extraAttr={"decay":G("AtomStateLifeTimeDecay")})
            yield makeDataType('Polarizability', 'AtomStatePolarizability', G)
            statweig = G('AtomStateStatisticalWeight')
            if statweig:
                yield '<StatisticalWeight>%s</StatisticalWeight>' % statweig
            yield makeDataType('HyperfineConstantA', 'AtomStateHyperfineConstantA', G)
            yield makeDataType('HyperfineConstantB', 'AtomStateHyperfineConstantB', G)
            yield '</AtomicNumericalData><AtomicQuantumNumbers>'

            p, j, k, hfm, mqn = G('AtomStateParity'), G('AtomStateTotalAngMom'), \
                                G('AtomStateKappa'), G('AtomStateHyperfineMomentum'), \
                                G('AtomStateMagneticQuantumNumber')
            if p:
                yield '<Parity>%s</Parity>' % parityLabel(p)
            if j:
                yield '<TotalAngularMomentum>%s</TotalAngularMomentum>' % j
            if k:
                yield '<Kappa>%s</Kappa>' % k
            if hfm:
                yield '<HyperfineMomentum>%s</HyperfineMomentum>' % hfm
            if mqn:
                yield '<MagneticQuantumNumber>%s</MagneticQuantumNumber>' % mqn
            yield '</AtomicQuantumNumbers>'

            cont, ret = checkXML(AtomState,'CompositionXML')
            if cont:
                yield ret
            else:
                if hasattr(AtomState, "Components"):
                    yield makePrimaryType("AtomicComposition", "AtomicStateComposition", G)
                    yield makeAtomStateComponents(AtomState)
                    yield '</AtomicComposition>'

            yield '</AtomicState>'
        G = lambda name: GetValue(name, Atom=Atom) # reset G() to Atoms, not AtomStates
        yield '<InChI>%s</InChI>' % G('AtomInchi')
        yield '<InChIKey>%s</InChIKey>' % G('AtomInchiKey')
        yield """</Ion>
</Isotope>
</Atom>"""
    yield '</Atoms>'

# ATOMS END
#
# MOLECULES START
def makeNormalMode(G):

    elstate = G('MoleculeNormalModeElectronicState')
    pointgr = G('MoleculeNormalModePointGroupSymmetry')
    id = G('MoleculeNormalModeID')
    extraAttr = {}
    if elstate: extraAttr['electronicStateRef'] = "S%s-%s" % (NODEID, elstate)
    if pointgr: extraAttr['pointGroupSymmetry'] = pointgr
    if id: extraAttr['id'] = "V%s-%s" % (NODEID, id)
    result = [ makePrimaryType('NormalMode', 'MoleculeNormalMode', G, extraAttr=extraAttr) ]
    result.append( makeDataType('HarmonicFrequency','MoleculeNormalModeHarmonicFrequency',G) )
    result.append( makeDataType('Intensity','MoleculeNormalModeIntensity',G) )

    vsrefs = G('MoleculeNormalModeDisplacementVectorSourceRef')
    unit = G('MoleculeNormalModeDisplacementVectorsUnit')
    x3s = G('MoleculeNormalModeDisplacementVectorX3')
    y3s = G('MoleculeNormalModeDisplacementVectorY3')
    z3s = G('MoleculeNormalModeDisplacementVectorZ3')
    extraAttr = {}
    if unit: extraAttr['units'] = unit
    vsrefs, x3s, y3s, z3s = \
        map(makeiter, [vsrefs, x3s, y3s, z3s])

    if len(x3s)>0:
        result.append( makePrimaryType('DisplacementVectors','MoleculeNormalModeDisplacementVectors',G, extraAttr=extraAttr) )

        for i,x3 in enumerate(x3s):
            result.append('<Vector')
            try: result.append(' ref="%s"'%vsrefs[i])
            except: pass
            try: result.append(' x3="%s"'%x3)
            except: pass
            try: result.append(' y3="%s"'%y3s[i])
            except: pass
            try: result.append(' z3="%s"'%z3s[i])
            except: pass
            result.append('></Vector>')

        result.append('</DisplacementVectors>')

    result.append('</NormalMode>')
    return ''.join(result)

def XsamsMCSBuild(Molecule):
    """
    Generator for the MolecularChemicalSpecies
    """
    G = lambda name: GetValue(name, Molecule=Molecule)
    yield '<MolecularChemicalSpecies>\n'
    yield '<OrdinaryStructuralFormula><Value>%s</Value>'\
            '</OrdinaryStructuralFormula>\n'\
            % G("MoleculeOrdinaryStructuralFormula")

    yield '<StoichiometricFormula>%s</StoichiometricFormula>\n'\
            % G("MoleculeStoichiometricFormula")
    yield makeOptionalTag('IonCharge', 'MoleculeIonCharge', G)
    if G("MoleculeChemicalName"):
        yield '<ChemicalName><Value>%s</Value></ChemicalName>\n'\
            % G("MoleculeChemicalName")
    if G("MoleculeInChI"):
        yield '<InChI>%s</InChI>' % G("MoleculeInChI")
    yield '<InChIKey>%s</InChIKey>\n' % G("MoleculeInChIKey")

    yield makePartitionfunc("MoleculePartitionFunction", G)

    cont, ret = checkXML(G("MoleculeStructure"), 'CML')
    if cont:
        yield '<MoleculeStructure>\n'
        yield ret
        yield '</MoleculeStructure>\n'

    cont, ret = checkXML(G('NormalModes'))
    if cont:
        yield '<NormalModes>\n'
        yield ret
        yield '</NormalModes>\n'
    elif hasattr(Molecule, 'NormalModes'):
        yield '<NormalModes>\n'
        for NormalMode in Molecule.NormalModes:
            GN = lambda name: GetValue(name, NormalMode=NormalMode)
            yield makeNormalMode(GN)
        yield '</NormalModes>\n'

    yield '<StableMolecularProperties>\n%s</StableMolecularProperties>\n' % makeDataType('MolecularWeight', 'MoleculeMolecularWeight', G)
    if G("MoleculeComment"):
        yield '<Comment>%s</Comment>\n' % G("MoleculeComment")
    yield '</MolecularChemicalSpecies>\n'

def makeCaseQNs(G):
    """
    return the Case and the QNs
    """
    case = G('MoleculeQnCase')
    if not case: return ''

    ElecStateLabel = G("MoleculeQNElecStateLabel")
    elecInv = G("MoleculeQNelecInv")
    elecRefl = G("MoleculeQNelecRefl")
    vi = G("MoleculeQNvi")
    viMode = G("MoleculeQNviMode")
    vibInv = G("MoleculeQNvibInv")
    vibSym = G("MoleculeQNvibSym")
    vibSymGroup = G("MoleculeQNvibSymGroup")
    J = G("MoleculeQNJ")
    Ka = G("MoleculeQNKa")
    Kc = G("MoleculeQNKc")
    rotSym = G("MoleculeQNrotSym")
    rotSymGroup = G("MoleculeQNrotSymGroup")
    I = G("MoleculeQNI")
    InuclSpin = G("MoleculeQNInuclSpin")
    Fj = G("MoleculeQNFj")
    Fjj = G("MoleculeQNFjj")
    FjnuclSpin = G("MoleculeQNFjnuclSpin")
    F = G("MoleculeQNF")
    FnuclSpin = G("MoleculeQNFnuclSpin")
    r = G("MoleculeQNr")
    rName = G("MoleculeQNrName")
    parity = G("MoleculeQNparity")
    S = G("MoleculeQNS")
    N = G("MoleculeQNN")
    v = G("MoleculeQNv")
    F1 = G("MoleculeQNF1")
    F1nuclSpin = G("MoleculeQNF1nuclSpin")
    asSym = G("MoleculeQNasSym")
    Lambda = G("MoleculeQNLambda")
    Sigma = G("MoleculeQNSigma")
    Omega = G("MoleculeQNOmega")
    kronigParity = G("MoleculeQNkronigParity")
    SpinComponentLabel = G("MoleculeQNSpinComponentLabel")
    li = G("MoleculeQNli")
    liMode = G("MoleculeQNliMode")
    l = G("MoleculeQNl")
    vibRefl = G("MoleculeQNvibRefl")
    v1 = G("MoleculeQNv1")
    v2 = G("MoleculeQNv2")
    v3 = G("MoleculeQNv3")
    l2 = G("MoleculeQNl2")
    F2 = G("MoleculeQNF2")
    F2nuclSpin = G("MoleculeQNF2nuclSpin")
    K = G("MoleculeQNK")

    result = '<Case xsi:type="case:Case" caseID="%s" xmlns:case="http://vamdc.org/xml/xsams/%s/cases/%s">' % (case, XSAMS_VERSION, case)
    result += '<case:QNs>'
    if ElecStateLabel: result += '<case:ElecStateLabel>%s</case:ElecStateLabel>'%ElecStateLabel
    if elecInv: result += '<case:elecInv>%s</case:elecInv>'%elecInv
    if elecRefl: result += '<case:elecRefl>%s</case:elecRefl>'%elecRefl
    if Lambda: result += '<case:Lambda>%s</case:Lambda>'%Lambda
    if Sigma: result += '<case:Sigma>%s</case:Sigma>'%Sigma
    if Omega: result += '<case:Omega>%s</case:Omega>'%Omega
    if S: result += '<case:S>%s</case:S>'%S
    if v: result += '<case:v>%s</case:v>'%v
    if v1: result += '<case:v1>%s</case:v1>'%v1
    if v2: result += '<case:v2>%s</case:v2>'%v2
    if l2: result += '<case:l2>%s</case:l2>'%l2
    if v3: result += '<case:v3>%s</case:v3>'%v3
    if vi:
        for val,i in enumerate(makeiter(vi)):
            result += '<case:vi mode="%s">%s</case:vi>'%(makeiter(viMode)[i],val)
    if li:
        for val,i in enumerate(makeiter(li)):
            result += '<case:vi mode="%s">%s</case:vi>'%(makeiter(liMode)[i],val)
    if l: result += '<case:l>%s</case:l>'%l
    if vibInv: result += '<case:vibInv>%s</case:vibInv>'%vibInv
    if vibRefl: result += '<case:vibRefl>%s</case:vibRefl>'%vibRefl
    if vibSym:
        if vibSymGroup: result += '<case:vibSym group="%s">%s</case:vibSym>'%(vibSymGroup,vibSym)
        else: result += '<case:vibSym>%s</case:vibSym>'%vibSym
    if J: result += '<case:J>%s</case:J>'%J
    if K: result += '<case:K>%s</case:K>'%K
    if Ka: result += '<case:Ka>%s</case:Ka>'%Ka
    if Kc: result += '<case:Kc>%s</case:Kc>'%Kc
    if rotSym:
        if rotSymGroup:  result += '<case:rotSym group="%s">%s</case:rotSym>'%(rotSymGroup,rotSym)
        else: result += '<case:rotSym>%s</case:rotSym>'%rotSym
    if I: result += '<case:I nuclearSpinRef="%s">%s</case:I>'%(InuclSpin,I)
    if Fj:
        for val,i in enumerate(makeiter(Fj)):
            result += '<case:Fj j="%s" nuclearSpinRef="%s">%s</case:Fj>'%(makeiter(Fjj)[i],makeiter(FjnuclSpin)[i],val)
    if N: result += '<case:N>%s</case:N>'%N
    if SpinComponentLabel: result += '<case:SpinComponentLabel>%s</case:SpinComponentLabel>'%SpinComponentLabel
    if F1: result += '<case:F1 nuclearSpinRef="%s">%s</case:F1>'%(F1nuclSpin,F1)
    if F2: result += '<case:F2 nuclearSpinRef="%s">%s</case:F2>'%(F2nuclSpin,F2)
    if F: result += '<case:F nuclearSpinRef="%s">%s</case:F>'%(FnuclSpin,F)
    if r:
        for val,i in enumerate(makeiter(r)):
            result += '<case:r name="%s">%s</case:r>'%(makeiter(rName)[i],val)
    if parity: result += '<case:parity>%s</case:parity>'%parity
    if kronigParity: result += '<case:kronigParity>%s</case:kronigParity>'%kronigParity
    if asSym: result += '<case:asSym>%s</case:asSym>'%asSym

    result += '</case:QNs>'
    return result+'</Case>'

def XsamsMSBuild(MoleculeState):
    """
    Generator for MolecularState tag
    """
    G = lambda name: GetValue(name, MoleculeState=MoleculeState)
    yield '<MolecularState stateID="S%s-%s">' % (G('NodeID'),
                                                 G("MoleculeStateID"))
    yield '  <Description/>'
    yield '  <MolecularStateCharacterisation>'
    yield makeDataType('StateEnergy', 'MoleculeStateEnergy', G,
                extraAttr={'energyOrigin':G('MoleculeStateEnergyOrigin')})
    if G("MoleculeStateTotalStatisticalWeight"):
        yield '  <TotalStatisticalWeight>%s</TotalStatisticalWeight>'\
                    % G("MoleculeStateTotalStatisticalWeight")
    if G("MoleculeStateNuclearStatisticalWeight"):
        yield '  <NuclearStatisticalWeight>%s</NuclearStatisticalWeight>'\
                    % G("MoleculeStateNuclearStatisticalWeight")
    if G("MoleculeStateNuclearSpinIsomer"):
        yield '  <NuclearSpinIsomer>%s</NuclearSpinIsomer>\n'\
                    % G("MoleculeStateNuclearSpinIsomer")
    if G("MoleculeStateLifeTime"):
        # note: currently only supporting 0..1 lifetimes (xsams dictates 0..3)
        # the decay attr is a string, either: 'total', 'totalRadiative' or 'totalNonRadiative'
        yield makeDataType('LifeTime','MoleculeStateLifeTime', G, extraAttrs={'decay':G('MoleculeStateLifeTimeDecay')})
    if hasattr(MoleculeState, "Parameters"):
        for Parameter in makeiter(MoleculeState.Parameters):
            cont, ret = checkXML(Parameter)
            if cont:
                yield ret
                continue
            GP = lambda name: GetValue(name, Parameter=Parameter)
            yield makePrimaryType("Parameters","MoleculeStateParameters", GP)
            if GP("MoleculeStateParametersValueData"):
                yield makeDataType("ValueData", "MoleculeStateParametersValueData", GP)
            if GP("MoleculeStateParametersVectorData"):
                yield makePrimaryType("VectorData", "MoleculeStateParametersVectorData", GP, extraAttr={"units":GP("MoleculeStateParametersVectorUnits")})
                if hasattr(Parameter, "Vector"):
                    for VectorValue in makeiter(Parameter.Vector):
                        GPV = lambda name: GetValue(name, VectorValue)
                        yield makePrimaryType("Vector", "MoleculeStateParameterVector", GPV,
                                              extraAttr={"ref":GPV("MoleculeStateParameterVectorRef"),
                                                         "x3":GPV("MoleculeStateParameterVectorX3"),
                                                         "y3":GPV("MoleculeStateParameterVectorY3"),
                                                         "z3":GPV("MoleculeStateParameterVectorZ3")})
                        yield "</Vector>"
                yield "</VectorData>"
            if GP("MoleculeStateParametersMatrixData"):
                yield makePrimaryType("MatrixData", "MoleculeStateParametersMatrixData", GP,
                                      extraAttr={"units":GP("MoleculeStateParametersMatrixUnits"),
                                                 "nrows":GPV("MoleculeStateParametersMatrixNrows"),
                                                 "ncols":GP("MoleculeStateParametersMatrixNcols"),
                                                 "form":GP("MoleculeStateParametersMatrixForm"),
                                                 "values":GP("MoleculeStateParametersMatrixValues")})
                yield "<RowRefs>%s</RowRefs>" % GP("MoleculeStateParametersMatrixDataRowRefs") # space-separated list of strings
                yield "<ColRefs>%s</ColRefs>" % GP("MoleculeStateParametersMatrixDataColRefs") # space-separated list of strings
                yield "<Matrix>%s</Matrix>" % GP("MoleculeStateParametersMatrixDataMatrix") # space-separated list of strings
                yield "</MatrixData>"
            yield "</Parameters>"

    yield '  </MolecularStateCharacterisation>\n'




    cont, ret = checkXML(G("MoleculeStateQuantumNumbers"))
    if cont:
        yield ret
    else:
        yield makeCaseQNs(G)
    yield '</MolecularState>'

def XsamsMolecules(Molecules):
    """
    Generator for Molecules tag
    """
    if not Molecules: return
    yield '<Molecules>\n'
    for Molecule in makeiter(Molecules):
        cont, ret = checkXML(Molecule)
        if cont:
            yield ret
            continue
        G = lambda name: GetValue(name, Molecule=Molecule)
        yield '<Molecule speciesID="X%s-%s">\n' % (NODEID,G("MoleculeSpeciesID"))

        # write the MolecularChemicalSpecies description:
        for MCS in XsamsMCSBuild(Molecule):
            yield MCS

        if not hasattr(Molecule,'States'):
            Molecule.States = []
        for MoleculeState in Molecule.States:
            for MS in XsamsMSBuild(MoleculeState):
                yield MS
        yield '</Molecule>\n'
    yield '</Molecules>\n'


def XsamsSolids(Solids):
    """
    Generator for Solids tag
    """
    if not Solids:
        return
    yield "<Solids>"
    for Solid in makeiter(Solids):
        cont, ret = checkXML(Solid)
        if cont:
            yield ret
            continue
        G = lambda name: GetValue(name, Solid=Solid)
        makePrimaryType("Solid", "Solid", G, extraAttr={"speciesID":"S%s-%s" % (NODEID, G("SolidSpeciesID"))})
        if hasattr(Solid, "Layers"):
            for Layer in makeiter(Solid.Layers):
                GL = lambda name: GetValue(name, Layer=Layer)
                yield "<Layer>"
                yield "<MaterialName>%s</MaterialName>" % GL("SolidLayerName")
                if hasattr(Solid, "Components"):
                    makePrimaryType("MaterialComposition", "SolidLayerComponent")
                    for Component in makeiter(Layer.Components):
                        GLC = lambda name: GetValue(name, Component=Component)
                        yield "<ChemicalElement>"
                        yield "<NuclearCharge>%s</NuclearCharge>" % GLC("SolidLayerComponentNuclearCharge")
                        yield "<ElementSymbol>%s</ElementSymbol>" % GLC("SolidLayerComponentElementSymbol")
                        yield "</ChemicalElement>"
                        yield "<StochiometricValue>%s</StochiometricValue>" % GLC("SolidLayerComponentStochiometricValue")
                        yield "<Percentage>%s</Percentage>" % GLC("SolidLayerComponentPercentage")
                    yield "</MaterialComposition>"
                makeDataType("MaterialThickness", "SolidLayerThickness", GL)
                yield "<MaterialTopology>%s</MaterialThickness>" % GL("SolidLayerTopology")
                makeDataType("MaterialTemperature", "SolidLayerTemperature", GL)
                yield "<Comments>%s</Comments>" % GL("SolidLayerComment")
                yield "</Layer>"
        yield "</Solid>"
    yield "</Solids>"

def XsamsParticles(Particles):
    """
    Generator for Particles tag.
    """
    if not Particles:
        return
    yield "<Particles>"
    for Particle in makeiter(Particles):
        cont, ret = checkXML(Particle)
        if cont:
            yield ret
            continue
        G = lambda name: GetValue(name, Particle=Particle)
        yield """<Particle speciesID="X%s-%s" name="%s">""" % (G('NodeID'), G('ParticleSpeciesID'), G('ParticleName'))
        yield "<ParticleProperties>"
        charge = G("ParticleCharge")
        if charge :
            yield "<ParticleCharge>%s</ParticleCharge>" % charge
        yield makeDataType("ParticleMass", "ParticleMass", G)
        spin = G("ParticleSpin")
        if spin:
            yield "<ParticleSpin>%s</ParticleSpin>" % spin
        polarization = G("ParticlePolarization")
        if polarization  :
            yield "<ParticlePolarization>%s</ParticlePolarization>" % polarization
        yield "</ParticleProperties>"
        yield "</Particle>"
    yield "</Particles>"

###############
# END SPECIES
# BEGIN PROCESSES
#################

def makeBroadeningType(G, name='Natural'):
    """
    Create the Broadening tag
    """

    lsparams = makeNamedDataType('LineshapeParameter','RadTransBroadening%sLineshapeParameter' % name, G)
    if not lsparams:
        return ''

    env = G('RadTransBroadening%sEnvironment' % name)
    meth = G('RadTransBroadening%sMethod' % name)
    comm = G('RadTransBroadening%sComment' % name)
    s = '<Broadening name="%s"' % name.lower()
    if meth:
        s += ' methodRef="M%s-%s"' % (NODEID, meth)
    if env:
        s += ' envRef="E%s-%s"' % (NODEID, env)
    s += '>'
    if comm:
        s +='<Comments>%s</Comments>' % comm
    s += makeSourceRefs(G('RadTransBroadening%sRef' % name))

    # in principle we should loop over lineshapes but
    # lets not do so unless somebody actually has several lineshapes
    # per broadening type             RadTransBroadening%sLineshapeName
    s += '<Lineshape name="%s">' % G('RadTransBroadening%sLineshapeName' % name)
    s += lsparams
    s += '</Lineshape>'
    s += '</Broadening>\n'
    return s

def XsamsRadTranBroadening(G):
    """
    helper function for line broadening, called from RadTrans

    allowed names are: pressure, instrument, doppler, natural
    """
    s=[]
    broadenings = ['Natural', 'Instrument', 'Doppler', 'Pressure']
    for broadening in broadenings :
        if hasattr(G('RadTransBroadening'+broadening), "Broadenings"):
            for Broadening in  makeiter(G('RadTransBroadening'+broadening).Broadenings):
                GB = lambda name: GetValue(name, Broadening=Broadening)
                s.append( makeBroadeningType(GB, name=broadening) )
        else:
            s.append( makeBroadeningType(G, name=broadening) )
    return ''.join(s)




def XsamsRadTranShifting(RadTran):
    """
    Shifting type
    """
    string = ""
    if hasattr(RadTran, "Shiftings"):
        for Shifting in makeiter(RadTran.Shiftings):
            G = lambda name: GetValue(name, Shifting=Shifting)
            dic = {}
            nam = G("RadTransShiftingName")
            eref = G("RadTransShiftingEnv")
            if nam:
                dic["name"] = nam
            if eref:
                dic["envRef"] = "E%s-%s"  % (NODEID, eref)
            string += makePrimaryType("Shifting", "RadTransShifting", G, extraAttr=dic)
            if hasattr(Shifting, "ShiftingParams"):
                for ShiftingParam in Shifting.ShiftingParams:
                    GS = lambda name: GetValue(name, ShiftingParam=ShiftingParam)
                    string += makePrimaryType("ShiftingParameter", "RadTransShiftingParam", GS, extraAttr={"name":GS("RadTransShiftingParamName")})
                    val = GS("RadTransShiftingParamUnit")
                    if val:
                        string += "<Value units='%s'>%s</Value>" % (val, GS("RadTransShiftingParam" ))
                    string += makeAccuracy('RadTransShiftingParam', GS)


                    if hasattr(ShiftingParam, "Fit"):
                        for Fit in makeiter(ShiftingParam.Fits):
                            GSF = lambda name: GetValue(name, Fit=Fit)
                            string += "<FitParameters functionRef=F%s-%s>" % (NODEID, GSF("RadTransShiftingParamFitFunction"))

                            # hard-code to avoid yet anoter named loop variable
                            for name, units, desc, llim, ulim in makeloop("RadTransShiftingParamFitArgument", GSF, "Name", "Units", "Description", "LowerLimit", "UpperLimit"):
                                string += "<FitArgument name='%s' units='%s'>" % (name, units)
                                string += "<Description>%s</Description>" % desc
                                string += "<LowerLimit>%s</LowerLimit>" % llim
                                string += "<UpperLimit>%s</UpperLimit>" % ulim
                                string += "</FitArgument>"
                                return string

                            if hasattr(Fit, "Parameters"):
                                for Parameter in makeiter(Fit.Parameters):
                                    GSFP = lambda name: GetValue(name, Parameter=Parameter)
                                    string += makeNamedDataType("FitParameter", "RadTransShiftingParamFitParameter", GSFP)
                            string += "</FitParameters>"

                    string += "</ShiftingParameter>"

            string += "</Shifting>"

    return string

def XsamsRadTrans(RadTrans):
    """
    Generator for the XSAMS radiative transitions.
    """
    if not isiterable(RadTrans):
        return

    for RadTran in RadTrans:
        cont, ret = checkXML(RadTran)
        if cont:
            yield ret
            continue

        G = lambda name: GetValue(name, RadTran=RadTran)
        group = G('RadTransGroup')
        proc = G('RadTransProcess')
        attrs=''
        if group: attrs += ' groupLabel="%s"'%group
        if proc: attrs += ' process="%s"'%proc
        yield '<RadiativeTransition id="P%s-%s"%s>'%(NODEID,G('RadTransID'),attrs)
        makeOptionalTag('Comments','RadTransComment',G)
        yield makeSourceRefs(G('RadTransRefs'))
        yield '<EnergyWavelength>'
        yield makeDataType('Wavelength', 'RadTransWavelength', G)
        yield makeDataType('Wavenumber', 'RadTransWavenumber', G)
        yield makeDataType('Frequency', 'RadTransFrequency', G)
        yield makeDataType('Energy', 'RadTransEnergy', G)
        yield '</EnergyWavelength>'

        upper = G('RadTransUpperStateRef')
        if upper:
            yield '<UpperStateRef>S%s-%s</UpperStateRef>\n' % (NODEID, upper)
        lower = G('RadTransLowerStateRef')
        if lower:
            yield '<LowerStateRef>S%s-%s</LowerStateRef>\n' % (NODEID, lower)
        species = G('RadTransSpeciesRef')
        if species:
            yield '<SpeciesRef>X%s-%s</SpeciesRef>\n' % (NODEID, species)

        yield '<Probability>'
        yield makeDataType('TransitionProbabilityA', 'RadTransProbabilityA', G)
        yield makeDataType('OscillatorStrength', 'RadTransProbabilityOscillatorStrength', G)
        yield makeDataType('LineStrength', 'RadTransProbabilityLineStrength', G)
        yield makeDataType('WeightedOscillatorStrength', 'RadTransProbabilityWeightedOscillatorStrength', G)
        yield makeDataType('Log10WeightedOscillatorStrength', 'RadTransProbabilityLog10WeightedOscillatorStrength', G)
        yield makeDataType('IdealisedIntensity', 'RadTransProbabilityIdealisedIntensity', G)
        yield makeOptionalTag('TransitionKind','RadTransProbabilityKind',G)
        yield makeDataType('EffectiveLandeFactor', 'RadTransEffectiveLandeFactor', G)
        yield '</Probability>\n'

        if hasattr(RadTran, 'XML_Broadening'):
            yield RadTran.XML_Broadening()
        else:
            yield XsamsRadTranBroadening(G)
        if hasattr(RadTran, 'XML_Shifting'):
            yield RadTran.XML_Shifting()
        else:
            yield XsamsRadTranShifting(RadTran)
        yield '</RadiativeTransition>\n'

def makeDataSeriesType(tagname, keyword, G):
    """
    Creates the dataseries type
    """
    result=[]
    dic = {}
    xpara = G("%sParameter" % keyword)
    if xpara:
        dic["parameter"] = "%sParameter" % keyword
    xunits = G("%sUnit" % keyword)
    if xunits:
        dic["units"] = xunits
    xid = G("%sID" % keyword)
    if xid:
        dic["id"] = "%s-%s" % (NODEID, xid)
    result.append(makePrimaryType("%s" % tagname, "%s" % keyword, G, extraAttr=dic))

    dlist = makeiter(G("%s" % keyword))
    if dlist:
        result.append("<DataList count='%s'>%s</DataList>" % (G("%sN" % keyword), " ".join(dlist)))

    csec = G("%sLinearA0" % keyword) and G("%sLinearA1" % keyword)
    if csec:
        dic = {"initial":G("%sLinearInitial" % keyword), "increment":G("%sLinearIncrement" % keyword)}
        nx = G("%sLinearCount" % keyword)
        if nx:
            dic["count"] = nx
        xunits = G("%sLinearUnits" % keyword)
        if xunits:
            dic["units"] = xunits
        result.append(makePrimaryType("LinearSequence", "%sLinear" % keyword, G, extraAttr=dic))
        result.append("</LinearSequence>")
    dfile = G("%sDataFile" % keyword)
    if dfile:
        result.append("<DataFile>%s</DataFile>" % dfile)
    elist = makeiter(G("%sErrorList" % keyword))
    if elist:
        result.append("<ErrorList n='%s' units='%s'>%s</ErrorList>" % (G("%sErrorListN" % keyword), G("%sErrorListUnits" % keyword), " ".join(elist)))
    err = G("%sError" % keyword)
    if err:
        result.append("<Error>%s</Error>" % err)

    result.append("</%s>" % tagname)
    return ''.join(result)


def XsamsRadCross(RadCross):
    """
    for the Radiative/CrossSection part

    querysets and nested querysets:

    RadCros
      RadCros.BandAssignments
        BandAssignment.Modes
          Mode.DeltaVs

    loop varaibles:

    RadCros
      RadCrosBandAssignment
        RadCrosBandAssigmentMode
          RadCrosBandAssignmentModeDeltaV
    """

    if not isiterable(RadCross):
        return

    for RadCros in RadCross:
        cont, ret = checkXML(RadCros)
        if cont:
            yield ret
            continue

        # create header

        G = lambda name: GetValue(name, RadCros=RadCros)
        dic = {'id':"P%s-%s" % (NODEID, G("CrossSectionID")) }

        envRef = G("CrossSectionEnvironment")
        if envRef:
            dic["envRef"] = "E%s-%s" % (NODEID, envRef)
        group = G("CrossSectionGroup")
        if group:
            dic["groupLabel"] = "%s" % group

        yield makePrimaryType("AbsorptionCrossSection", "CrossSection", G, extraAttr=dic)
        yield "<Description>%s</Description>" % G("CrossSectionDescription")

        yield makeDataSeriesType("X", "CrossSectionX", G)
        yield makeDataSeriesType("Y", "CrossSectionY", G)

        species = G("CrossSectionSpecies")
        state = G("CrossSectionState")
        if species or state:
            yield "<Species>"
            if species:
                yield "<SpeciesRef>X%s-%s</SpeciesRef>" % (NODEID, species)
            if state:
                yield "<StateRef>S%s-%s</StateRef>" % (NODEID, state)
            yield "</Species>"

        # Note - XSAMS dictates a list of BandAssignments here; but this is probably unlikely to
        # be used; so for simplicity we only assume one band assignment here.

        yield makePrimaryType("BandAssignment", "CrossSectionBand", G, extraAttr={"name":G("CrossSectionBandName")})

        yield makeDataType("BandCentre", "CrossSectionBandCentre", G)
        yield makeDataType("BandWidth", "CrossSectionBandWidth", G)

        if hasattr(RadCros, "Modes"):
            for BandMode in RadCros.BandModes:

                cont, ret = checkXML(BandMode)
                if cont:
                    yield ret
                    continue

                GM = lambda name: GetValue(name, BandMode=BandMode)
                yield makePrimaryType("Modes", "CrossSectionBandMode", GM, extraAttr={"name":GM("CrossSectionBandModeName")})

                for deltav, modeid in makeloop("CrossSectionBandMode", GM, "DeltaV", "DeltaVModeID"):
                    if modeid:
                        yield "<DeltaV modeID=V%s-%s>%s</DeltaV>" % (deltav, NODEID, modeid)
                    else:
                        yield "<DeltaV>%s</DeltaV>" % deltav
                yield "</Modes>"
        yield "</BandAssignment>"
        yield "</AbsorptionCrossSection>"


def XsamsCollTrans(CollTrans):
    """
    Collisional transitions.
    QuerySets and nested querysets:
    # CollTran
    #  CollTran.Reactants
    #  CollTran.IntermediateStates
    #  CollTran.Products
    #  CollTran.DataSets
    #    DataSet.FitData
    #      FitData.Arguments
    #      FitData.Parameters
    #    DataSet.TabulatedData

    Matching loop variables to use:
    # CollTran
    #  CollTranReactant
    #  CollTranIntermediateState
    #  CollTranProduct
    #  CollTranDataSet
    #    CollTranFitData
    #      CollTranFitDataArgument
    #      CollTranFitDataParameter
    #    CollTranTabulatedData
    """

    if not isiterable(CollTrans):
        return
    yield "<Collisions>"
    for CollTran in CollTrans:

        cont, ret = checkXML(CollTran)
        if cont:
            yield ret
            continue

        # create header
        G = lambda name: GetValue(name, CollTran=CollTran)
        dic = {'id':"P%s-%s" % (NODEID, G("CollisionID")) }
        group = G("CollisionGroup")
        if group:
            dic["groupLabel"] = "%s" % group
        yield makePrimaryType("CollisionalTransition", "Collision", G, extraAttr=dic)

        yield "<ProcessClass>"
        makeOptionalTag('UserDefinition', 'CollisionUserDefinition',G)
        makeOptionalTag('Code','CollisionCode',G)
        makeOptionalTag('IAEACode','CollisionIAEACode',G)
        yield "</ProcessClass>"

        if hasattr(CollTran, "Reactants"):
            for Reactant in CollTran.Reactants:

                cont, ret = checkXML(Reactant)
                if cont:
                    yield ret
                    continue

                GR = lambda name: GetValue(name, Reactant=Reactant)
                yield "<Reactant>"
                species = GR("CollisionReactantSpecies")
                if species:
                    yield "<SpeciesRef>X%s-%s</SpeciesRef>" % (NODEID, species)
                state = GR("CollisionReactantState")
                if state:
                    yield "<StateRef>S%s-%s</StateRef>" % (NODEID, state)
                yield "</Reactant>"

        if hasattr(CollTran, "IntermediateStates"):
            for IntermdiateState in CollTran.IntermediateStates:

                cont, ret = checkXML(IntermdiateState)
                if cont:
                    yield ret
                    continue

                GI = lambda name: GetValue(name, IntermdiateState=IntermdiateState)
                yield "<IntermediateState>"
                species = GI("CollisionIntermediateSpecies")
                if species:
                    yield "<SpeciesRef>X%s-%s</SpeciesRef>" % (NODEID, species)
                state = GI("CollisionIntermediateState")
                if state:
                    yield "<StateRef>S%s-%s</StateRef>" % (NODEID, state)
                yield "</IntermediateState>"

        if hasattr(CollTran, "Products"):
            for Product in CollTran.Products:

                cont, ret = checkXML(Product)
                if cont:
                    yield ret
                    continue

                GP = lambda name: GetValue(name, Product=Product)
                yield "<Product>"
                species = GP("CollisionProductSpecies")
                if species:
                    yield "<SpeciesRef>X%s-%s</SpeciesRef>" % (NODEID, species)
                state = GP("CollisionProductState")
                if state:
                    yield "<StateRef>S%s-%s</StateRef>" % (NODEID, state)
                species = GP("CollisionProductSpecies")
                yield "</Product>"

        yield makeDataType("Threshold", "CollisionThreshold", G)

        if hasattr(CollTran, "DataSets"):
            yield "<DataSets>"
            for DataSet in CollTran.DataSets:
                cont, ret = checkXML(DataSet)
                if cont:
                    yield ret
                    continue

                GD = lambda name: GetValue(name, DataSet=DataSet)

                yield makePrimaryType("DataSet", "CollisionDataSet", GD, extraAttr={"dataDescription":GD("CollisionDataSetDescription")})

                # Fit data
                if hasattr(DataSet, "FitData"):
                    for FitData in DataSet.FitData:

                            cont, ret = checkXML(FitData)
                            if cont:
                                yield ret
                                continue

                            GDF = lambda name: GetValue(name, FitData=FitData)

                            yield makePrimaryType("FitData", "CollisionFitData", GDF)

                            fref = GDF("CollisionFitDataFunction")
                            if fref:
                                yield "<FitParameters functionRef=F%s-%s>" % (NODEID, fref)
                            else:
                                yield "<FitParameters>"

                            if hasattr(FitData, "Arguments"):
                                for Argument in FitData.Arguments:

                                    cont, ret = checkXML(Argument)
                                    if cont:
                                        yield ret
                                        continue

                                    GDFA = lambda name: GetValue(name, Argument=Argument)
                                    yield "<FitArgument name='%s' units='%s'>" % (GDFA("CollisionFitDataArgumentName"), GDFA("CollisionFitDataArgumentUnits"))
                                    desc = GDFA("CollisionFitDataArgumentDescription")
                                    if desc:
                                        yield "<Description>%s</Description>" % desc
                                    lowlim = GDFA("CollisionFitDataArgumentLowerLimit")
                                    if lowlim:
                                        yield "<LowerLimit>%s</LowerLimit>" % lowlim
                                    hilim = GDFA("CollisionFitDataArgumentUpperLimit")
                                    if hilim:
                                        yield "<UpperLimit>%s</UpperLimit>"
                                    yield "</FitArgument>"
                            if hasattr(FitData, "Parameters"):
                                for Parameter in FitData.Parameters:

                                    cont, ret = checkXML(Parameter)
                                    if cont:
                                        yield ret
                                        continue

                                    GDFP = lambda name: GetValue(name, Parameter=Parameter)
                                    yield makeNamedDataType("FitParameter", "CollisionFitDataParameter", GDFP)
                                yield "</FitParameters>"

                                accur = GDF("CollisionFitDataAccuracy")
                                if accur:
                                    yield "<Accuracy>%s</Accuracy>" % accur
                                physun = GDF("CollisionFitDataPhysicalUncertainty")
                                if physun:
                                    yield "<PhysicalUncertainty>%s</PhysicalUncertainty>" % physun
                                pdate = GDF("CollisionFitDataProductionDate")
                                if pdate:
                                    yield "<ProductionDate>%s</ProductionDate>" % pdate
                                yield "</FitData>"

                # Tabulated data
                if hasattr(DataSet, "TabData"):
                    for TabData in DataSet.TabData:
                        cont, ret = checkXML(TabData)
                        if cont:
                            yield ret
                            continue

                        GDT = lambda name: GetValue(name, TabData=TabData)

                        yield makePrimaryType("TabulatedData", "CollisionTabulatedData", GDT)

                        yield "<Description>%s</Description>" % GDT("CollisionTabulatedDataDescription")

                        # handle X components
<<<<<<< HEAD
                        yield makePrimaryType("X", "CollisionTabulatedDataX", GDT, extraAttr={'units':GDT("CollisionTabulatedDataXUnits")})
=======
                        yield makePrimaryType("X", "CollisionTabulatedDataX", GDT, extraAttr={"parameter": GDT("CollisionTabulatedDataXParameter"),
                                                                                              "units": GDT("CollisionTabulatedDataXUnits")})
>>>>>>> 92f794b9
                        yield "<DataDescription>%s</DataDescription>" % GDT("CollisionTabulatedDataXDescription")

                        if GDT("CollisionTabulatedDataXDataList"):
                            yield "<DataList count='%s'>%s</DataList>" % (GDT("CollisionTabulatedDataXDataListN"), " ".join(makeiter(GDT("CollisionTabulatedDataXDataList"))))
                        elif GDT("CollisionTabulatedDataXLinearSequence"):
                            yield "<LinearSequence count='%s' initial='%s' increment='%s'/>" % (GDT("CollisionTabulatedDataXLinearSequenceN"),
                                                                                                GDT("CollisionTabulatedDataXLinearSequenceInitial"),
                                                                                                GDT("CollisionTabulatedDataXLinearSequenceIncrement"))
                        elif GDT("CollisionTabulatedDataXDataFile"):
                            yield "<DataFile>%s</DataFile>" % GDT("CollisionTabulatedDataXDataFile")
                        yield makeDataSeriesAccuracyType("CollisionTabulatedDataX", GDT)
                        yield "</X>"

                        # handle Y components
<<<<<<< HEAD
                        yield makePrimaryType("Y", "CollisionTabulatedDataY", GDT, extraAttr={'units':GDT("CollisionTabulatedDataYUnits")})
=======
                        yield makePrimaryType("Y", "CollisionTabulatedDataY", GDT, extraAttr={"parameter": GDT("CollisionTabulatedDataYParameter"),
                                                                                              "units": GDT("CollisionTabulatedDataYUnits")})
>>>>>>> 92f794b9
                        yield "<DataDescription>%s</DataDescription>" % GDT("CollisionTabulatedDataYDescription")

                        if GDT("CollisionTabulatedDataYDataList"):
                            yield "<DataList count='%s'>%s</DataList>" % (GDT("CollisionTabulatedDataYDataListN"), " ".join(makeiter(GDT("CollisionTabulatedDataYDataList"))))
                        elif GDT("CollisionTabulatedDataYLinearSequence"):
                            yield "<LinearSequence count='%s' initial='%s' increment='%s'/>" % (GDT("CollisionTabulatedDataYLinearSequenceN"),
                                                                                                GDT("CollisionTabulatedDataYLinearSequenceInitial"),
                                                                                                GDT("CollisionTabulatedDataYLinearSequenceIncrement"))
                        elif GDT("CollisionTabulatedDataYDataFile"):
                            yield "<DataFile>%s</DataFile>" % GDT("CollisionTabulatedDataYDataFile")

                        yield makeDataSeriesAccuracyType("CollisionTabulatedDataY", GDT)
                        yield "</Y>"


                        tabref = GDT("CollisionTabulatedDataReferenceFrame")
                        if tabref:
                            yield "<ReferenceFrame>%s</ReferenceFrame>" % tabref
                        physun = GDT("CollisionTabulatedDataPhysicalUncertainty")
                        if physun:
                            yield "<PhysicalUncertainty>%s</PhysicalUncertainty>" % physun
                        pdate = GDT("CollisionTabulatedDataProductionDate")
                        if pdate:
                            yield "<ProductionDate>%s</ProductionDate>" % pdate

                        yield "</TabulatedData>"

                yield "</DataSet>"
            yield "</DataSets>"
        yield "</CollisionalTransition>"
    yield '</Collisions>'

def XsamsNonRadTrans(NonRadTrans):
    """
    non-radiative transitions
    """
    if not isiterable(NonRadTrans):
        return

    yield "<NonRadiative>"
    for NonRadTran in NonRadTrans:

        cont, ret = checkXML(NonRadTran)
        if cont:
            yield ret
            continue

        G = lambda name: GetValue(name, NonRadTran=NonRadTran)
        dic = {'id':"%s-%s" % (NODEID, G("NonRadTranID")) }
        group = G("NonRadTranGroup")
        if group:
            dic["groupLabel"] = "%s" % group
        proc = G("NonRadTranProcess")
        if proc:
            dic["process"] = "%s" % proc
        yield makePrimaryType("NonRadiativeTransition", "NonRadTran", G, extraAttr=dic)

        yield "<InitialStateRef>S%s-%s</InitialStateRef>" % (NODEID, G("NonRadTranInitialState"))
        fstate = G("NonRadTranFinalState")
        if fstate:
            yield "<FinalStateRef>S%s-%s</FinalStateRef>" % (NODEID, fstate)
        fspec = G("NonRadTranSpecies")
        if fspec:
            yield "<SpeciesRef>X%s-%s</SpeciesRef>" % (NODEID, fspec)
        yield makeDataType("Probability", "NonRadTranProbability", G)
        yield makeDataType("NonRadiativeWidth", "NonRadTranWidth", G)
        yield makeDataType("TransitionEnergy", "NonRadTranEnergy", G)
        typ = G("NonRadTranType")
        if typ:
            yield "<Type>%s</Type>" % typ

        yield "</NonRadiativeTransition>"

    yield "</NonRadiative>"

def XsamsFunctions(Functions):
    """
    Generator for the Functions tag
    """
    if not isiterable(Functions):
        return
    yield '<Functions>\n'
    for Function in Functions:

        cont, ret = checkXML(Function)
        if cont:
            yield ret
            continue

        G = lambda name: GetValue(name, Function=Function)
        yield makePrimaryType("Function", "Function", G, extraAttr={"functionID":"F%s-%s" % (NODEID, G("FunctionID"))})

        yield "<Name>%s</Name>" % G("FunctionName")
        yield '<Expression computerLanguage="%s">%s</Expression>\n' % (G("FunctionComputerLanguage"), G("FunctionExpression"))
        yield '<Y name="%s" units="%s">' % (G("FunctionYName"), G("FunctionYUnits"))
        desc = G("FunctionYDescription")
        if desc:
            yield "<Description>%s</Description>" % desc
        lowlim = G("FunctionYLowerLimit")
        if lowlim:
            yield "<LowerLimit>%s</LowerLimit>" % lowlim
        hilim = G("FunctionYUpperLimit")
        if hilim:
            yield "<UpperLimit>%s</UpperLimit>"
        yield "</Y>"

        yield "<Arguments>\n"
        for FunctionArgument in Function.Arguments:

            cont, ret = checkXML(FunctionArgument)
            if cont:
                yield ret
                continue

            GA = lambda name: GetValue(name, FunctionArgument=FunctionArgument)
            yield makeArgumentType("Argument", "FunctionArgument", GA)
        yield "</Arguments>"

        if hasattr(Function, "Parameters"):
            yield "<Parameters>"
            for Parameter in makeiter(Function.Parameters):

                cont, ret = checkXML(Parameter)
                if cont:
                    yield ret
                    continue

                GP = lambda name: GetValue(name, Parameter=Parameter)
                yield "<Parameter name='%s', units='%s'>" % (GP("FunctionParameterName"), GP("FunctionParameterUnits"))
                desc = GP("FunctionParameterDescription")
                if desc:
                    yield "<Description>%s</Description>" % desc
                yield "</Parameter>\n"
            yield "</Parameters>"

        yield """<ReferenceFrame>%s</ReferenceFrame>
<Description>%s</Description>
<SourceCodeURL>%s</SourceCodeURL>
""" % (G("FunctionReferenceFrame"), G("FunctionDescription"), G("FunctionSourceCodeURL"))
    yield '</Functions>'

def XsamsMethods(Methods):
    """
    Generator for the methods block of XSAMS
    """
    if not Methods:
        return
    yield '<Methods>\n'
    for Method in Methods:

        cont, ret = checkXML(Method)
        if cont:
            yield ret
            continue

        G = lambda name: GetValue(name, Method=Method)
        yield """<Method methodID="M%s-%s">\n""" % (NODEID, G('MethodID'))

        yield makeSourceRefs( G('MethodSourceRef') )
        yield """<Category>%s</Category>\n<Description>%s</Description>\n"""\
             % (G('MethodCategory'), G('MethodDescription'))
        yield '</Method>\n'
    yield '</Methods>\n'

def generatorError(where):
    log.warn('Generator error in%s!' % where, exc_info=sys.exc_info())
    return where

def Xsams(tap, HeaderInfo=None, Sources=None, Methods=None, Functions=None,
          Environments=None, Atoms=None, Molecules=None, Solids=None, Particles=None,
          CollTrans=None, RadTrans=None, RadCross=None, NonRadTrans=None):
    """
    The main generator function of XSAMS. This one calls all the
    sub-generators above. It takes the query sets that the node's
    setupResult() has constructed as arguments with given names.
    This function is to be passed to the HTTP-response object directly
    and not to be looped over beforehand.
    """

    yield '<?xml version="1.0" encoding="UTF-8"?>\n'
    yield '<XSAMSData xmlns="http://vamdc.org/xml/xsams/%s"' % XSAMS_VERSION
    yield ' xmlns:xsi="http://www.w3.org/2001/XMLSchema-instance"'
    yield ' xmlns:cml="http://www.xml-cml.org/schema"'
    yield ' xsi:schemaLocation="http://vamdc.org/xml/xsams/%s %s">'\
            % (XSAMS_VERSION, SCHEMA_LOCATION)

    if HeaderInfo:
        HeaderInfo = CaselessDict(HeaderInfo)
        if HeaderInfo.has_key('Truncated'):
            if HeaderInfo['Truncated'] != None: # note: allow 0 percent
                yield """
<!--
   ATTENTION: The amount of data returned may have been truncated by the node.
   The data below represent %s percent of all available data at this node that
   matched the query.
-->
""" % HeaderInfo['Truncated']

    errs=''

    requestables = tap.requestables
    if requestables and Atoms and ('atomstates' not in requestables):
        for Atom in Atoms:
            Atom.States = []
    if requestables and Molecules and ('moleculestates' not in requestables):
        for Molecule in Molecules:
            Molecule.States = []

    if not requestables or 'sources' in requestables:
        log.debug('Working on Sources.')
        try:
            for Source in XsamsSources(Sources, tap):
                yield Source
        except: errs+=generatorError(' Sources')

    if not requestables or 'methods' in requestables:
        log.debug('Working on Methods, Functions, Environments.')
        try:
            for Method in XsamsMethods(Methods):
                yield Method
        except: errs+=generatorError(' Methods')

    if not requestables or 'functions' in requestables:
        try:
            for Function in XsamsFunctions(Functions):
                yield Function
        except: errs+=generatorError(' Functions')

    if not requestables or 'environments' in requestables:
        try:
            for Environment in XsamsEnvironments(Environments):
                yield Environment
        except: errs+=generatorError(' Environments')

    yield '<Species>\n'
    if not requestables or 'atoms' in requestables:
        log.debug('Working on Atoms.')
        try:
            for Atom in XsamsAtoms(Atoms):
                yield Atom
        except: errs+=generatorError(' Atoms')

    if not requestables or 'molecules' in requestables:
        log.debug('Working on Molecules.')
        try:
            for Molecule in XsamsMolecules(Molecules):
                yield Molecule
        except: errs+=generatorError(' Molecules')

    if not requestables or 'solids' in requestables:
        log.debug('Working on Solids.')
        try:
            for Solid in XsamsSolids(Solids):
                yield Solid
        except: errs += generatorError(' Solids')

    if not requestables or 'particles' in requestables:
        log.debug('Working on Particles.')
        try:
            for Particle in XsamsParticles(Particles):
                yield Particle
        except: errs += generatorError(' Particles')

    yield '</Species>\n'

    log.debug('Working on Processes.')
    yield '<Processes>\n'
    yield '<Radiative>\n'

    if not requestables or 'radiativecrosssections' in requestables:
        try:
            for RadCros in XsamsRadCross(RadCross):
                yield RadCros
        except: errs+=generatorError(' RadCross')

    if not requestables or 'radiativetransitions' in requestables:
        try:
            for RadTran in XsamsRadTrans(RadTrans):
                yield RadTran
        except:
            errs+=generatorError(' RadTran')

    yield '</Radiative>\n'

    if not requestables or 'collisions' in requestables:
        try:
            for CollTran in XsamsCollTrans(CollTrans):
                yield CollTran
        except: errs+=generatorError(' CollTran')

    if not requestables or 'nonradiativetransitions' in requestables:
        try:
            for NonRadTran in XsamsNonRadTrans(NonRadTrans):
                yield NonRadTran
        except: errs+=generatorError(' NonRadTran')

    yield '</Processes>\n'

    if errs: yield """<!--
           ATTENTION: There was an error in making the XML output and at least one item in the following parts was skipped: %s
-->
                 """ % errs

    yield '</XSAMSData>\n'
    log.debug('Done with XSAMS')


#
################# Virtual Observatory TABLE GENERATORS ####################
#
# Obs - not updated to latest versions

def sources2votable(sources):
    """
    Sources to VO
    """
    for source in sources:
        yield ''

def states2votable(states):
    """
    States to VO
    """
    yield """<TABLE name="states" ID="states">
      <DESCRIPTION>The States that are involved in transitions</DESCRIPTION>
      <FIELD name="species name" ID="specname" datatype="char" arraysize="*"/>
      <FIELD name="energy" ID="energy" datatype="float" unit="1/cm"/>
      <FIELD name="id" ID="id" datatype="int"/>
      <FIELD name="charid" ID="charid" datatype="char" arraysize="*"/>
      <DATA>
        <TABLEDATA>"""

    for state in states:
        yield  '<TR><TD>not implemented</TD><TD>%s</TD><TD>%s</TD><TD>%s</TD></TR>' % (state.energy, state.id, state.charid)
    yield """</TABLEDATA></DATA></TABLE>"""

def transitions2votable(transs, count):
    """
    Transition to VO
    """
    if type(transs) == type([]):
        n = len(transs)
    else:
        transs.count()
    yield u"""<TABLE name="transitions" ID="transitions">
      <DESCRIPTION>%d transitions matched the query. %d are shown here:</DESCRIPTION>
      <FIELD name="wavelength (air)" ID="airwave" datatype="float" unit="Angstrom"/>
      <FIELD name="wavelength (vacuum)" ID="vacwave" datatype="float" unit="Angstrom"/>
      <FIELD name="log(g*f)"   ID="loggf" datatype="float"/>
      <FIELD name="effective lande factor" ID="landeff" datatype="float"/>
      <FIELD name="radiative gamma" ID="gammarad" datatype="float"/>
      <FIELD name="stark gamma" ID="gammastark" datatype="float"/>
      <FIELD name="waals gamma" ID="gammawaals" datatype="float"/>
      <FIELD name="upper state id" ID="upstateid" datatype="char" arraysize="*"/>
      <FIELD name="lower state id" ID="lostateid" datatype="char" arraysize="*"/>
      <DATA>
        <TABLEDATA>""" % (count or n, n)
    for trans in transs:
        yield  '<TR><TD>%s</TD><TD>%s</TD><TD>%s</TD><TD>%s</TD><TD>%s</TD><TD>%s</TD><TD>%s</TD><TD>%s</TD><TD>%s</TD></TR>\n' % (trans.airwave, trans.vacwave, trans.loggf,
                                                                                                                                   trans.landeff , trans.gammarad ,trans.gammastark ,
                                                                                                                                   trans.gammawaals , trans.upstateid, trans.lostateid)
    yield """</TABLEDATA></DATA></TABLE>"""



def votable(transitions, states, sources, totalcount=None):
    """
    VO base definition
    """

    yield """<?xml version="1.0"?>
<!--
<?xml-stylesheet type="text/xml" href="http://vamdc.fysast.uu.se:8888/VOTable2XHTMLbasic.xsl"?>
-->
<VOTABLE version="1.2" xmlns:xsi="http://www.w3.org/2001/XMLSchema-instance"
 xmlns="http://www.ivoa.net/xml/VOTable/v1.2"
 xmlns:stc="http://www.ivoa.net/xml/STC/v1.30" >
  <RESOURCE name="queryresults">
    <DESCRIPTION>
    </DESCRIPTION>
    <LINK></LINK>
"""
    for source in sources2votable(sources):
        yield source
    for state in states2votable(states):
        yield state
    for trans in transitions2votable(transitions,totalcount):
        yield trans
    yield """
</RESOURCE>
</VOTABLE>
"""

#######################

def transitions2embedhtml(transs,count):
    """
    Converting Transition to html
    """

    if type(transs) == type([]):
        n = len(transs)
    else:
        transs.count()
        n = transs.count()
    yield u"""<TABLE name="transitions" ID="transitions">
      <DESCRIPTION>%d transitions matched the query. %d are shown here:</DESCRIPTION>
      <FIELD name="AtomicNr" ID="atomic" datatype="int"/>
      <FIELD name="Ioniz" ID="ion" datatype="int"/>
      <FIELD name="wavelength (air)" ID="airwave" datatype="float" unit="Angstrom"/>
      <FIELD name="log(g*f)"   ID="loggf" datatype="float"/>
   <!--   <FIELD name="effective lande factor" ID="landeff" datatype="float"/>
      <FIELD name="radiative gamma" ID="gammarad" datatype="float"/>
      <FIELD name="stark gamma" ID="gammastark" datatype="float"/>
      <FIELD name="waals gamma" ID="gammawaals" datatype="float"/>
  -->    <FIELD name="upper state id" ID="upstateid" datatype="char" arraysize="*"/>
      <FIELD name="lower state id" ID="lostateid" datatype="char" arraysize="*"/>
      <DATA>
        <TABLEDATA>"""%(count or n, n)

    for trans in transs:
        yield  '<TR><TD>%s</TD><TD>%s</TD><TD>%s</TD><TD>%s</TD><TD>%s</TD><TD>%s</TD></TR>\n' % (trans.species.atomic, trans.species.ion,
                                                                                                  trans.airwave, trans.loggf,) #trans.landeff , trans.gammarad ,
                                                                                                  #trans.gammastark , trans.gammawaals , xmlEscape(trans.upstateid), xmlEscape(trans.lostateid))
    yield '</TABLEDATA></DATA></TABLE>'

def embedhtml(transitions,totalcount=None):
    """
    Embed html
    """

    yield """<?xml version="1.0"?>
<!--
<?xml-stylesheet type="text/xml" href="http://vamdc.fysast.uu.se:8888/VOTable2XHTMLbasic.xsl"?>
-->
<VOTABLE version="1.2" xmlns:xsi="http://www.w3.org/2001/XMLSchema-instance"
 xmlns="http://www.ivoa.net/xml/VOTable/v1.2"
 xmlns:stc="http://www.ivoa.net/xml/STC/v1.30" >
  <RESOURCE name="queryresults">
    <DESCRIPTION>
    </DESCRIPTION>
    <LINK></LINK>
"""
    for trans in transitions2embedhtml(transitions, totalcount):
        yield trans
    yield """
</RESOURCE>
</VOTABLE>
"""<|MERGE_RESOLUTION|>--- conflicted
+++ resolved
@@ -276,34 +276,19 @@
     build the elenments for accuracy belonging
     to a data series.
     """
-<<<<<<< HEAD
-    hascontent = False
-    string = makePrimaryType("Accuracy", keyword + "Accuracy", G, extraAttr={"type":"AccuracyType",
-                                                                 "relative":"AccuracyRelative"})
-=======
     string = makePrimaryType("Accuracy", keyword + "Accuracy", G,
                     extraAttr={"type":G(keyword+"AccuracyType"),
                                "relative":G(keyword+"AccuracyRelative")})
->>>>>>> 92f794b9
     if G(keyword + "ErrorList"):
         string += "<ErrorList count='%s'>%s</ErrorList>" % (G(keyword + "ErrorListN"), " ".join([makeiter(G(keyword + "ErrorList"))]))
-        hascontent = True
     elif G(keyword + "ErrorFile"):
         string += "<ErrorFile>%s</ErrorFile>" % G(keyword + "ErrorFile")
-        hascontent = True
     elif G(keyword + "ErrorValue"):
         string += "<ErrorValue>%s</ErrorValue" % G(keyword + "ErrorValue")
-        hascontent = True
     string += "</Accuracy>"
-<<<<<<< HEAD
-    if hascontent :
-        return string
-    else :
-=======
     if '<Error' in string: # check if there actually is some content
         return string
     else:
->>>>>>> 92f794b9
         return ''
 
 def makeEvaluation(keyword, G):
@@ -1621,12 +1606,8 @@
                         yield "<Description>%s</Description>" % GDT("CollisionTabulatedDataDescription")
 
                         # handle X components
-<<<<<<< HEAD
-                        yield makePrimaryType("X", "CollisionTabulatedDataX", GDT, extraAttr={'units':GDT("CollisionTabulatedDataXUnits")})
-=======
                         yield makePrimaryType("X", "CollisionTabulatedDataX", GDT, extraAttr={"parameter": GDT("CollisionTabulatedDataXParameter"),
                                                                                               "units": GDT("CollisionTabulatedDataXUnits")})
->>>>>>> 92f794b9
                         yield "<DataDescription>%s</DataDescription>" % GDT("CollisionTabulatedDataXDescription")
 
                         if GDT("CollisionTabulatedDataXDataList"):
@@ -1641,12 +1622,8 @@
                         yield "</X>"
 
                         # handle Y components
-<<<<<<< HEAD
-                        yield makePrimaryType("Y", "CollisionTabulatedDataY", GDT, extraAttr={'units':GDT("CollisionTabulatedDataYUnits")})
-=======
                         yield makePrimaryType("Y", "CollisionTabulatedDataY", GDT, extraAttr={"parameter": GDT("CollisionTabulatedDataYParameter"),
                                                                                               "units": GDT("CollisionTabulatedDataYUnits")})
->>>>>>> 92f794b9
                         yield "<DataDescription>%s</DataDescription>" % GDT("CollisionTabulatedDataYDescription")
 
                         if GDT("CollisionTabulatedDataYDataList"):
