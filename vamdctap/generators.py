# -*- coding: utf-8 -*-

import re
import sys
from xml.sax.saxutils import quoteattr

# Get the node-specific parts
from django.conf import settings
from django.utils.importlib import import_module
DICTS=import_module(settings.NODEPKG+'.dictionaries')

# This must always be 
try:
    NODEID = DICTS.RETURNABLES['NodeID']
except:
    NODEID = 'PleaseFillTheNodeID'

def LOG(s):
    if settings.DEBUG: print >> sys.stderr, s.encode('utf-8')

# Helper function to test if an object is a list or tuple
isiterable = lambda obj: hasattr(obj, '__iter__')
escape = lambda s: quoteattr(s)[1:-1]

def countReturnables(s):
    """
    count how often a certain (sub)string is in the keys of the returnables
    """
    return len(filter(lambda key: s.lower() in key, DICTS.RETURNABLES.keys()))
<<<<<<< HEAD
=======

>>>>>>> dee2bc25

def GetValue(name,**kwargs):
    """
    the function that gets a value out of the query set, using the global name
    and the node-specific dictionary.
    """
    try:
        name=DICTS.RETURNABLES[name]
    except:
        return ''     # The value is not in the dictionary for the node.
                      # This is fine.
                      # Note that this is also used by if-clauses below
                      # since the empty string evaluates as False.

    if not name:
        return '' # if the key was in the dict, but the value empty or None

    for key in kwargs:
        # assign the dict-value to a local variable named as the dict-key
        exec('%s=kwargs["%s"]'%(key,key))

    try:
        value = eval(name) # this works, if the dict-value is named
                         # correctly as the query-set attribute
    except Exception,e: 
#        LOG('Exception in generators.py: GetValue()')
#        LOG(str(e))
#        LOG(name)
        value = name      # this catches the case where the dict-value
                        # is a string or mistyped.

    if value==None:
        return ''       # if the database returned NULL

    # turn it into a string, quote it, but skip the quotation marks
    # edit - no, we need to have the object itself sometimes to loop over
    #return quoteattr('%s'%value)[1:-1] # re
    return value

def makeSourceRefs(refs):
    s=''
    if refs:
        if isiterable(refs):
            for ref in refs:
                s+='<SourceRef>B%s-%s</SourceRef>'%(NODEID,ref)
        else: s+='<SourceRef>B%s-%s</SourceRef>'%(NODEID,refs)
    return s

def makeDataType(tagname,keyword,G):
    """
    This is for treating the case where a keyword corresponds to a
    DataType in the schema which can have units, comment, sources etc.
    The dictionary-suffixes are appended and the values retrieved. If the
    sources is iterable, it is looped over.
    """
    value=G(keyword)
    if not value: return ''

    unit=G(keyword+'Unit')
    method=G(keyword+'Method')
    comment=G(keyword+'Comment')
    acc=G(keyword+'Accuracy')
    refs=G(keyword+'Ref')

    s='\n<%s'%tagname
    if method: s+=' methodRef="M%s-%s"'%(NODEID,method)
    s+='>'

    if comment: s+='<Comments>%s</Comments>'%quoteattr('%s'%comment)[1:-1]
    s+=makeSourceRefs(refs)
    s+='<Value units="%s">%s</Value>'%(unit or 'unitless',value)
    if acc: s+='<Accuracy>%s</Accuracy>'%acc
    s+='</%s>'%tagname

    return s

def makeNamedDataType(tagname,keyword,G):
    """
    Similar to makeDataType above, but allows the result of G()
    to be iterable and adds the name-attribute. If the 
    corresponding refs etc are not iterable, they are replicated
    for each tag.
    """
    value=G(keyword)
    if not value: return ''

    unit=G(keyword+'Unit')
    method=G(keyword+'Method')
    comment=G(keyword+'Comment')
    acc=G(keyword+'Accuracy')
    refs=G(keyword+'Ref')
    name=G(keyword+'Name')

# make everything iterable
    value,unit,method,comment,acc,refs,name = [ [x] if not isiterable(x) else x  for x in [value,unit,method,comment,acc,refs,name]]

# if some are shorter than the value list, replicate them
    l = len(value)
    value,unit,method,comment,acc,refs,name = [ x*l if len(x)<l else x for x in [value,unit,method,comment,acc,refs,name]]

    s = ''
    for i,val in enumerate(value):
        s+='\n<%s'%tagname
        if method[i]: s+=' methodRef="M%s-%s"'%(NODEID,method[i])
        if name[i]: s+=' name="%s"'%name[i]
        s+='>'
        if comment[i]: s+='<Comments>%s</Comments>'%escape('%s'%comment[i])
        s+=makeSourceRefs(refs[i])
        s+='<Value units="%s">%s</Value>'%(unit[i] or 'unitless',value[i])
        if acc[i]: s+='<Accuracy>%s</Accuracy>'%acc[i]
        s+='</%s>'%tagname

    return s

def XsamsSources(Sources):
    if not Sources: return
    yield '<Sources>'
    for Source in Sources:
        if hasattr(Source,'XML'):
            try:
                yield Source.XML()
                continue
            except:
                pass

        G = lambda name: GetValue(name, Source=Source)
<<<<<<< HEAD
        yield '<Source sourceID="B%s"><Authors>\n'%G('SourceID')
=======
        yield '<Source sourceID="B%s-%s"><Authors>\n' % (NODEID, G('SourceID'))
>>>>>>> dee2bc25
        authornames=G('SourceAuthorName')
        # make it always into a list to be looped over, even if
        # only single entry
        try:
            authornames = eval(authornames)
        except:
            pass
        if not isiterable(authornames): authornames=[authornames]
        for author in authornames:
            yield '<Author><Name>%s</Name></Author>\n'%author

        yield """</Authors>
<Title>%s</Title>
<Category>%s</Category>
<Year>%s</Year>
<SourceName>%s</SourceName>
<Volume>%s</Volume>
<PageBegin>%s</PageBegin>
<PageEnd>%s</PageEnd>
<UniformResourceIdentifier>%s</UniformResourceIdentifier>
</Source>\n""" % ( G('SourceTitle'), G('SourceCategory'),
                   G('SourceYear'), G('SourceName'), G('SourceVolume'),
                   G('SourcePageBegin'), G('SourcePageEnd'), G('SourceURI') )
    yield '</Sources>\n'

def XsamsEnvironments(Environments):
    if not isiterable(Environments): return
    yield '<Environments>'
    for Environment in Environments:
        if hasattr(Environment,'XML'):
            try:
                yield Environment.XML()
                continue
            except:
                pass

        G = lambda name: GetValue(name, Environment=Environment)
        yield '<Environment envID="E%s-%s">'%(NODEID,G('EnvironmentID'))
        yield makeSourceRefs(G('EnvironmentRef'))
        yield '<Comments>%s</Comments>'%G('EnvironmentComment')
        yield makeDataType('Temperature','EnvironmentTemperature')
        yield makeDataType('TotalPressure','EnvironmentTotalPressure')
        yield makeDataType('TotalNumberDensity','EnvironmentTotalNumberDensity')
        species=G('EnvironmentSpecies')
        if species:
            yield '<Composition>'
            if isiterable(species):
                for Species in species:
                    yield '<Species name="%s" speciesRef="X%s-%s">'%(G('EnvironmentSpeciesName'),NODEID,G('EnvironmentSpeciesRef'))
                    yield makeDataType('ParitalPressure','EnvironmentSpeciesParitalPressure')
                    yield makeDataType('MoleFraction','EnvironmentSpeciesMoleFraction')
                    yield makeDataType('Concentration','EnvironmentSpeciesConcentration')
                    yield '</Species>'
            else:
                yield '<Species name="%s" speciesRef="X%s-%s">'%(G('EnvironmentSpeciesName'),NODEID,G('EnvironmentSpeciesRef'))
                yield makeDataType('ParitalPressure','EnvironmentSpeciesParitalPressure')
                yield makeDataType('MoleFraction','EnvironmentSpeciesMoleFraction')
                yield makeDataType('Concentration','EnvironmentSpeciesConcentration')
                yield '</Species>'
            yield '</Composition>'
        yield '</Environment>'
    yield '</Environments>'

def XsamsAtomTerm(G):
    """
    The part of XSAMS with the term designation and coupling for atoms.
    Note that this is not a generator but a plain function that returns
    its result.
    """

    #pre-fetch the values that will be tested for below
    coupling=G('AtomStateCoupling')
    l=G('AtomStateL')
    s=G('AtomStateS')
    k=G('AtomStateK')
    s2=G('AtomStateS2')
    j1=G('AtomStateJ1')
    j2=G('AtomStateJ2')

    result = '<AtomicComposition>\n<Comments>%s</Comments>\n' \
            % G('AtomStateCompositionComments')
    result += '<Component><Configuration><ConfigurationLabel>%s' \
              '</ConfigurationLabel></Configuration>\n' \
            %G('AtomStateConfigurationLabel')
    result += '<Term>'

    if coupling == "LS" and l and s:
        result += '<LS><L><Value>%d</Value></L><S>%.1f</S></LS>' % (l, s)

    elif coupling == "JK" and s2 and k:
        result += '<jK><j>%s</j><K> %s</K></jK>' % (s2, k)

    elif coupling == "JJ" and j1 and j2:
        result += '<J1J2><j>%s</j><j>%s</j></J1J2>' % (j1, j2)

    result += '</Term></Component></AtomicComposition>'
    return result

def parityLabel(parity):
    """
    XSAMS whats this as strings "odd" or "even", not numerical

    """
    if parity % 2:
        return 'odd'
    else:
        return 'even'

def XsamsAtoms(Atoms):
    """
    Generator (yield) for the main block of XSAMS for the atoms, with an inner loop for
    the states. The QuerySet that comes in needs to have a nested QuerySet called States
    attached to each entry in Atoms.

    """

    if not isiterable(Atoms): return

    yield '<Atoms>'

    for Atom in Atoms:
        G=lambda name: GetValue(name,Atom=Atom)
        yield """<Atom>
<ChemicalElement>
<NuclearCharge>%s</NuclearCharge>
<ElementSymbol>%s</ElementSymbol>
</ChemicalElement>
<Isotope>
<IsotopeParameters>
<MassNumber>%s</MassNumber>
</IsotopeParameters>
<Ion speciesID="X%s">
<IonCharge>%s</IonCharge>""" % ( G('AtomNuclearCharge'),
	G('AtomSymbol'), G('AtomMassNumber'), G('AtomSpeciesID'), 
	G('AtomIonCharge'))

        for AtomState in Atom.States:
            G=lambda name: GetValue(name, AtomState=AtomState)
            yield """<AtomicState stateID="S%s-%s">
            <Description>%s</Description>
            <AtomicNumericalData>""" % ( G('NodeID'), G('AtomStateID'), G('AtomStateDescription') )
            yield makeDataType('IonizationEnergy','AtomStateIonizationEnergy',G)
            yield makeDataType('StateEnergy','AtomStateEnergy',G)
            yield makeDataType('LandeFactor','AtomStateLandeFactor',G)
            yield '</AtomicNumericalData>'
            if (G('AtomStateParity') or G('AtomStateTotalAngMom')):
                yield '<AtomicQuantumNumbers><Parity>%s</Parity>' \
                  '<TotalAngularMomentum>%s</TotalAngularMomentum>' \
                  '</AtomicQuantumNumbers>' % (G('AtomStateParity'),
                                               G('AtomStateTotalAngMom'))

            yield XsamsAtomTerm(G)
            yield '</AtomicState>'
        yield '<InChIKey>%s</InChIKey>'%G('AtomInchiKey')
        yield """</Ion>
</Isotope>
</Atom>"""
    yield '</Atoms>'

# ATOMS END
<<<<<<< HEAD
# 
=======
#
>>>>>>> dee2bc25
# MOLECULES START

def XsamsMCSBuild(Molecule):
    """
    Generator for the MolecularChemicalSpecies
    """
    G=lambda name: GetValue(name, Molecule=Molecule)
    yield '<MolecularChemicalSpecies>\n'
    yield '<OrdinaryStructuralFormula><Value>%s</Value>'\
            '</OrdinaryStructuralFormula>\n'\
            % G("MolecularSpeciesOrdinaryStructuralFormula")

    yield '<StoichiometricFormula>%s</StoichiometricFormula>\n'\
            % G("MolecularSpeciesStoichiometricFormula")
    if G("MolecularSpeciesChemicalName"):
        yield '<ChemicalName><Value>%s</Value></ChemicalName>\n'\
            % G("MolecularSpeciesChemicalName")
    if G("MolecularSpeciesInChI"):
        yield '<InChI>%s</InChI>' % G("MolecularSpeciesInChI")
    yield '<InChIKey>%s</InChIKey>\n' % G("MolecularSpeciesInChIKey")
    if G("MolecularSpeciesMolecularWeight"):
        yield '<StableMolecularProperties>\n'
        yield '<MolecularWeight>\n'
        yield '  <Value units="%s">%s</Value>\n'\
            % (G("MolecularSpeciesMolecularWeightUnits"),
               G("MolecularSpeciesMolecularWeight"))
        yield '</MolecularWeight>\n'
        yield '</StableMolecularProperties>\n'
    if G("MolecularSpeciesComment"):
        yield '<Comment>%s</Comment>\n' % G("MolecularSpeciesComment")
    yield '</MolecularChemicalSpecies>\n'

def XsamsMSBuild(MolecularState):
    G = lambda name: GetValue(name, MolecularState=MolecularState)
    yield '<MolecularState stateID="S%s">\n' % G("MolecularStateStateID")
    yield '  <Description/>\n'
    yield '  <MolecularStateCharacterisation>\n'
    yield '  <StateEnergy energyOrigin="%s">\n'\
                % G("MolecularStateEnergyOrigin")
    yield '    <Value units="%s">%s</Value>\n'\
            % (G("MolecularStateEnergyUnit"), G("MolecularStateEnergyValue"))
    yield '  </StateEnergy>\n'
    yield '  <TotalStatisticalWeight>%s</TotalStatisticalWeight>\n'\
                % G("MolecularStateCharacTotalStatisticalWeight")
    yield '  </MolecularStateCharacterisation>\n'
    if G("MolecularStateQuantumNumbers"):
        for MSQNs in XsamsMSQNsBuild(G("MolecularStateQuantumNumbers")):
            yield MSQNs
    yield '</MolecularState>\n'

def XsamsMSQNsBuild(MolQNs):
    G = lambda name: GetValue(name, MolQN=MolQN)
    MolQN = MolQNs[0]; case = G('MolQnCase')
    yield '<%s:QNs>\n' % case
    for MolQN in MolQNs:
        qn_attr = ''
        if G('MolQnAttribute'):
            qn_attr = ' %s' % G('MolQnAttribute')
        yield '<%s:%s%s>%s</%s:%s>\n' % (G('MolQnCase'), G('MolQnLabel'),
            qn_attr, G('MolQnValue'), G('MolQnCase'), G('MolQnLabel'))
    yield '</%s:QNs>\n' % case

def XsamsMolecules(Molecules):
    if not Molecules: return
    yield '<Molecules>\n'
    for Molecule in Molecules:
        G = lambda name: GetValue(name, Molecule=Molecule)
        yield '<Molecule speciesID="X%s">\n' % G("MolecularSpeciesID")
        # write the MolecularChemicalSpecies description:
        for MCS in XsamsMCSBuild(Molecule):
            yield MCS
        if Molecule.States:
            for MolecularState in Molecule.States:
                for MS in XsamsMSBuild(MolecularState):
                    yield MS
        yield '</Molecule>\n'
    yield '</Molecules>\n'

###############
# END SPECIES
# BEGIN PROCESSES
#################

def makeBroadeningType(G,btype='Natural'):
    env = G('RadTransBroadening%sEnvironment'%btype)
    meth = G('RadTransBroadening%sMethod'%btype)
    comm = G('RadTransBroadening%sComment'%btype)
    s = '<%sBroadening'%btype
    if meth: s += ' methodRef="%s"'%meth
    if env: s += ' envRef="%s"'%env
    s += '>'
    if comm: s +='<Comments>%s</Comments>'%comm
    s += makeSourceRefs(G('RadTransBroadening%sRef'%btype))

    # in principle we should loop over lineshapes but
    # lets not do so unless somebody actually has several lineshapes
    # per broadening type
    s += '<Lineshape name="%s">'%G('RadTransBroadening%sLineshapeName'%btype)
    s += makeNamedDataType('LineshapeParameter','RadTransBroadening%sLineshapeParameter'%btype,G)
    s += '</Lineshape>'
    s += '</%sBroadening>'%btype
    return s

def XsamsRadTranBroadening(G):
    """
    helper function for line broadening, called from RadTrans
    """
    s = '<Broadenings>'
    s +='<Comments>%s</Comments>'%G('RadTransBroadeningComment')
    s += makeSourceRefs(G('RadTransBroadeningRef'))
    if countReturnables('RadTransBroadeningNatural'):
        s += makeBroadeningType(G,btype='Natural')
    if countReturnables('RadTransBroadeningStark'):
        s += makeBroadeningType(G,btype='Stark')
    if countReturnables('RadTransBroadeningVanDerWaals'):
        s += makeBroadeningType(G,btype='VanDerWaals')
    if countReturnables('RadTransBroadeningInstrument'):
        s += makeBroadeningType(G,btype='Instrument')
    s += '</Broadenings>\n'
    return s

def XsamsRadTranShifting(G):
    return '<Shiftings/>'

def XsamsRadTrans(RadTrans):
    """
    Generator for the XSAMS radiative transitions.
    """

    if not isiterable(RadTrans): return

    yield '<Radiative>\n'
    for RadTran in RadTrans:
        G=lambda name: GetValue(name,RadTran=RadTran)
        yield '<RadiativeTransition>\n<EnergyWavelength>\n'
        yield makeDataType('Wavelength','RadTransWavelength',G)
        yield makeDataType('Wavenumber','RadTransWavenumber',G)
        yield makeDataType('Frequency','RadTransFrequency',G)

        yield '</EnergyWavelength>\n'

        initial = G('RadTransInitialStateRef')
        if initial: yield '<InitialStateRef>S%s</InitialStateRef>\n' % initial
        final = G('RadTransFinalStateRef')
        if final: yield '<FinalStateRef>S%s</FinalStateRef>\n' % final

        yield '<Probability>'
        yield makeDataType('Log10WeightedOscillatorStrength','RadTransLogGF',G)
        yield makeDataType('TransitionProbabilityA','RadTransProbabilityA',G)
        yield makeDataType('EffectiveLandeFactor','RadTransEffLande',G)
        yield '</Probability>\n'

        if hasattr(RadTran,'XML_Broadening'):
            yield RadTran.XML_Broadening()
        else:
            yield XsamsRadTranBroadening(G)
        yield XsamsRadTranShifting(G)
        yield '</RadiativeTransition>\n'

    yield '</Radiative>\n'

def XsamsFunctions(Functions):
    if not isiterable(Functions): return
    yield '<Functions>'
    for Function in Functions:
        if hasattr(Function,'XML'):
            try:
                yield Function.XML()
                continue
            except:
                pass
    yield '</Functions>'

def XsamsMethods(Methods):
    """
    Generator for the methods block of XSAMS
    """
    if not Methods: return
    yield '<Methods>\n'
    for Method in Methods:
        G=lambda name: GetValue(name,Method=Method)
        yield """<Method methodID="%s">
<Category>%s</Category>
<Description>%s</Description>
</Method>
"""%(G('MethodID'),G('MethodCategory'),G('MethodDescription'))
    yield '</Methods>\n'


def Xsams(HeaderInfo=None, Sources=None, Methods=None, Functions=None, Environments=None,
          Atoms=None, Molecules=None, CollTrans=None, RadTrans=None,
          ):
    """
    The main generator function of XSAMS. This one calls all the
    sub-generators above. It takes the query sets that the node's
    setupResult() has constructed as arguments with given names.
    This function is to be passed to the HTTP-respose object directly
    and not to be looped over beforehand.
    """

    yield """<?xml version="1.0" encoding="UTF-8"?>
<XSAMSData xmlns="http://xsams.svn.sourceforge.net/viewvc/xsams/branches/vamdc-working"
    xmlns:xsi="http://www.w3.org/2001/XMLSchema-instance"
    xsi:schemaLocation="http://xsams.svn.sourceforge.net/viewvc/xsams/branches/vamdc-working http://xsams.svn.sourceforge.net/viewvc/xsams/branches/vamdc-working/xsams.xsd"
 xmlns:dcs="http://www.ucl.ac.uk/~ucapch0/XSAMS/cases/0.2.1/dcs"  
 xmlns:hunda="http://www.ucl.ac.uk/~ucapch0/XSAMS/cases/0.2.1/hunda" 
 xmlns:hundb="http://www.ucl.ac.uk/~ucapch0/XSAMS/cases/0.2.1/hundb"
 xmlns:ltcs="http://www.ucl.ac.uk/~ucapch0/XSAMS/cases/0.2.1/ltcs"
 xmlns:nltcs="http://www.ucl.ac.uk/~ucapch0/XSAMS/cases/0.2.1/nltcs"
 xmlns:stcs="http://www.ucl.ac.uk/~ucapch0/XSAMS/cases/0.2.1/stcs"
 xmlns:lpcs="http://www.ucl.ac.uk/~ucapch0/XSAMS/cases/0.2.1/lpcs"
 xmlns:asymcs="http://www.ucl.ac.uk/~ucapch0/XSAMS/cases/0.2.1/asymcs"
 xmlns:asymos="http://www.ucl.ac.uk/~ucapch0/XSAMS/cases/0.2.1/asymos"
 xmlns:sphcs="http://www.ucl.ac.uk/~ucapch0/XSAMS/cases/0.2.1/sphcs"
 xmlns:sphos="http://www.ucl.ac.uk/~ucapch0/XSAMS/cases/0.2.1/sphos"
 xmlns:ltos="http://www.ucl.ac.uk/~ucapch0/XSAMS/cases/0.2.1/ltos"
>
"""

    if HeaderInfo:
        if HeaderInfo.has_key('Truncated'):
            if HeaderInfo['Truncated'] != None: # note: allow 0 percent
                yield """
<!--
   ATTENTION: The amount of data returned has been truncated by the node.
   The data below represent %s percent of all available data at this node that
   matched the query.
-->
""" % HeaderInfo['Truncated']

    LOG('Working on Sources.')
    for Source in XsamsSources(Sources): yield Source

    LOG('Working on Methods, Functions, Environments.')
    for Method in XsamsMethods(Methods): yield Method
    for Function in XsamsFunctions(Functions): yield Function
    for Environment in XsamsEnvironments(Environments): yield Environment

    LOG('Writing States.')
    yield '<Species>\n'
    for Atom in XsamsAtoms(Atoms): yield Atom
    for Molecule in XsamsMolecules(Molecules): yield Molecule
    # old way:
    #for MolState in XsamsMolStates(Molecules, MoleStates, MoleQNs):
    #    yield MolState
    yield '</Species>\n'

    LOG('Writing Processes.')
    yield '<Processes>\n'
    for RadTran in XsamsRadTrans(RadTrans): yield RadTran
    #for CollTrans in XsamsCollTrans(CollTrans): yield CollTrans
    yield '</Processes>\n'
    yield '</XSAMSData>\n'
    LOG('Done with XSAMS')






##########################################################
######## VO TABLE GENERATORS ####################

def sources2votable(sources):
    for source in sources:
        yield ''

def states2votable(states):
    yield """<TABLE name="states" ID="states">
      <DESCRIPTION>The States that are involved in transitions</DESCRIPTION>
      <FIELD name="species name" ID="specname" datatype="char" arraysize="*"/>
      <FIELD name="energy" ID="energy" datatype="float" unit="1/cm"/>
      <FIELD name="id" ID="id" datatype="int"/>
      <FIELD name="charid" ID="charid" datatype="char" arraysize="*"/>
      <DATA>
        <TABLEDATA>"""

    for state in states:
        yield  '<TR><TD>not implemented</TD><TD>%s</TD><TD>%s</TD><TD>%s</TD></TR>'%(state.energy,state.id,state.charid)

    yield """</TABLEDATA></DATA></TABLE>"""

def transitions2votable(transs,count):
    if type(transs)==type([]):
        n = len(transs)
    else:
        transs.count()
    yield u"""<TABLE name="transitions" ID="transitions">
      <DESCRIPTION>%d transitions matched the query. %d are shown here:</DESCRIPTION>
      <FIELD name="wavelength (air)" ID="airwave" datatype="float" unit="Angstrom"/>
      <FIELD name="wavelength (vacuum)" ID="vacwave" datatype="float" unit="Angstrom"/>
      <FIELD name="log(g*f)"   ID="loggf" datatype="float"/>
      <FIELD name="effective lande factor" ID="landeff" datatype="float"/>
      <FIELD name="radiative gamma" ID="gammarad" datatype="float"/>
      <FIELD name="stark gamma" ID="gammastark" datatype="float"/>
      <FIELD name="waals gamma" ID="gammawaals" datatype="float"/>
      <FIELD name="upper state id" ID="upstateid" datatype="char" arraysize="*"/>
      <FIELD name="lower state id" ID="lostateid" datatype="char" arraysize="*"/>
      <DATA>
        <TABLEDATA>"""%(count or n,n)

    for trans in transs:
        yield  '<TR><TD>%s</TD><TD>%s</TD><TD>%s</TD><TD>%s</TD><TD>%s</TD><TD>%s</TD><TD>%s</TD><TD>%s</TD><TD>%s</TD></TR>\n'%(trans.airwave, trans.vacwave, trans.loggf, trans.landeff , trans.gammarad ,trans.gammastark , trans.gammawaals , trans.upstateid, trans.lostateid)

    yield """</TABLEDATA></DATA></TABLE>"""


# DO NOT USE THIS, but quoteattr() as imported above
# Returns an XML-escaped version of a given string. The &, < and > characters are escaped.
#def xmlEscape(s):
#    if s:
#        return s.replace('&','&amp;').replace('<','&lt;').replace('>','&gt;')
#    else:
#        return None


def votable(transitions,states,sources,totalcount=None):
    yield """<?xml version="1.0"?>
<!--
<?xml-stylesheet type="text/xml" href="http://vamdc.fysast.uu.se:8888/VOTable2XHTMLbasic.xsl"?>
-->
<VOTABLE version="1.2" xmlns:xsi="http://www.w3.org/2001/XMLSchema-instance"
 xmlns="http://www.ivoa.net/xml/VOTable/v1.2"
 xmlns:stc="http://www.ivoa.net/xml/STC/v1.30" >
  <RESOURCE name="queryresults">
    <DESCRIPTION>
    </DESCRIPTION>
    <LINK></LINK>
"""
    for source in sources2votable(sources):
        yield source
    for state in states2votable(states):
        yield state
    for trans in transitions2votable(transitions,totalcount):
        yield trans
    yield """
</RESOURCE>
</VOTABLE>
"""
#######################

def transitions2embedhtml(transs,count):
    if type(transs)==type([]):
        n = len(transs)
    else:
        transs.count()
        n = transs.count()
    yield u"""<TABLE name="transitions" ID="transitions">
      <DESCRIPTION>%d transitions matched the query. %d are shown here:</DESCRIPTION>
      <FIELD name="AtomicNr" ID="atomic" datatype="int"/>
      <FIELD name="Ioniz" ID="ion" datatype="int"/>
      <FIELD name="wavelength (air)" ID="airwave" datatype="float" unit="Angstrom"/>
      <FIELD name="log(g*f)"   ID="loggf" datatype="float"/>
   <!--   <FIELD name="effective lande factor" ID="landeff" datatype="float"/>
      <FIELD name="radiative gamma" ID="gammarad" datatype="float"/>
      <FIELD name="stark gamma" ID="gammastark" datatype="float"/>
      <FIELD name="waals gamma" ID="gammawaals" datatype="float"/>
  -->    <FIELD name="upper state id" ID="upstateid" datatype="char" arraysize="*"/>
      <FIELD name="lower state id" ID="lostateid" datatype="char" arraysize="*"/>
      <DATA>
        <TABLEDATA>"""%(count or n,n)

    for trans in transs:
        yield  '<TR><TD>%s</TD><TD>%s</TD><TD>%s</TD><TD>%s</TD><TD>%s</TD><TD>%s</TD></TR>\n'%(trans.species.atomic, trans.species.ion,trans.airwave, trans.loggf,) #trans.landeff , trans.gammarad ,trans.gammastark , trans.gammawaals , xmlEscape(trans.upstateid), xmlEscape(trans.lostateid))
    yield '</TABLEDATA></DATA></TABLE>'

def embedhtml(transitions,totalcount=None):
    yield """<?xml version="1.0"?>
<!--
<?xml-stylesheet type="text/xml" href="http://vamdc.fysast.uu.se:8888/VOTable2XHTMLbasic.xsl"?>
-->
<VOTABLE version="1.2" xmlns:xsi="http://www.w3.org/2001/XMLSchema-instance"
 xmlns="http://www.ivoa.net/xml/VOTable/v1.2" 
 xmlns:stc="http://www.ivoa.net/xml/STC/v1.30" >
  <RESOURCE name="queryresults">
    <DESCRIPTION>
    </DESCRIPTION>
    <LINK></LINK>
"""
    for trans in transitions2embedhtml(transitions,totalcount):
        yield trans
    yield """
</RESOURCE>
</VOTABLE>
"""
<|MERGE_RESOLUTION|>--- conflicted
+++ resolved
@@ -27,10 +27,6 @@
     count how often a certain (sub)string is in the keys of the returnables
     """
     return len(filter(lambda key: s.lower() in key, DICTS.RETURNABLES.keys()))
-<<<<<<< HEAD
-=======
-
->>>>>>> dee2bc25
 
 def GetValue(name,**kwargs):
     """
@@ -157,11 +153,7 @@
                 pass
 
         G = lambda name: GetValue(name, Source=Source)
-<<<<<<< HEAD
-        yield '<Source sourceID="B%s"><Authors>\n'%G('SourceID')
-=======
         yield '<Source sourceID="B%s-%s"><Authors>\n' % (NODEID, G('SourceID'))
->>>>>>> dee2bc25
         authornames=G('SourceAuthorName')
         # make it always into a list to be looped over, even if
         # only single entry
@@ -322,11 +314,7 @@
     yield '</Atoms>'
 
 # ATOMS END
-<<<<<<< HEAD
-# 
-=======
 #
->>>>>>> dee2bc25
 # MOLECULES START
 
 def XsamsMCSBuild(Molecule):
