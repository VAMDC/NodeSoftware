# Note that the fuctions here, if they are to be used from
# the Restrictables dictionary, need to accept and return
# (as list!) two arguments each, the operator and the value.
# The latter also needs to be a string! (stupid in some cases,
# I know, but more robust)

<<<<<<< HEAD
# a decotrator to catch ZeroDivisionError
def catchZeroDivision(fu):
    def catcher(op,val):
        try:
            return fu(op,val)
        except ZeroDivisionError:
            return [invertOperator(op), '9.99E99']
        except:
            raise
    return catcher
=======
import sys
>>>>>>> d4e0db2d

def invertOperator(op):
    if op == '<': return '>'
    elif op == '>': return '<'
    elif op == '<=': return '>='
    elif op == '>=': return '<='

@catchZeroDivision
def Hz2Angstr(op, Hz):
    return [invertOperator(op), str(2.99792458E18/float(Hz))]

@catchZeroDivision
def eV2Angstr(op, eV):
    return [invertOperator(op), str(3.18264053E-20/float(eV))]

@catchZeroDivision
def invcm2Angstr(op, invcm):
	return [invertOperator(op), str((1.0E8/float(invcm)) if float(invcm)!=0.0 else sys.float_info.max)]

def eV2invcm(op,eV):
    return [op, str(8.06554429E3*float(eV))]

def invcm2eV(op,invcm):
    return [op, str(1.239841930E-4*float(invcm))]

@catchZeroDivision
def Angstr2MHz(op, Angstr):
    return [invertOperator(op), str(2.99792458E12/float(Angstr)) ]

def invcm2MHz(op, invcm):
    return [op, str(29979.2458*float(invcm)) ]

def eV2MHz (op, eV):
    return [op, str(2.417989348E8*float(eV)) ]

def Hz2MHz(op, Hz):
    return [op, str(float(Hz)/1000000.0) ]

# Vald specific but maybe instructive for others.
def valdObstype(op,obstype):
    obstype=obstype.strip().strip('\'"')
    ourMap = {'experiment':'0',
              'semiempirical':'1',
              'derived':'2',
              'theory':'3',
              #'semiempirical':'4',
              'compilation':'5'}
    return [op, ourMap.get(obstype, 'None')]


# Below:
# functions for handling a restrictable manually
# again, this is VALD-specific but may be instructive for other nodes

from django.db.models import Q,F
OPTRANS= { # convert numerical operators to the django-query equivalent
    '<':  '__lt',
    '>':  '__gt',
    '=':  '__exact',
    '<=': '__lte',
    '>=': '__gte'}

def bothStates(r,op,rhs):
    """
        compares two fields with an incoming restrictable, StateEnergy
        in this case which restricts both upper and lower states.
    """
    try:
        op = OPTRANS[op]
        float(rhs)
        return Q(**{'upstate__energy'+op:rhs}) & Q(**{'lostate__energy'+op:rhs})
    except:
        return Q(pk__isnull=True)

def test_constant_factory(const):
    """ returns a function that allows testing
        a restrictable against a constant
    """
    def fu(r,op,rhs):
        try:
            if op not in ('=','=='): raise Exception
            match = eval('%s == %s'%(rhs,const))
            if not match: raise Exception
            return Q(pk=F('pk'))
        except:
            return ~Q(pk=F('pk'))
    return fu<|MERGE_RESOLUTION|>--- conflicted
+++ resolved
@@ -4,20 +4,19 @@
 # The latter also needs to be a string! (stupid in some cases,
 # I know, but more robust)
 
-<<<<<<< HEAD
+import sys
+infty = str(sys.float_info.max)
+
 # a decotrator to catch ZeroDivisionError
 def catchZeroDivision(fu):
     def catcher(op,val):
         try:
             return fu(op,val)
         except ZeroDivisionError:
-            return [invertOperator(op), '9.99E99']
+            return [invertOperator(op), infty]
         except:
             raise
     return catcher
-=======
-import sys
->>>>>>> d4e0db2d
 
 def invertOperator(op):
     if op == '<': return '>'
@@ -35,7 +34,7 @@
 
 @catchZeroDivision
 def invcm2Angstr(op, invcm):
-	return [invertOperator(op), str((1.0E8/float(invcm)) if float(invcm)!=0.0 else sys.float_info.max)]
+    return [invertOperator(op), str(1.0E8/float(invcm))]
 
 def eV2invcm(op,eV):
     return [op, str(8.06554429E3*float(eV))]
