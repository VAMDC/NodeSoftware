--- conflicted
+++ resolved
@@ -133,18 +133,9 @@
 
         self.requestables = set()
         self.where = self.parsedSQL.where
-<<<<<<< HEAD
-        log.debug(self.parsedSQL.columns)
-        for r0 in self.parsedSQL.columns:
-            r = r0[0].lower()
-            if r == '*' or r == 'all':
-                self.requestables.update(REQUESTABLES)
-            else:
-=======
         if self.parsedSQL.columns[0] not in ('*', 'ALL'):
             for r in self.parsedSQL.columns[0]:
                 r = r.lower()
->>>>>>> f8a806a2
                 if r not in REQUESTABLES:
                     self.errormsg += 'Unknown Requestable: %s\n' % r
                 else:
