--- conflicted
+++ resolved
@@ -10,10 +10,7 @@
 from base64 import b64encode
 randStr = lambda n: b64encode(os.urandom(int(math.ceil(0.75*n))))[:n]
 import time
-<<<<<<< HEAD
-=======
 import requests as librequests
->>>>>>> 77fc9d98
 
 import logging
 log=logging.getLogger('vamdc.tap')
@@ -70,15 +67,8 @@
     return getattr(settings, 'DEPLOY_URL', None) or \
         'http://' + request.get_host() + request.path.split('/tap',1)[0] + '/tap/'
 
-<<<<<<< HEAD
-def getFormatLastModified(lastmodified):    
-    return http_date(time.mktime(lastmodified.timetuple()))
-    
-=======
 def getFormatLastModified(lastmodified):
     return http_date(time.mktime(lastmodified.timetuple()))
-
->>>>>>> 77fc9d98
 
 class TAPQUERY(object):
     """
@@ -181,15 +171,7 @@
 
     headers = CaselessDict(headers)
 
-<<<<<<< HEAD
-    try:
-        response['Last-Modified'] = getFormatLastModified(headers['LAST-MODIFIED'])
-    except:
-        pass
-
-=======
     headlist_asString=''
->>>>>>> 77fc9d98
     for h in HEADS:
         if headers.has_key(h):
             response['VAMDC-'+h] = '%s'%headers[h]
